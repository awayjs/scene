{
  "name": "@awayjs/scene",
<<<<<<< HEAD
  "version": "0.9.47",
=======
  "version": "0.9.48",
>>>>>>> 5a1342d1
  "description": "AwayJS scene classes",
  "main": "bundle/awayjs-scene.umd.js",
  "module": "dist/index.js",
  "types": "dist/index.d.ts",
  "url": "http://www.away3d.com",
  "author": "Rob Bateman",
  "repository": {
    "type": "git",
    "url": "git+https://github.com/awayjs/scene.git"
  },
  "scripts": {
    "rimraf": "rimraf",
    "rollup": "rollup -c",
    "uglifyjs": "uglifyjs ./bundle/awayjs-scene.umd.js -o ./bundle/awayjs-scene.umd.min.js --in-source-map ./bundle/awayjs-scene.umd.js.map --source-map --output ./bundle/awayjs-scene.umd.min.js.map --mangle",
    "tsc": "tsc --lib ES2015.Symbol,DOM,ScriptHost,ES5,ES2015.Iterable",
    "clean": "npm cache clean && npm run rimraf -- node_modules dist bundle",
    "clean:dist": "npm run rimraf -- dist bundle",
    "watch": "npm run tsc -- --w",
    "prebuild": "npm run clean:dist",
    "build": "npm run tsc && npm run rollup && npm run uglifyjs",
    "version": "npm run build",
    "postversion": "git push && git push --tags && npm publish"
  },
  "keywords": [
    "AwayJS",
    "WebGL",
    "2D",
    "3D",
    "graphics"
  ],
  "license": "Apache-2.0",
  "bugs": {
    "url": "https://github.com/awayjs/scene/issues"
  },
  "homepage": "https://github.com/awayjs/scene#readme",
  "dependencies": {
    "@awayjs/core": "^0.7.0",
    "@awayjs/stage": "^0.9.0",
    "@awayjs/renderer": "^0.9.0",
    "@awayjs/graphics": "^0.2.0",
    "@awayjs/materials": "^0.4.0",
    "tslib": "^1.9.0"
  },
  "devDependencies": {
    "rimraf": "^2.5.2",
    "rollup": "^0.36.4",
    "rollup-plugin-includepaths": "^0.2.1",
    "typescript": "^2.6.1",
    "uglify-js": "^3.0.15"
  }
}<|MERGE_RESOLUTION|>--- conflicted
+++ resolved
@@ -1,10 +1,6 @@
 {
   "name": "@awayjs/scene",
-<<<<<<< HEAD
-  "version": "0.9.47",
-=======
   "version": "0.9.48",
->>>>>>> 5a1342d1
   "description": "AwayJS scene classes",
   "main": "bundle/awayjs-scene.umd.js",
   "module": "dist/index.js",
