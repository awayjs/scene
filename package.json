{
  "name": "@awayjs/scene",
<<<<<<< HEAD
  "version": "0.9.153",
=======
  "version": "0.11.0",
>>>>>>> 37a63427
  "description": "AwayJS scene classes",
  "main": "bundle/awayjs-scene.umd.js",
  "module": "dist/index.js",
  "types": "dist/index.d.ts",
  "url": "http://www.away3d.com",
  "author": "Rob Bateman",
  "repository": {
    "type": "git",
    "url": "git+https://github.com/awayjs/scene.git"
  },
  "scripts": {
    "rimraf": "rimraf",
    "rollup": "rollup -c",
    "uglifyjs": "uglifyjs ./bundle/awayjs-scene.umd.js -o ./bundle/awayjs-scene.umd.min.js --in-source-map ./bundle/awayjs-scene.umd.js.map --source-map --output ./bundle/awayjs-scene.umd.min.js.map --mangle",
    "tsc": "tsc --lib ES2015.Symbol,DOM,ScriptHost,ES5,ES2015.Iterable",
    "clean": "npm cache clean && npm run rimraf -- node_modules dist bundle",
    "clean:dist": "npm run rimraf -- dist bundle",
    "watch": "npm run tsc -- --w",
    "prebuild": "npm run clean:dist",
    "build": "npm run tsc && npm run rollup && npm run uglifyjs",
    "copyVersionToIndex": "node ./copyVersionToIndex && git add ./index.ts && git commit -m \"update version number in index.ts\"",
    "version": "npm run copyVersionToIndex && npm run build",
    "postversion": "git push && git push --tags && npm publish"
  },
  "keywords": [
    "AwayJS",
    "WebGL",
    "2D",
    "3D",
    "graphics"
  ],
  "license": "Apache-2.0",
  "bugs": {
    "url": "https://github.com/awayjs/scene/issues"
  },
  "homepage": "https://github.com/awayjs/scene#readme",
  "dependencies": {
    "@awayjs/core": "^0.7.0",
    "@awayjs/stage": "^0.9.0",
    "@awayjs/renderer": "^0.9.0",
    "@awayjs/graphics": "^0.3.0",
    "@awayjs/materials": "^0.4.0",
    "tslib": "^1.9.0"
  },
  "devDependencies": {
    "rimraf": "^2.5.2",
    "rollup": "^0.36.4",
    "rollup-plugin-includepaths": "^0.2.1",
    "typescript": "^2.6.1",
    "uglify-js": "^3.0.15"
  }
}<|MERGE_RESOLUTION|>--- conflicted
+++ resolved
@@ -1,10 +1,6 @@
 {
   "name": "@awayjs/scene",
-<<<<<<< HEAD
-  "version": "0.9.153",
-=======
   "version": "0.11.0",
->>>>>>> 37a63427
   "description": "AwayJS scene classes",
   "main": "bundle/awayjs-scene.umd.js",
   "module": "dist/index.js",
