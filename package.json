{
  "name": "awayjs-display",
<<<<<<< HEAD
  "version": "0.7.53",
=======
  "version": "0.7.55",
>>>>>>> c2b46730
  "description": "AwayJS displaylist classes",
  "url": "http://www.away3d.com",
  "author": "The Away Foundation <admin@theawayfoundation.org>",
  "repository": "awayjs/awayjs-display",
  "license": "Apache version 2.0",
  "dependencies": {
    "awayjs-core": "^0.4.3"
  },
  "devDependencies": {
    "browserify": "^8.1.3",
    "exorcist": "^0.1.6",
    "glob": "^4.4.0",
    "gulp": "^3.8.11",
    "gulp-git": "^1.0.1",
    "gulp-livereload": "^3.7.0",
    "gulp-rename": "^1.2.0",
    "gulp-shell": "^0.3.0",
    "gulp-sourcemaps": "^1.5.0",
    "gulp-typescript": "^2.4.2",
    "gulp-uglify": "^1.1.0",
    "tsify": "git://github.com/rob-bateman/tsify.git",
    "vinyl-source-stream": "^1.0.0",
    "vinyl-transform": "^1.0.0",
    "watchify": "^2.3.0"
  }
}<|MERGE_RESOLUTION|>--- conflicted
+++ resolved
@@ -1,10 +1,6 @@
 {
   "name": "awayjs-display",
-<<<<<<< HEAD
-  "version": "0.7.53",
-=======
   "version": "0.7.55",
->>>>>>> c2b46730
   "description": "AwayJS displaylist classes",
   "url": "http://www.away3d.com",
   "author": "The Away Foundation <admin@theawayfoundation.org>",
