import {Box, ColorUtils, Matrix, Matrix3D, ColorTransform, Rectangle, Point, Vector3D, AssetEvent} from "@awayjs/core";

import {ImageSampler, AttributesBuffer, AttributesView, Float2Attributes, Viewport} from "@awayjs/stage";

import {Style, PartitionBase, IPicker, IRenderer, EntityNode} from "@awayjs/renderer";

import {MaterialBase} from "@awayjs/materials";

import {Graphics, Shape, TriangleElements, GraphicsFactoryHelper} from "@awayjs/graphics";

import {HierarchicalProperties} from "../base/HierarchicalProperties";
import {AlignmentMode} from "../base/AlignmentMode";
import {Font} from "../text/Font";
import {TesselatedFontChar} from "../text/TesselatedFontChar";
import {TesselatedFontTable} from "../text/TesselatedFontTable";
import {BitmapFontTable} from "../text/BitmapFontTable";
import {AntiAliasType} from "../text/AntiAliasType";
import {GridFitType} from "../text/GridFitType";
import {TextFieldAutoSize} from "../text/TextFieldAutoSize";
import {TextFieldType} from "../text/TextFieldType";
import {TextFormat} from "../text/TextFormat";
import {TextInteractionMode} from "../text/TextInteractionMode";
import {TextLineMetrics} from "../text/TextLineMetrics";
import {KeyboardEvent} from "../events/KeyboardEvent";

import {DisplayObject} from "./DisplayObject";
import {DisplayObjectContainer} from "./DisplayObjectContainer";
import {Sprite} from "./Sprite";
import {TextSprite} from "./TextSprite";
import {MovieClip} from "./MovieClip";
import {TextShape} from "../text/TextShape";
import { FontStyleName } from '../text/FontStyleName';
import { ITextfieldAdapter } from '../adapters/ITextfieldAdapter';
import { HTMLTextProcessor } from '../text/HTMLTextProcessor';
import { TextFormatAlign } from '../text/TextFormatAlign';

/**
 * The TextField class is used to create display objects for text display and
 * input. <ph outputclass="flexonly">You can use the TextField class to
 * perform low-level text rendering. However, in Flex, you typically use the
 * Label, Text, TextArea, and TextInput controls to process text. <ph
 * outputclass="flashonly">You can give a text field an instance name in the
 * Property inspector and use the methods and properties of the TextField
 * class to manipulate it with ActionScript. TextField instance names are
 * displayed in the Movie Explorer and in the Insert Target Path dialog box in
 * the Actions panel.
 *
 * <p>To create a text field dynamically, use the <code>TextField()</code>
 * constructor.</p>
 *
 * <p>The methods of the TextField class let you set, select, and manipulate
 * text in a dynamic or input text field that you create during authoring or
 * at runtime. </p>
 *
 * <p>ActionScript provides several ways to format your text at runtime. The
 * TextFormat class lets you set character and paragraph formatting for
 * TextField objects. You can apply Cascading Style Sheets(CSS) styles to
 * text fields by using the <code>TextField.styleSheet</code> property and the
 * StyleSheet class. You can use CSS to style built-in HTML tags, define new
 * formatting tags, or apply styles. You can assign HTML formatted text, which
 * optionally uses CSS styles, directly to a text field. HTML text that you
 * assign to a text field can contain embedded media(movie clips, SWF files,
 * GIF files, PNG files, and JPEG files). The text wraps around the embedded
 * media in the same way that a web browser wraps text around media embedded
 * in an HTML document. </p>
 *
 * <p>Flash Player supports a subset of HTML tags that you can use to format
 * text. See the list of supported HTML tags in the description of the
 * <code>htmlText</code> property.</p>
 *
 * @event change                    Dispatched after a control value is
 *                                  modified, unlike the
 *                                  <code>textInput</code> event, which is
 *                                  dispatched before the value is modified.
 *                                  Unlike the W3C DOM Event Model version of
 *                                  the <code>change</code> event, which
 *                                  dispatches the event only after the
 *                                  control loses focus, the ActionScript 3.0
 *                                  version of the <code>change</code> event
 *                                  is dispatched any time the control
 *                                  changes. For example, if a user types text
 *                                  into a text field, a <code>change</code>
 *                                  event is dispatched after every keystroke.
 * @event link                      Dispatched when a user clicks a hyperlink
 *                                  in an HTML-enabled text field, where the
 *                                  URL begins with "event:". The remainder of
 *                                  the URL after "event:" is placed in the
 *                                  text property of the LINK event.
 *
 *                                  <p><b>Note:</b> The default behavior,
 *                                  adding the text to the text field, occurs
 *                                  only when Flash Player generates the
 *                                  event, which in this case happens when a
 *                                  user attempts to input text. You cannot
 *                                  put text into a text field by sending it
 *                                  <code>textInput</code> events.</p>
 * @event scroll                    Dispatched by a TextField object
 *                                  <i>after</i> the user scrolls.
 * @event textInput                 Flash Player dispatches the
 *                                  <code>textInput</code> event when a user
 *                                  enters one or more characters of text.
 *                                  Various text input methods can generate
 *                                  this event, including standard keyboards,
 *                                  input method editors(IMEs), voice or
 *                                  speech recognition systems, and even the
 *                                  act of pasting plain text with no
 *                                  formatting or style information.
 * @event textInteractionModeChange Flash Player dispatches the
 *                                  <code>textInteractionModeChange</code>
 *                                  event when a user changes the interaction
 *                                  mode of a text field. for example on
 *                                  Android, one can toggle from NORMAL mode
 *                                  to SELECTION mode using context menu
 *                                  options
 */
export class TextField extends DisplayObjectContainer
{
	private _isEntity:boolean = false;
	private _onGraphicsInvalidateDelegate:(event:AssetEvent) => void;
	
	private static _textFields:Array<TextField> = [];

	public static assetType:string = "[asset TextField]";

	public static getNewTextField():TextField
	{
		return (TextField._textFields.length)? TextField._textFields.pop() : new TextField()
	}


	public textOffsetX:number=0;
	public textOffsetY:number=0;
	private _width:number;
	private _height:number;
	private _graphics:Graphics;
	private _bottomScrollV:number;
	private _caretIndex:number;
	private _maxScrollH:number;
	private _maxScrollV:number;
	private _numLines:number;
	private _selectionBeginIndex:number=0;
    private _selectionEndIndex:number=0;
    private _biggestLine:number=0;
    
	private _iText:string = "";
	private _text:string = "";
	private _textInteractionMode:TextInteractionMode;

	private _textWidth:number;
	private _textHeight:number;

	private _charBoundaries:Rectangle;
	private _firstCharInParagraph:number;
	private _imageReference:DisplayObject
	private _lineMetrics:TextLineMetrics;
	private _paragraphLength:number;


    public _textFormat:TextFormat;
    public _newTextFormat:TextFormat;
	public _textFormats:TextFormat[];
	public _textFormatsIdx:number[];

    
	private _textElements:TriangleElements;
	private _textElements2:TriangleElements;

	public textShapes:any;
	
	private inMaskMode:boolean=false;
	private maskChild:Sprite;// holds the mask for the textfield
	private textChild:TextSprite;// holds the graphic-content for this textfield
	private targetGraphics:Graphics;



	private cursorIntervalID:number=-1;
	public cursorBlinking:boolean=false;
	public showSelection:boolean=false;
	
	public _textDirty:Boolean=false; 	// if text is dirty, the text-content or the text-size has changed, and we need to recalculate word-width
	public _positionsDirty:Boolean=false;	// if formatting is dirty, we need to recalculate text-positions / size
	public _glyphsDirty:Boolean=false;	// if glyphs are dirty, we need to recollect the glyphdata and build the text-graphics. this should ony be done max once a frame

	public chars_codes:number[]=[];	// stores charcode per char
	public chars_width:number[]=[];
	public tf_per_char:TextFormat[]=[];

	public words:number[]=[];			// stores offset and length and width for each word

	private _textRuns_formats:TextFormat[]=[];	// stores textFormat for each textrun
	private _textRuns_words:number[]=[];	// stores words-offset, word-count and width for each textrun
	private _paragraph_textRuns_indices:number[]=[];	// stores textFormat for each textrun

	private _onChanged:Function;

	private _maxWidthLine:number=0;

	private _labelData:any=null;

	public html:boolean;

	private lines_wordStartIndices:number[] = [];
	private lines_wordEndIndices:number[] = [];
	private lines_start_y:number[] = [];
	private lines_start_x:number[] = [];
	private lines_charIdx_start:number[] = [];
	private lines_charIdx_end:number[] = [];
	private lines_width:number[] = [];
	private lines_height:number[] = [];
	private lines_numSpacesPerline:number[] = [];
	private char_positions_x:number[] = [];
	private char_positions_y:number[] = [];

	// keeping track of the original textfield that was used for cloning this one.
	public sourceTextField:TextField=null;

	private _maskWidth:number=0;
	private _maskHeight:number=0;
	private _maskTextOffsetX:number=0;
	private _maskTextOffsetY:number=0;
	public updateMaskMode()
	{
		//if(this._textWidth>this._width || this._textHeight>this._height){
			// mask needed
			if(this.inMaskMode){	
				if(this._maskWidth!=this._width || this._maskHeight!=this._height ||
					this._maskTextOffsetX!=this.textOffsetX || this._maskTextOffsetY!=this.textOffsetY){
					
					this._maskWidth=this._width;
					this._maskHeight=this._height;
					this._maskTextOffsetX=this.textOffsetX;
					this._maskTextOffsetY=this.textOffsetY;
					this.maskChild.graphics.clear();
					this.maskChild.graphics.beginFill(0xffffff);
					this.maskChild.graphics.drawRect(this.textOffsetX, this.textOffsetY, this._width, this._height);
					this.maskChild.graphics.endFill();	
				}	
				this._graphics.clear();
			}
			if(!this.inMaskMode){	
				// 	masking already setup 
				// 	just make sure the mask has correct size 
				this.inMaskMode=true;
				if(!this.maskChild)
					this.maskChild=new Sprite();			
				if(!this.textChild)
					this.textChild=new TextSprite();
				this.textChild.mouseEnabled = false;
				this.textChild.parentTextField=this;
				this.maskChild.mouseEnabled = false;
				this.maskChild.graphics.beginFill(0xffffff);
				this.maskChild.graphics.drawRect(this.textOffsetX, this.textOffsetY, this._width, this._height);
				this.maskChild.graphics.endFill();
				this.addChild(this.maskChild);
				this.addChild(this.textChild);
				this.maskChild.maskMode=true;
				this.textChild.masks=[this.maskChild];
	
				this._graphics.clear();
				this.targetGraphics=this.textChild.graphics;	
				return;
			}			
			return;
		//}
		// mask not needed
		/*this.inMaskMode=false;
		if(this.textChild)
			this.textChild.graphics.clear();
		this.targetGraphics=this._graphics;
		if(this.numChildren>0)
			this.removeChildren(0, this.numChildren);*/
	}
	public getMouseCursor():string
	{
		// check if any parent is a button, otherwise return the cursor type set for this text
		var cursorName:string;
		var parent:DisplayObject=this.parent;
		while(parent){
			if(parent.isAsset(MovieClip)){
				cursorName=(<MovieClip>parent).getMouseCursor();
				if(cursorName!="initial"){
					return cursorName;
				}
			}
			parent=parent.parent;
			if(parent && parent.name=="scene"){
				parent=null;
			}
		}
		return this.cursorType;
	}

	public get onChanged():Function
	{
		return this._onChanged;
	}
	public set onChanged(value:Function)
	{
		this._onChanged=value;
	}

	public get isInFocus():boolean
	{
		return this._isInFocus;
	}
	public set isInFocus(value:boolean)
	{
	}
	
	public setFocus(value:boolean, fromMouseDown:boolean=false, sendSoftKeyEvent:boolean=true){
		
		if(this._isInFocus==value){
			return;
		}
        this._isInFocus=value;
		this.enableInput(value);

		// check if a adapter exists
		if(value && sendSoftKeyEvent && this.adapter != this){
			// todo: create a ITextFieldAdapter, so we can use selectText() without casting to any
			(<any>this.adapter).selectTextField(fromMouseDown);
        }
        this._glyphsDirty=true;
	}

	private enableInput(enable:boolean=true){

		if(enable && this._isInFocus && this.selectable){
			this.drawSelectionGraphics();
			var myThis=this;
			if(this.cursorIntervalID>=0){
				window.clearInterval(this.cursorIntervalID);
				this.cursorIntervalID=-1;
			}
			this.cursorIntervalID=window.setInterval(function(){
                myThis.cursorBlinking=!myThis.cursorBlinking;
                if(!myThis.selectable){
                    myThis.cursorBlinking=true;
                }
                myThis.drawCursor()
				myThis.cursorShape.invalidate();
			}, 500);
		}
		else{
			this._glyphsDirty=true;
			if(this.cursorIntervalID>=0){
				window.clearInterval(this.cursorIntervalID);
				this.cursorIntervalID=-1;
			}
		}
		if(this.cursorShape)
			this.cursorShape.invalidate();
	}
	public findCharIdxForMouse(event):number{
		
		var myPoint:Point=this.textChild.globalToLocal(new Point(event.scenePosition.x, event.scenePosition.y));
		var lineIdx:number=this.getLineIndexAtPoint(myPoint.x, myPoint.y);
		var charIdx:number=this.getCharIndexAtPoint(myPoint.x, myPoint.y, lineIdx);
		
		if(lineIdx>=this.lines_start_x.length)
			lineIdx=this.lines_start_x.length-1;

		if(lineIdx>=0 && charIdx<0 && this.lines_start_x[lineIdx]){
			if(myPoint.x<=this.lines_start_x[lineIdx])
				charIdx=this.lines_charIdx_start[lineIdx];
			else
				charIdx=this.lines_charIdx_end[lineIdx];				
		}
		if(lineIdx<0 || charIdx<0)
			charIdx=0;
		//console.log("lineIdx", lineIdx, "charIdx", charIdx);
		return charIdx;

	}
	public startSelectionByMouse(event){
		this._selectionBeginIndex=this.findCharIdxForMouse(event);	
		this._selectionEndIndex=this._selectionBeginIndex;
		//console.log("startSelectionByMouse", this._selectionBeginIndex, this._selectionEndIndex);	
		this._glyphsDirty=true;
        this.reConstruct();
        this.cursorBlinking=false;
		this.drawSelectionGraphics();
	}
	public stopSelectionByMouse(event){
		this._selectionEndIndex=this.findCharIdxForMouse(event);
		//console.log("stopSelectionByMouse", this._selectionBeginIndex, this._selectionEndIndex);
		this._glyphsDirty=true;
		this.reConstruct();
		this.drawSelectionGraphics();

	}
	public updateSelectionByMouse(event){
		this._selectionEndIndex=this.findCharIdxForMouse(event);
		//console.log("updateSelectionByMouse", this._selectionBeginIndex, this._selectionEndIndex);
		this._glyphsDirty=true;
		this.reConstruct();
		this.drawSelectionGraphics();

	}
	private drawSelectionGraphics(){
		if(this._selectionBeginIndex<0){
			this._selectionBeginIndex=0;
		}	
		if(this._selectionBeginIndex>this.char_positions_x.length){
			this._selectionBeginIndex=this.char_positions_x.length;
		}	
		if(this._selectionEndIndex<0){
			this._selectionEndIndex=0;
		}	
		if(this._selectionEndIndex>this.char_positions_x.length){
			this._selectionEndIndex=this.char_positions_x.length;
		}	

		if(this._selectionBeginIndex==this._selectionEndIndex){			
			if(this.bgShapeSelect){
				this.showSelection=false;
				GraphicsFactoryHelper.updateRectanglesShape(this.bgShapeSelect,[]);
				this.bgShapeSelect.invalidate();
			}
			this.drawCursor();
		}
		else{
			this.showSelection=true;	
			this.drawSelectedBG();			
        }
        
	}


	private scrollToCursor(x, y){
        // if(!this.textChild){
        //     return;
        // }
        // if(x>this._width){
        //     this.textChild.x-=10;
        // }
        // if(x<Math.abs(this.textChild.x)){
        //     this.textChild.x=this.textChild.x+x+2;
        // }
        // if(this.textChild.x<(this._width-this.textChild.width)){
        //     this.textChild.x=this._width-this.textChild.width;
        // }
        // if(this.textChild.x>0){
        //     this.textChild.x=0;
        // }
    }
	private drawCursor(){
        if(this.cursorBlinking || !this.selectable){
            if(this.cursorShape)
                GraphicsFactoryHelper.updateRectanglesShape(this.cursorShape,[]);
            return;
        }
		var x:number=0;
		var y:number=0;
		var tf:TextFormat=this.newTextFormat;
		
		if(this.char_positions_x.length==0){
			x=this.textOffsetX+(this._width/2)+this._textWidth/2;
			if (tf.align == "justify") {
			}
			else if (tf.align == "center") {
			}
			else if (tf.align == "right") {
				x = this.textOffsetX+this._width-2;
			}
			else if (tf.align == "left") {
				x = this.textOffsetX+4+this._textWidth;
			}
		}
		else if(this._selectionBeginIndex==this.char_positions_x.length){
			x=this.char_positions_x[this._selectionBeginIndex-1]+this.chars_width[this._selectionBeginIndex-1];
			y=this.char_positions_y[this._selectionBeginIndex-1];
			tf=this.tf_per_char[this._selectionBeginIndex-1];
		}
		else{
			x=this.char_positions_x[this._selectionBeginIndex];
			y=this.char_positions_y[this._selectionBeginIndex];
			tf=this.tf_per_char[this._selectionBeginIndex];
		}
		tf.font_table.initFontSize(tf.size);
		var height:number= tf.font_table.getLineHeight();
        var color=this.getTextColorForTextFormat(tf);
		var cursorScale:number=this.internalScale.x;
		if(cursorScale<=0)cursorScale=1;
		if(!this.cursorShape){
            
			this.cursorShape=GraphicsFactoryHelper.drawRectangles([x-(0.5*cursorScale),y,cursorScale,height],color,1);
			return;
		}
        GraphicsFactoryHelper.updateRectanglesShape(this.cursorShape,[x-(0.5*cursorScale),y,cursorScale,height]);
        if(this.cursorShape.style.color!=color){    
            var alpha=ColorUtils.float32ColorToARGB(color)[0];
            if(alpha==0){
                alpha=255;
            }        
            var obj:any = Graphics.get_material_for_color(color, alpha/255);
            if(obj.colorPos){
                this.cursorShape.style = new Style();
                var sampler:ImageSampler = new ImageSampler();
                obj.material.animateUVs=true;
                this.cursorShape.style.color=color;
                this.cursorShape.style.addSamplerAt(sampler, obj.material.getTextureAt(0));
                this.cursorShape.style.uvMatrix = new Matrix(0, 0, 0, 0, obj.colorPos.x, obj.colorPos.y);
                this.cursorShape.invalidateMaterial();
            }
        }
        this.scrollToCursor(x,y);
		
    }
    
	private drawSelectedBG(){

		if(this._selectionBeginIndex<0){
			this._selectionBeginIndex=0;
		}	
		if(this._selectionBeginIndex>this.char_positions_x.length){
			this._selectionBeginIndex=this.char_positions_x.length;
		}	
		var select_start:number=this._selectionBeginIndex;
		var select_end:number=this._selectionEndIndex;
		if(this._selectionEndIndex<this._selectionBeginIndex){
			select_start=this._selectionEndIndex;
			select_end=this._selectionBeginIndex;
		}
		var x:number=0;
		var y:number=0;
		var oldy:number=-1;
		var tf:TextFormat=null;
		var startx:number=-1;
		var width:number=0;
		var height:number=0;
		var rectangles:number[]=[];
		if(this.char_positions_x.length!=0){
			var len:number=(select_end>this.char_positions_x.length)?this.char_positions_x.length:select_end;
			//console.log(select_start, select_end);
			for(var i:number=select_start; i<len; i++){

				if(i==this.char_positions_x.length){
					x=this.char_positions_x[i-1]+this.chars_width[i-1];
					y=this.char_positions_y[i-1];
					tf=this.tf_per_char[i-1];
				}
				else{
					x=this.char_positions_x[i];
					y=this.char_positions_y[i];
					tf=this.tf_per_char[i];
				}
				if(startx<0){
					startx=x;
				}
				if(oldy>=0 && oldy!=y){
					// new line
					rectangles.push(startx, oldy, width, height);		
					width=0;			
					startx=x;
				}
				
				width+=this.chars_width[i];
				oldy=y;			
				tf.font_table.initFontSize(tf.size);
				height = tf.font_table.getLineHeight();
			}
		}
		if(width>0){
			rectangles.push(startx, oldy, width, height);
		}
		if(!this.bgShapeSelect){
			this.bgShapeSelect=GraphicsFactoryHelper.drawRectangles(rectangles,0x000000,1);
			return;
		}
        GraphicsFactoryHelper.updateRectanglesShape(this.bgShapeSelect, rectangles);
        
        this.scrollToCursor(startx+width,oldy+height);
		

	}
	public drawBG(useBackgroundColor:boolean){
        this._graphics.beginFill(useBackgroundColor? this.backgroundColor : 0x000000, 0);
        this._graphics.drawRect(this.textOffsetX, this.textOffsetY, this.width, this.height);
        this._graphics.endFill();
    }
     
	public drawBorder(){	
		var half_thickness_x:number=0.25*this.internalScale.x;
        var half_thickness_y:number=0.25*this.internalScale.y;	
		this._graphics.beginFill(this._borderColor, 1);
		this._graphics.drawRect(this.textOffsetX,this.textOffsetY, this._width, half_thickness_y*2);
		this._graphics.drawRect(this.textOffsetX,this.textOffsetY+this._height-half_thickness_y*2, this._width, half_thickness_y*2);
		this._graphics.drawRect(this.textOffsetX,this.textOffsetY+half_thickness_y*2, half_thickness_x*2, this._height-half_thickness_y*2);
		this._graphics.drawRect(this.textOffsetX+this._width-half_thickness_x*2,this.textOffsetY+half_thickness_y*2, half_thickness_x*2, this._height-half_thickness_y*2);
        this._graphics.endFill();        
	}

	public getTextShapeForIdentifierAndFormat(id:string, format:TextFormat) {
		if(this.textShapes.hasOwnProperty(id)){
			return this.textShapes[id];
		}
		this.textShapes[id]=new TextShape();
		this.textShapes[id].format=format;
		return this.textShapes[id];
	}

	/**
	 * When set to <code>true</code> and the text field is not in focus, Flash
	 * Player highlights the selection in the text field in gray. When set to
	 * <code>false</code> and the text field is not in focus, Flash Player does
	 * not highlight the selection in the text field.
	 *
	 * @default false
	 */
	public alwaysShowSelection:boolean;

	/**
	 * The type of anti-aliasing used for this text field. Use
	 * <code>flash.text.AntiAliasType</code> constants for this property. You can
	 * control this setting only if the font is embedded(with the
	 * <code>embedFonts</code> property set to <code>true</code>). The default
	 * setting is <code>flash.text.AntiAliasType.NORMAL</code>.
	 *
	 * <p>To set values for this property, use the following string values:</p>
	 */
	public antiAliasType:AntiAliasType;

	/**
	 * Controls automatic sizing and alignment of text fields. Acceptable values
	 * for the <code>TextFieldAutoSize</code> constants:
	 * <code>TextFieldAutoSize.NONE</code>(the default),
	 * <code>TextFieldAutoSize.LEFT</code>, <code>TextFieldAutoSize.RIGHT</code>,
	 * and <code>TextFieldAutoSize.CENTER</code>.
	 *
	 * <p>If <code>autoSize</code> is set to <code>TextFieldAutoSize.NONE</code>
	 * (the default) no resizing occurs.</p>
	 *
	 * <p>If <code>autoSize</code> is set to <code>TextFieldAutoSize.LEFT</code>,
	 * the text is treated as left-justified text, meaning that the left margin
	 * of the text field remains fixed and any resizing of a single line of the
	 * text field is on the right margin. If the text includes a line break(for
	 * example, <code>"\n"</code> or <code>"\r"</code>), the bottom is also
	 * resized to fit the next line of text. If <code>wordWrap</code> is also set
	 * to <code>true</code>, only the bottom of the text field is resized and the
	 * right side remains fixed.</p>
	 *
	 * <p>If <code>autoSize</code> is set to
	 * <code>TextFieldAutoSize.RIGHT</code>, the text is treated as
	 * right-justified text, meaning that the right margin of the text field
	 * remains fixed and any resizing of a single line of the text field is on
	 * the left margin. If the text includes a line break(for example,
	 * <code>"\n" or "\r")</code>, the bottom is also resized to fit the next
	 * line of text. If <code>wordWrap</code> is also set to <code>true</code>,
	 * only the bottom of the text field is resized and the left side remains
	 * fixed.</p>
	 *
	 * <p>If <code>autoSize</code> is set to
	 * <code>TextFieldAutoSize.CENTER</code>, the text is treated as
	 * center-justified text, meaning that any resizing of a single line of the
	 * text field is equally distributed to both the right and left margins. If
	 * the text includes a line break(for example, <code>"\n"</code> or
	 * <code>"\r"</code>), the bottom is also resized to fit the next line of
	 * text. If <code>wordWrap</code> is also set to <code>true</code>, only the
	 * bottom of the text field is resized and the left and right sides remain
	 * fixed.</p>
	 *
	 * @throws ArgumentError The <code>autoSize</code> specified is not a member
	 *                       of flash.text.TextFieldAutoSize.
	 */
	private _autoSize:string;

	public get autoSize():string
	{
		return this._autoSize;
	}

	public set autoSize(value:string)
	{
		if (this._autoSize == value)
			return;

        if(typeof value==="string"){
            if(value!=TextFieldAutoSize.CENTER &&
                 value!=TextFieldAutoSize.NONE &&
                 value!=TextFieldAutoSize.LEFT &&
                 value!=TextFieldAutoSize.RIGHT){
                     return;
                 }
        }
        else{
            if(typeof value==="boolean"){
                if(value)
                    value=TextFieldAutoSize.CENTER;
                else
                    value=TextFieldAutoSize.NONE;
            }
            if(typeof value==="number"){
                if(value>0)
                    value=TextFieldAutoSize.CENTER;
                else
                    value=TextFieldAutoSize.NONE;
            }
        }

		this._autoSize = value;

		this._positionsDirty = true;

		if (this._autoSize != TextFieldAutoSize.NONE)
			this.invalidate();
	}


    private _internalScale:Vector3D = new Vector3D(1,1,1);
    public get internalScale():Vector3D{
        return this._internalScale;
    }
	public getInternalScale(viewport:Viewport = null):Vector3D
	{
		if(this.parent)
			this._internalScale.copyFrom(this.parent.transform.concatenatedMatrix3D.decompose()[3]);
		else
			this._internalScale.identity();

		if (viewport) {
			this._internalScale.x *= viewport.focalLength*viewport.pixelRatio/1000;
			this._internalScale.y *= viewport.focalLength/1000;
		}

        this._internalScale.x=1/this._internalScale.x;
        this._internalScale.y=1/this._internalScale.y;
		return this._internalScale;
	}
	public _iInternalUpdate():void
	{
		super._iInternalUpdate();

		this.reConstruct(true);
        
		if(this._textFormat && !this._textFormat.font_table.isAsset(TesselatedFontTable) && !this._textFormat.material ){
            // only for FNT font-tables
            // todo: do we still need this ?

			this.transform.colorTransform || (this.transform.colorTransform = new ColorTransform());
			this.transform.colorTransform.color = (this.textColor!=null) ? this.textColor : this._textFormat.color;
			this._invalidateHierarchicalProperties(HierarchicalProperties.COLOR_TRANSFORM);
		}

        /*
		if (projection) {
			this._strokeScale.x = (<PerspectiveProjection> projection).hFocalLength/1000;
			this._strokeScale.y = (<PerspectiveProjection> projection).focalLength/1000;
		}else{
			this._strokeScale.x = 1;
			this._strokeScale.y = 1;
		}
        this._graphics.updateScale(projection);*/
        
        
		var prevScaleX:number = this._internalScale.x;
		var prevScaleY:number = this._internalScale.y;
		// var scale:Vector3D = this.getInternalScale(viewport);
		// if (scale.x == prevScaleX && scale.y == prevScaleY)
        //      return;
        // this._internalScale=scale;
        // this._glyphsDirty=true;
		
    }

	/**
	 * //TODO
	 *
	 * @private
	 */
	private _onGraphicsInvalidate(event:AssetEvent):void
	{
		var isEntity:boolean = this.isEntity();

		if (this._isEntity != isEntity) {
			if (!isEntity && this._implicitPartition)
				this._implicitPartition.clearEntity(this);

			this._isEntity = isEntity;
		}

		this.invalidate();
	}

	/**
	 *
	 * @returns {string}
	 */
	public get assetType():string
	{
		return TextField.assetType;
	}

	/**
	 * Specifies whether the text field has a background fill. If
	 * <code>true</code>, the text field has a background fill. If
	 * <code>false</code>, the text field has no background fill. Use the
	 * <code>backgroundColor</code> property to set the background color of a
	 * text field.
	 *
	 * @default false
	 */
	private _background:boolean;
	public get background():boolean{
		return this._background;
	}
	public set background(value:boolean){
		this._background=value;
		this._glyphsDirty=true;
	}

	/**
	 * The color of the text field background. The default value is
	 * <code>0xFFFFFF</code>(white). This property can be retrieved or set, even
	 * if there currently is no background, but the color is visible only if the
	 * text field has the <code>background</code> property set to
	 * <code>true</code>.
	 */
	private _backgroundColor:number /*int*/;
	public get backgroundColor():number{
		return this._backgroundColor;
	}
	public set backgroundColor(value:number){
		this._backgroundColor=value;
		this._glyphsDirty=true;
	}

	/**
	 * Specifies whether the text field has a border. If <code>true</code>, the
	 * text field has a border. If <code>false</code>, the text field has no
	 * border. Use the <code>borderColor</code> property to set the border color.
	 *
	 * @default false
	 */
	private _border:boolean;
	public get border():boolean{
		return this._border;
	}
	public set border(value:boolean){
		this._border=value;
		this._glyphsDirty=true;
	}

	/**
	 * The color of the text field border. The default value is
	 * <code>0x000000</code>(black). This property can be retrieved or set, even
	 * if there currently is no border, but the color is visible only if the text
	 * field has the <code>border</code> property set to <code>true</code>.
	 */
	private _borderColor:number /*int*/;
	public get borderColor():number{
		return this._borderColor;
	}
	public set borderColor(value:number){
		this._borderColor=value;
		this._glyphsDirty=true;
	}

	/**
	 * An integer(1-based index) that indicates the bottommost line that is
	 * currently visible in the specified text field. Think of the text field as
	 * a window onto a block of text. The <code>scrollV</code> property is the
	 * 1-based index of the topmost visible line in the window.
	 *
	 * <p>All the text between the lines indicated by <code>scrollV</code> and
	 * <code>bottomScrollV</code> is currently visible in the text field.</p>
	 */
	public get bottomScrollV():number /*int*/
	{
		return this._bottomScrollV;
	}
	public set bottomScrollV(value:number) /*int*/
	{
		this._bottomScrollV=value;
	}

	/**
	 * The index of the insertion point(caret) position. If no insertion point
	 * is displayed, the value is the position the insertion point would be if
	 * you restored focus to the field(typically where the insertion point last
	 * was, or 0 if the field has not had focus).
	 *
	 * <p>Selection span indexes are zero-based(for example, the first position
	 * is 0, the second position is 1, and so on).</p>
	 */
	public get caretIndex():number /*int*/
	{
		return this._caretIndex;
	}

	/**
	 * A Boolean value that specifies whether extra white space(spaces, line
	 * breaks, and so on) in a text field with HTML text is removed. The default
	 * value is <code>false</code>. The <code>condenseWhite</code> property only
	 * affects text set with the <code>htmlText</code> property, not the
	 * <code>text</code> property. If you set text with the <code>text</code>
	 * property, <code>condenseWhite</code> is ignored.
	 *
	 * <p>If <code>condenseWhite</code> is set to <code>true</code>, use standard
	 * HTML commands such as <code><BR></code> and <code><P></code> to place line
	 * breaks in the text field.</p>
	 *
	 * <p>Set the <code>condenseWhite</code> property before setting the
	 * <code>htmlText</code> property.</p>
	 */
	public condenseWhite:boolean;

	/**
	 * Specifies the format applied to newly inserted text, such as text entered
	 * by a user or text inserted with the <code>replaceSelectedText()</code>
	 * method.
	 *
	 * <p><b>Note:</b> When selecting characters to be replaced with
	 * <code>setSelection()</code> and <code>replaceSelectedText()</code>, the
	 * <code>defaultTextFormat</code> will be applied only if the text has been
	 * selected up to and including the last character. Here is an example:</p>
	 * <pre xml:space="preserve"> public my_txt:TextField new TextField();
	 * my_txt.text = "Flash Macintosh version"; public my_fmt:TextFormat = new
	 * TextFormat(); my_fmt.color = 0xFF0000; my_txt.defaultTextFormat = my_fmt;
	 * my_txt.setSelection(6,15); // partial text selected - defaultTextFormat
	 * not applied my_txt.setSelection(6,23); // text selected to end -
	 * defaultTextFormat applied my_txt.replaceSelectedText("Windows version");
	 * </pre>
	 *
	 * <p>When you access the <code>defaultTextFormat</code> property, the
	 * returned TextFormat object has all of its properties defined. No property
	 * is <code>null</code>.</p>
	 *
	 * <p><b>Note:</b> You can't set this property if a style sheet is applied to
	 * the text field.</p>
	 *
	 * @throws Error This method cannot be used on a text field with a style
	 *               sheet.
	 */
	public _defaultTextFormat:TextFormat;

	public get defaultTextFormat():TextFormat
	{
		if(this._defaultTextFormat==null){
			this._defaultTextFormat=new TextFormat();
		}
		return this._defaultTextFormat;
	}

	public set defaultTextFormat(value:TextFormat)
	{
		if (this._defaultTextFormat == value)
			return;

		this._defaultTextFormat = value;

		this._textDirty = true;
	}
	/**
	 * Specifies whether the text field is a password text field. If the value of
	 * this property is <code>true</code>, the text field is treated as a
	 * password text field and hides the input characters using asterisks instead
	 * of the actual characters. If <code>false</code>, the text field is not
	 * treated as a password text field. When password mode is enabled, the Cut
	 * and Copy commands and their corresponding keyboard shortcuts will not
	 * function. This security mechanism prevents an unscrupulous user from using
	 * the shortcuts to discover a password on an unattended computer.
	 *
	 * @default false
	 */
	public displayAsPassword:boolean;

	/**
	 * Specifies whether to render by using embedded font outlines. If
	 * <code>false</code>, Flash Player renders the text field by using device
	 * fonts.
	 *
	 * <p>If you set the <code>embedFonts</code> property to <code>true</code>
	 * for a text field, you must specify a font for that text by using the
	 * <code>font</code> property of a TextFormat object applied to the text
	 * field. If the specified font is not embedded in the SWF file, the text is
	 * not displayed.</p>
	 *
	 * @default false
	 */
	public embedFonts:boolean;

	/**
	 * The type of grid fitting used for this text field. This property applies
	 * only if the <code>flash.text.AntiAliasType</code> property of the text
	 * field is set to <code>flash.text.AntiAliasType.ADVANCED</code>.
	 *
	 * <p>The type of grid fitting used determines whether Flash Player forces
	 * strong horizontal and vertical lines to fit to a pixel or subpixel grid,
	 * or not at all.</p>
	 *
	 * <p>For the <code>flash.text.GridFitType</code> property, you can use the
	 * following string values:</p>
	 *
	 * @default pixel
	 */
	public gridFitType:GridFitType;

	/**
	 *
	 */
	public get height():number
	{
		if (this._autoSize != TextFieldAutoSize.NONE)
			this.reConstruct();

		return this._height;
	}

	public set height(val:number)
	{
		if (this._height == val)
			return;

		if (this._autoSize != TextFieldAutoSize.NONE)
			return;

		this._height = val;

		this._positionsDirty = true;

		this.invalidate();
	}

	/**
	 * Contains the HTML representation of the text field contents.
	 *
	 * <p>Flash Player supports the following HTML tags:</p>
	 *
	 * <p>Flash Player and AIR also support explicit character codes, such as
	 * &#38;(ASCII ampersand) and &#x20AC;(Unicode € symbol). </p>
	 */
	private _htmlText:string;
	public get htmlText():string{
		return this._htmlText;
	};
	public set htmlText(value:string){
		

		this._htmlText=value;
		var processedText=HTMLTextProcessor.get().processHTML(this, value);

		// 	text might be the same, 
		//	we still need to set textDirty, because formatting might have changed
		//console.log("html out",  textProps.text);
		this._labelData = null;
		this._text=processedText;
		this._iText = processedText;
		this._textDirty = true;
		//console.log("set text", value, "on" , this);
		if (this._autoSize != TextFieldAutoSize.NONE)
			this.invalidate();

	};
		
	

	/**
	 * The number of characters in a text field. A character such as tab
	 * (<code>\t</code>) counts as one character.
	 */
	public get length():number /*int*/
	{
		return this._iText.length;
	}

	/**
	 * The maximum number of characters that the text field can contain, as
	 * entered by a user. A script can insert more text than
	 * <code>maxChars</code> allows; the <code>maxChars</code> property indicates
	 * only how much text a user can enter. If the value of this property is
	 * <code>0</code>, a user can enter an unlimited amount of text.
	 *
	 * @default 0
	 */
	public maxChars:number /*int*/;

	/**
	 * The maximum value of <code>scrollH</code>.
	 */
	public get maxScrollH():number /*int*/
	{
        this.reConstruct();
		return this._maxScrollH;
	}

	/**
	 * The maximum value of <code>scrollV</code>.
	 */
	public get maxScrollV():number /*int*/
	{
        this.reConstruct();
		return this._maxScrollV;
	}

	/**
	 * A Boolean value that indicates whether Flash Player automatically scrolls
	 * multiline text fields when the user clicks a text field and rolls the
	 * mouse wheel. By default, this value is <code>true</code>. This property is
	 * useful if you want to prevent mouse wheel scrolling of text fields, or
	 * implement your own text field scrolling.
	 */
	public mouseWheelEnabled:boolean;

	/**
	 * Indicates whether field is a multiline text field. If the value is
	 * <code>true</code>, the text field is multiline; if the value is
	 * <code>false</code>, the text field is a single-line text field. In a field
	 * of type <code>TextFieldType.INPUT</code>, the <code>multiline</code> value
	 * determines whether the <code>Enter</code> key creates a new line(a value
	 * of <code>false</code>, and the <code>Enter</code> key is ignored). If you
	 * paste text into a <code>TextField</code> with a <code>multiline</code>
	 * value of <code>false</code>, newlines are stripped out of the text.
	 *
	 * @default false
	 */
	public multiline:boolean;

	/**
	 * Defines the number of text lines in a multiline text field. If
	 * <code>wordWrap</code> property is set to <code>true</code>, the number of
	 * lines increases when text wraps.
	 */
	public get numLines():number /*int*/
	{
		this.reConstruct();
		return this._numLines;
	}

	/**
	 * Indicates the set of characters that a user can enter into the text field.
	 * If the value of the <code>restrict</code> property is <code>null</code>,
	 * you can enter any character. If the value of the <code>restrict</code>
	 * property is an empty string, you cannot enter any character. If the value
	 * of the <code>restrict</code> property is a string of characters, you can
	 * enter only characters in the string into the text field. The string is
	 * scanned from left to right. You can specify a range by using the hyphen
	 * (-) character. Only user interaction is restricted; a script can put any
	 * text into the text field. <ph outputclass="flashonly">This property does
	 * not synchronize with the Embed font options in the Property inspector.
	 *
	 * <p>If the string begins with a caret(^) character, all characters are
	 * initially accepted and succeeding characters in the string are excluded
	 * from the set of accepted characters. If the string does not begin with a
	 * caret(^) character, no characters are initially accepted and succeeding
	 * characters in the string are included in the set of accepted
	 * characters.</p>
	 *
	 * <p>The following example allows only uppercase characters, spaces, and
	 * numbers to be entered into a text field:</p>
	 * <pre xml:space="preserve"> my_txt.restrict = "A-Z 0-9"; </pre>
	 *
	 * <p>The following example includes all characters, but excludes lowercase
	 * letters:</p>
	 * <pre xml:space="preserve"> my_txt.restrict = "^a-z"; </pre>
	 *
	 * <p>You can use a backslash to enter a ^ or - verbatim. The accepted
	 * backslash sequences are \-, \^ or \\. The backslash must be an actual
	 * character in the string, so when specified in ActionScript, a double
	 * backslash must be used. For example, the following code includes only the
	 * dash(-) and caret(^):</p>
	 * <pre xml:space="preserve"> my_txt.restrict = "\\-\\^"; </pre>
	 *
	 * <p>The ^ can be used anywhere in the string to toggle between including
	 * characters and excluding characters. The following code includes only
	 * uppercase letters, but excludes the uppercase letter Q:</p>
	 * <pre xml:space="preserve"> my_txt.restrict = "A-Z^Q"; </pre>
	 *
	 * <p>You can use the <code>\u</code> escape sequence to construct
	 * <code>restrict</code> strings. The following code includes only the
	 * characters from ASCII 32(space) to ASCII 126(tilde).</p>
	 * <pre xml:space="preserve"> my_txt.restrict = "\u0020-\u007E"; </pre>
	 *
	 * @default null
	 */
	public _restrict:string;
	public _restrictRegex:RegExp;
	public get restrict():string{
		return this._restrict;
	}
	public set restrict(value:string){
		this._restrict=value;
		this._restrictRegex=null;
		if(typeof value=="undefined")
			return;
		value=value.toString();

		// flash allows something like -9 to be used instaed 0-9. fix this here:
		if(value.length>=2 && value[0]=="-" && !isNaN(parseInt(value[1])))
			value="0"+value;

		// remove all backslashes. flash does not allow to use backslash as allowed char
		value=value.replace(/\\/g, "");
		// remove all ^. flash does not allow to use ^ as allowed char
		value=value.replace(/\^/g, "");
		
		// make sure all "-" are escaped if they are not used to define a range
		value=value.replace(/([^a-zA-Z0-9])\-/g, "$1\\-");

		// escape all special chars so that regex will be valid
		//todo: should be able to do the following with a single regex:
		value=value.replace(/\./g, "\\.");
		value=value.replace(/\</g, "\\<");
		value=value.replace(/\>/g, "\\>");
		value=value.replace(/\+/g, "\\+");
		value=value.replace(/\*/g, "\\*");
		value=value.replace(/\?/g, "\\?");
		value=value.replace(/\[/g, "\\[");
		value=value.replace(/\]/g, "\\]");
		value=value.replace(/\$/g, "\\$");
		value=value.replace(/\(/g, "\\(");
		value=value.replace(/\)/g, "\\)");
		value=value.replace(/\{/g, "\\{");
		value=value.replace(/\}/g, "\\}");
		value=value.replace(/\=/g, "\\=");
		value=value.replace(/\!/g, "\\!");
		value=value.replace(/\:/g, "\\:");
		value=value.replace(/\|/g, "\\|");
		value=value.replace(/\//g, "\\/");
		value=value.replace(/\%/g, "\\%");


		this._restrictRegex=new RegExp("[^"+value+"]", "g");
		
	};

	/**
	 * The current horizontal scrolling position. If the <code>scrollH</code>
	 * property is 0, the text is not horizontally scrolled. This property value
	 * is an integer that represents the horizontal position in pixels.
	 *
	 * <p>The units of horizontal scrolling are pixels, whereas the units of
	 * vertical scrolling are lines. Horizontal scrolling is measured in pixels
	 * because most fonts you typically use are proportionally spaced; that is,
	 * the characters can have different widths. Flash Player performs vertical
	 * scrolling by line because users usually want to see a complete line of
	 * text rather than a partial line. Even if a line uses multiple fonts, the
	 * height of the line adjusts to fit the largest font in use.</p>
	 *
	 * <p><b>Note: </b>The <code>scrollH</code> property is zero-based, not
	 * 1-based like the <code>scrollV</code> vertical scrolling property.</p>
	 */
    private _scrollH:number;
    
	public get scrollH():number /*int*/
	{
		return this._scrollH;
	}
	public set scrollH(value:number) /*int*/
	{
		this._scrollH=value;
	}

	/**
	 * The vertical position of text in a text field. The <code>scrollV</code>
	 * property is useful for directing users to a specific paragraph in a long
	 * passage, or creating scrolling text fields.
	 *
	 * <p>The units of vertical scrolling are lines, whereas the units of
	 * horizontal scrolling are pixels. If the first line displayed is the first
	 * line in the text field, scrollV is set to 1(not 0). Horizontal scrolling
	 * is measured in pixels because most fonts are proportionally spaced; that
	 * is, the characters can have different widths. Flash performs vertical
	 * scrolling by line because users usually want to see a complete line of
	 * text rather than a partial line. Even if there are multiple fonts on a
	 * line, the height of the line adjusts to fit the largest font in use.</p>
	 */
	public _scrollV:number;

	public get scrollV():number /*int*/
	{
		return this._scrollV;
	}
	public set scrollV(value:number) /*int*/
	{
        this._scrollV=Math.floor(value);
        
        if(this._scrollV>this._maxScrollV)
            this._scrollV=this._maxScrollV;
        
        if(!this.textChild){
            return;
        }
        this.textChild.y=-this.lines_start_y[this._scrollV];
	}
	/**
	 * A Boolean value that indicates whether the text field is selectable. The
	 * value <code>true</code> indicates that the text is selectable. The
	 * <code>selectable</code> property controls whether a text field is
	 * selectable, not whether a text field is editable. A dynamic text field can
	 * be selectable even if it is not editable. If a dynamic text field is not
	 * selectable, the user cannot select its text.
	 *
	 * <p>If <code>selectable</code> is set to <code>false</code>, the text in
	 * the text field does not respond to selection commands from the mouse or
	 * keyboard, and the text cannot be copied with the Copy command. If
	 * <code>selectable</code> is set to <code>true</code>, the text in the text
	 * field can be selected with the mouse or keyboard, and the text can be
	 * copied with the Copy command. You can select text this way even if the
	 * text field is a dynamic text field instead of an input text field. </p>
	 *
	 * @default true
	 */
	private _selectable:boolean;
	public get selectable():boolean	{
		return this._selectable;
	}
	public set selectable(value:boolean){
		this._selectable=value;
		this.mouseEnabled = value;
	}


	/**
	 * The zero-based character index value of the first character in the current
	 * selection. For example, the first character is 0, the second character is
	 * 1, and so on. If no text is selected, this property is the value of
	 * <code>caretIndex</code>.
	 */
	public get selectionBeginIndex():number /*int*/
	{
		return this._selectionBeginIndex;
	}

	/**
	 * The zero-based character index value of the last character in the current
	 * selection. For example, the first character is 0, the second character is
	 * 1, and so on. If no text is selected, this property is the value of
	 * <code>caretIndex</code>.
	 */
	public get selectionEndIndex():number /*int*/
	{
		return this._selectionEndIndex;
	}

	/**
	 * The sharpness of the glyph edges in this text field. This property applies
	 * only if the <code>flash.text.AntiAliasType</code> property of the text
	 * field is set to <code>flash.text.AntiAliasType.ADVANCED</code>. The range
	 * for <code>sharpness</code> is a number from -400 to 400. If you attempt to
	 * set <code>sharpness</code> to a value outside that range, Flash sets the
	 * property to the nearest value in the range(either -400 or 400).
	 *
	 * @default 0
	 */
	public sharpness:number;

	/**
	 * Attaches a style sheet to the text field. For information on creating
	 * style sheets, see the StyleSheet class and the <i>ActionScript 3.0
	 * Developer's Guide</i>.
	 *
	 * <p>You can change the style sheet associated with a text field at any
	 * time. If you change the style sheet in use, the text field is redrawn with
	 * the new style sheet. You can set the style sheet to <code>null</code> or
	 * <code>undefined</code> to remove the style sheet. If the style sheet in
	 * use is removed, the text field is redrawn without a style sheet. </p>
	 *
	 * <p><b>Note:</b> If the style sheet is removed, the contents of both
	 * <code>TextField.text</code> and <code> TextField.htmlText</code> change to
	 * incorporate the formatting previously applied by the style sheet. To
	 * preserve the original <code>TextField.htmlText</code> contents without the
	 * formatting, save the value in a variable before removing the style
	 * sheet.</p>
	 */
	public styleSheet:StyleSheet;

	/**
	 * A string that is the current text in the text field. Lines are separated
	 * by the carriage return character(<code>'\r'</code>, ASCII 13). This
	 * property contains unformatted text in the text field, without HTML tags.
	 *
	 * <p>To get the text in HTML form, use the <code>htmlText</code>
	 * property.</p>
	 */
	public get text():string
	{
		return this._text;
	}

	public set text(value:string)
	{
        value = (typeof value==="undefined")?"":value.toString();

        value = value.replace(String.fromCharCode(160), " ");

		if (this._text == value)
			return;
		this._labelData=null;
		this._text=value;
 
		if(value!="" && ((value.charCodeAt(value.length-1)==13 ) || (value.charCodeAt(value.length-1)==10 ))){
			value=value.slice(0, value.length-1);
		}	
		if(value!="" && (value.length>=3 && value[value.length-1]=="n" && value[value.length-2]=="\\" && value[value.length-3]=="\\")){
			value=value.slice(0, value.length-3);
		}
		if(value!="" && (value.length>=3 && value[value.length-1]=="n" && value[value.length-2]=="\\")){
			value=value.slice(0, value.length-2);
		}
		this._iText = value;

		this._textFormats=[this.newTextFormat];
		this._textFormatsIdx=[this._iText.length];
		this._textDirty = true;

		//console.log("set text", value, "on" , this);
		if (this._autoSize != TextFieldAutoSize.NONE)
			this.invalidate();
	}

	public setLabelData(labelData:any)
	{
		this._labelData=labelData;

		this._iText = "";

		this._textDirty = false;
		this._positionsDirty = false;
		this._glyphsDirty = true;

		if (this._autoSize != TextFieldAutoSize.NONE)
			this.invalidate();

	}

	public get newTextFormat():TextFormat
	{
        // only use the newTextformat if it is available, otherwise fall back to textFormat
		return this._newTextFormat?this._newTextFormat:this._textFormat;
	}
	public set newTextFormat(value:TextFormat)
	{
        if(value){
            this._newTextFormat=value.applyToFormat(this._textFormat.clone());
            return;
        }
		this._newTextFormat = null;
    }
    
	public get textFormat():TextFormat
	{
		if(this._textFormat==null){
			this._textFormat=new TextFormat();
		}
		return this._textFormat;
	}

	public set textFormat(value:TextFormat)
	{
		this._textDirty = true;

		this._textFormat = value;
		//this.reConstruct();

		if (this._autoSize != TextFieldAutoSize.NONE)
			this.invalidate();
	}

	public cursorShape:Shape;
	public bgShape:Shape;
	public bgShapeSelect:Shape;
	/**
	 *
	 * @param renderer
	 *
	 * @internal
	 */
	public _applyRenderables(renderer:IRenderer):void
	{
		if(!this.maskMode){
			//if(!this.cursorBlinking &&  this._isInFocus && this.cursorShape && this._type==TextFieldType.INPUT){
			//	traverser[this.cursorShape.elements.traverseName](this.cursorShape);
			//}
			this._graphics._applyRenderables(renderer);
			//if(this.showSelection && this._isInFocus && this.bgShapeSelect){
			//	traverser[this.bgShapeSelect.elements.traverseName](this.bgShapeSelect);
			//}
			//if(this.bgShape){// && this.background){
			//	traverser[this.bgShape.elements.traverseName](this.bgShape);
			//}
		}
	}
		
	public _applyPickables(picker:IPicker):void
	{
		if(!this.maskMode){
			//if(!this.cursorBlinking &&  this._isInFocus && this.cursorShape && this._type==TextFieldType.INPUT){
			//	traverser[this.cursorShape.elements.traverseName](this.cursorShape);
			//}
			this._graphics._applyPickables(picker);
			//if(this.showSelection && this._isInFocus && this.bgShapeSelect){
			//	traverser[this.bgShapeSelect.elements.traverseName](this.bgShapeSelect);
			//}
			//if(this.bgShape){// && this.background){
			//	traverser[this.bgShape.elements.traverseName](this.bgShape);
			//}
		}
	}

	/**
	 * Indicates the horizontal scale(percentage) of the object as applied from
	 * the registration point. The default registration point is(0,0). 1.0
	 * equals 100% scale.
	 *
	 * <p>Scaling the local coordinate system changes the <code>x</code> and
	 * <code>y</code> property values, which are defined in whole pixels. </p>
	 */
	public get scaleX():number
	{
		return this._transform.scale.x;
	}

	public set scaleX(val:number)
	{
		this._setScaleX(val);
	}

	/**
	 * Indicates the vertical scale(percentage) of an object as applied from the
	 * registration point of the object. The default registration point is(0,0).
	 * 1.0 is 100% scale.
	 *
	 * <p>Scaling the local coordinate system changes the <code>x</code> and
	 * <code>y</code> property values, which are defined in whole pixels. </p>
	 */
	public get scaleY():number
	{
		return this._transform.scale.y;
	}

	public set scaleY(val:number)
	{
		this._setScaleY(val);
	}

	/**
	 * The color of the text in a text field, in hexadecimal format. The
	 * hexadecimal color system uses six digits to represent color values. Each
	 * digit has 16 possible values or characters. The characters range from 0-9
	 * and then A-F. For example, black is <code>0x000000</code>; white is
	 * <code>0xFFFFFF</code>.
	 *
	 * @default 0(0x000000)
	 */
	public _textColor:number /*int*/;

	public get textColor():number
	{
		return this._textColor;
	}

	public set textColor(value:number)
	{
		this._textColor = value;
        //this._textFormat.color=value;
        if(this._textFormats){
            var i=this._textFormats.length;
            while(i>0){
                i--;
                if(this._textFormats[i])
                    this._textFormats[i].color=value;
            }
            this._textDirty = true;
        }

		if(this._textFormat && !this._textFormat.font_table.isAsset(TesselatedFontTable) && !this._textFormat.material){
			if(!this.transform.colorTransform)
				this.transform.colorTransform = new ColorTransform();

			this.transform.colorTransform.color = value;
			this._invalidateHierarchicalProperties(HierarchicalProperties.COLOR_TRANSFORM);
		} else {
			this._glyphsDirty = true;
		}
	}

	private getTextColorForTextFormat(format:TextFormat)
	{
        if(format.hasPropertySet("color")){
            return format.color;
        }
        return this._textColor;
    }
	/**
	 * The interaction mode property, Default value is
	 * TextInteractionMode.NORMAL. On mobile platforms, the normal mode implies
	 * that the text can be scrolled but not selected. One can switch to the
	 * selectable mode through the in-built context menu on the text field. On
	 * Desktop, the normal mode implies that the text is in scrollable as well as
	 * selection mode.
	 */
	public get textInteractionMode():TextInteractionMode
	{
		return this._textInteractionMode;
	}

	/**
	 * The width of the text in pixels.
	 */
	public get textWidth():number
	{
		this.reConstruct();

		return this._textWidth;
	}

	/**
	 * The width of the text in pixels.
	 */
	public get textHeight():number
	{
		this.reConstruct();

		return this._textHeight;
	}

	/**
	 * The thickness of the glyph edges in this text field. This property applies
	 * only when <code>AntiAliasType</code> is set to
	 * <code>AntiAliasType.ADVANCED</code>.
	 *
	 * <p>The range for <code>thickness</code> is a number from -200 to 200. If
	 * you attempt to set <code>thickness</code> to a value outside that range,
	 * the property is set to the nearest value in the range(either -200 or
	 * 200).</p>
	 *
	 * @default 0
	 */
	public thickness:number;

	/**
	 * The type of the text field. Either one of the following TextFieldType
	 * constants: <code>TextFieldType.DYNAMIC</code>, which specifies a dynamic
	 * text field, which a user cannot edit, or <code>TextFieldType.INPUT</code>,
	 * which specifies an input text field, which a user can edit.
	 *
	 * @default dynamic
	 * @throws ArgumentError The <code>type</code> specified is not a member of
	 *                       flash.text.TextFieldType.
	 */
	public _type:TextFieldType;

	public get type():TextFieldType{
		return this._type;
	}
	public set type(value:TextFieldType){
		if(this._type==value){
			return;
		}
		this._type=value;
		if(value==TextFieldType.INPUT){
            //this._selectable=true;
			this.enableInput(true);
			this.addEventListener(KeyboardEvent.KEYDOWN, this.onKeyDelegate);
		}
		else{
			this.enableInput(false);
			this.removeEventListener(KeyboardEvent.KEYDOWN, this.onKeyDelegate);
		}
	}

	/**
	 * Specifies whether to copy and paste the text formatting along with the
	 * text. When set to <code>true</code>, Flash Player copies and pastes
	 * formatting(such as alignment, bold, and italics) when you copy and paste
	 * between text fields. Both the origin and destination text fields for the
	 * copy and paste procedure must have <code>useRichTextClipboard</code> set
	 * to <code>true</code>. The default value is <code>false</code>.
	 */
	public useRichTextClipboard:boolean;

	/**
	 * A Boolean value that indicates whether the text field has word wrap. If
	 * the value of <code>wordWrap</code> is <code>true</code>, the text field
	 * has word wrap; if the value is <code>false</code>, the text field does not
	 * have word wrap. The default value is <code>false</code>.
	 */
	public _wordWrap:boolean;

	public get x():number
	{
			
		if (this._autoSize != TextFieldAutoSize.NONE && !this._wordWrap){
			this.reConstruct();
		}

		return this._transform.position.x;
	}

	public set x(val:number)
	{
		if (this._autoSize != TextFieldAutoSize.NONE && !this._wordWrap)
			this.reConstruct();

		if (this._transform.position.x == val)
			return;

		this._transform.matrix3D._rawData[12] = val;

		this._transform.invalidatePosition();
	}


	/**
	 *
	 */
	public get width():number
	{
		if (this._autoSize != TextFieldAutoSize.NONE && !this._wordWrap){

			this.reConstruct();
		}

		return this._width;
	}
	
	public set width(val:number)
	{
		if (this._width == val)
			return;

		if (this._autoSize != TextFieldAutoSize.NONE && !this._wordWrap)
			return;

		this._width = val;
		
		this._positionsDirty = true;

		this.invalidate();
	}

	public set wordWrap(val:boolean)
	{
		if (this._wordWrap == val)
			return;

		this._wordWrap = val;

		this._positionsDirty = true;

		if (!val)
			this.invalidate();
	}
	/**
	 * The width of the text in pixels.
	 */
	public get wordWrap():boolean
	{
		return this._wordWrap;
	}

	/**
	 * Creates a new TextField instance. After you create the TextField instance,
	 * call the <code>addChild()</code> or <code>addChildAt()</code> method of
	 * the parent DisplayObjectContainer object to add the TextField instance to
	 * the display list.
	 *
	 * <p>The default size for a text field is 100 x 100 pixels.</p>
	 */
	constructor()
	{
		super();
		this.onKeyDelegate = (event:any) => this.onKey(event);
		this.onMouseDownDelegate = (event:any) => this.onMouseDown(event);
		this.onMouseMoveDelegate = (event:any) => this.onMouseMove(event);
		this.onMouseOutDelegate = (event:any) => this.onMouseOut(event);

		this._onGraphicsInvalidateDelegate = (event:AssetEvent) => this._onGraphicsInvalidate(event);

		this.cursorIntervalID=-1;

		this._isTabEnabled=true;
		this.cursorType="text";
		this.textOffsetX=0;
		this.textOffsetY=0;
		this.textShapes={};
		this._textColor=-1;
		this._width=100;
		this._height=100;
		this._textWidth=0;
		this._textHeight=0;
		this._type = TextFieldType.DYNAMIC;
		this._selectable=false;
		this._numLines=0;
		this.multiline = false;
		this._autoSize=TextFieldAutoSize.NONE;
		this._wordWrap=false;
		this._background=false;
		this._backgroundColor=0xffffff;
		this._border=false;
		this._borderColor=0x000000;
		this.html=false;
		this.maxChars=0;
		this._selectionBeginIndex=0;
		this._selectionEndIndex=0;



		this._graphics = Graphics.getGraphics(this); //unique graphics object for each TextField
		this._graphics.addEventListener(AssetEvent.INVALIDATE, this._onGraphicsInvalidateDelegate);
	}

	public isEntity():boolean
	{
		return true;
	}

	public clear():void
	{
		super.clear();

		if (this._textElements)
			this._textElements.clear();
	}

	/**
	 * @inheritDoc
	 */
	public dispose():void
	{
		this.disposeValues();

		TextField._textFields.push(this);
	}

	/**
	 * @inheritDoc
	 */
	public disposeValues():void
	{
		super.disposeValues();

		this._textFormat = null;

		if (this._textElements) {
			this._textElements.dispose();
			this._textElements = null;
		}
		if (this._textElements2) {
			this._textElements2.dispose();
			this._textElements2 = null;
		}
	}


	/**
	 * Reconstructs the Graphics for this Text-field.
	 */
	public reConstruct(buildGraphics:boolean=false) {

		if(!this._textDirty && !this._positionsDirty && !this._glyphsDirty)
			return;


		// Step1: init text-data

		// this step splits the text into textRuns and sort them into paragraphs
		// each textRun spans a range of words that share the same text-format
		// a textRun can not be shared between paragraphs

		// for each word, 5 numbers are stored:
		// 		char-index,
		// 		x-pos,
		// 		y-pos,
		// 		word-width,
		// 		char-count,
		// a whitespace is considered as a word

		if(this._textDirty){
			this._positionsDirty=true;


			this.chars_codes.length=0;
			this.chars_width.length=0;
			this.char_positions_x.length = 0;
			this.char_positions_y.length = 0;
			this.tf_per_char.length=0;
			this.words.length=0;
			this._textRuns_words.length=0;
			this._textRuns_formats.length=0;
			this._paragraph_textRuns_indices.length=0;
			this.lines_wordStartIndices.length=0;
			this.lines_wordEndIndices.length=0;
			this.lines_start_y.length=0;
			this.lines_start_x.length=0;
			this.lines_charIdx_start.length=0;
			this.lines_charIdx_end.length=0;
			this.lines_width.length=0;
			this.lines_height.length=0;
			this.lines_numSpacesPerline.length=0;

            this._maxScrollH=0;
            this._maxScrollV=0;

			this._maxWidthLine=0;

			if(this._iText != "" && this._textFormat != null) {
					//console.log("textlength", this.text.toString().length, this.text.toString());
					this.buildParagraphs();
			}

			//console.log("TextField buildParagraph", this.id, this._iText);
			//console.log("TextField buildParagraph", this.id, this._autoSize);
			//console.log("TextField buildParagraph", this.id, this._wordWrap);
			//console.log("TextField buildParagraph", this.id, this.multiline);

		}


		// 	Step 2: positioning the words

		// 	if position is dirty, the text formatting has changed.
		// 	this step will modify the word-data stored in previous step.
		//	for each word, it adjusts the x-pos and y-pos position.

		//	this step also takes care of adjusting the textWidth and textHeight,
		//	if we have AUTOSIZE!=None

		if(this._positionsDirty){
			this._glyphsDirty=true;
			if(this._iText != "" && this._textFormat != null) {
				//console.log("TextField getWordPositions", this.id, this.words);
				this.getWordPositions();
			}
			else{
				// this is empty text, we need to reset the text-size
				this._textWidth = 0;
				this._textHeight = 0;
				if(this._autoSize!=TextFieldAutoSize.NONE  ){
					if(!this.wordWrap)
						this.adjustPositionForAutoSize(0);//(this._width - 4)/2);
					
<<<<<<< HEAD
                    this._height = 4;
                    if(this._type==TextFieldType.INPUT){
                        this.newTextFormat.font_table.initFontSize(this.newTextFormat.size);
                        this._height = this.newTextFormat.font_table.getLineHeight()+4; 
                    } 
					this._invalidateBounds();
=======
					this._height = 4;
					this.invalidate();
>>>>>>> 37a63427
				}
				if(this._type==TextFieldType.INPUT)
					this.drawSelectionGraphics();
			}
			this.updateMaskMode();
		}

		this._textDirty=false;
		this._positionsDirty=false;
		if(!buildGraphics)
			return;

		// 	Step 3: building the glyphs

		// 	this step is only done if this function was called when renderer collects the graphics.
		//	only than should the reconstruct function be called with "buildGraphics=true".

		// 	in this step, the text-shapes are cleared,
		//	the data for new text-shapes is collected from the font-tables
		//	and the new text-shapes are created and assigned to the graphics

		if(this._glyphsDirty){
			//console.log("TextField buildGlyphs", this.id, this.words);
			if(this._labelData){
				this.buildGlyphsForLabelData();
			}
			else{
				this.buildGlyphs();
			}
			if(this._type==TextFieldType.INPUT)
				this.drawSelectionGraphics();
		}
		this._glyphsDirty=false;
	}

	public reset(){
        super.reset();
		//if(this.name && typeof this.name !== "number"){
			// if the textfield has a valid name, it might have been changed by scripts. 
			// in that case we want to reset it to its original state
			if(this.sourceTextField){
                this.sourceTextField.copyTo(this);
				this._textFormats=[this.newTextFormat];
                this._textFormatsIdx=[this._iText.length];
			}
		//}
		/*if(this.adapter != this){
			(<any>this.adapter).syncTextFieldValue();
		}*/

	}

	private buildParagraphs() {
		var thisText:string=this._iText.toString();
		var tf:TextFormat;
		var f:number=0;
		var f_len:number=this._textFormatsIdx.length;
		var c:number=0;
		var c_len:number=0;
		var char_code:number=0;
		var char_width:number=0;
		var next_char_code:number=0;
		var startNewWord:boolean = true;
		var word_cnt:number = 0;
		var linewidth:number=0;
		var whitespace_cnt:number=0;
		this._paragraph_textRuns_indices[this._paragraph_textRuns_indices.length]=this._textRuns_formats.length;
		linewidth=0;
        var c_start:number=0;
        var c_end:number=0;
		// loop over all textFormats
		for(f=0; f<f_len; f++ ){
			word_cnt=0;
			whitespace_cnt=0;
			startNewWord=true;
            tf=this._textFormats[f];
            var maxLineWidth: number = this._width - (tf.indent + tf.leftMargin + tf.rightMargin);

			tf.font_table.initFontSize(tf.size);
			c_end=(f==f_len-1)?thisText.length : this._textFormatsIdx[f];
			// create a new textrun
			this._textRuns_formats[this._textRuns_formats.length]=tf;
			this._textRuns_words[this._textRuns_words.length]=this.words.length;
			// loop over all chars for this format
			//console.log("textrun tf = ", tf);
			for (c = c_start; c < c_end; c++) {
                char_code=thisText.charCodeAt(c);
				// todo: clean this up + allow exscaping of special chars
				//console.log("char = ", char_code);
				//console.log("process char", c, thisText[c], char_code, tf.id);
				if(char_code==92 || char_code == 10 || char_code == 13) {
					// this is a backslash. if it is last char, we do not handle it special
					// if it is followed by a "n" or a "r", we add a new paragraph
					// if it is followed by a "\n" we add a paragraph too (legacy for icycle and sunflower - needs cleanup)
					if (char_code == 10 || char_code == 13 || c < thisText.length - 1) {
						next_char_code = thisText.charCodeAt(c + 1);
						if (char_code == 10  || char_code == 13 || (next_char_code == 10) || (next_char_code == 110) || (next_char_code == 114)
						|| (next_char_code == 92 && (c < thisText.length - 2) && thisText.charCodeAt(c + 2) == 110)) {
							// next chars are "n" or "\n". we create a new paragraph
							//console.log("create new paragraph");
							//finish textrun:
							
							/*this.words[this.words.length]=this.chars_codes.length-1;	// 	index into chars
							this.words[this.words.length]=0;							// 	x-position
							this.words[this.words.length]=0;							// 	y-position
							this.words[this.words.length]=0;					// 	word width
							this.words[this.words.length]=(char_code == 10)?1:(next_char_code == 110)?2:3;	*/

							this._textRuns_words[this._textRuns_words.length]=word_cnt;
							this._textRuns_words[this._textRuns_words.length]=linewidth;
							this._textRuns_words[this._textRuns_words.length]=whitespace_cnt;

							this._paragraph_textRuns_indices[this._paragraph_textRuns_indices.length]=this._textRuns_formats.length;
							// create a new textrun
							this._textRuns_formats[this._textRuns_formats.length]=tf;
							this._textRuns_words[this._textRuns_words.length]=this.words.length;
							c+=(char_code == 10 || char_code == 13)?0:(next_char_code == 110 || next_char_code == 114)?1:2;
							
							this.chars_codes[this.chars_codes.length]=55;
							this.chars_width[this.chars_width.length]=0;
							this.tf_per_char[this.tf_per_char.length]=tf;
							/*if(next_char_code != 110){
								this.chars_codes[this.chars_codes.length]=55;
								this.chars_width[this.chars_width.length]=0;
								this.tf_per_char[this.tf_per_char.length]=tf;

							}*/
							startNewWord=true; 
							whitespace_cnt=0;
							word_cnt=0;

							if(this._maxWidthLine<linewidth){
								this._maxWidthLine=linewidth;
							}
							linewidth=0;
							continue;
						}
					}
				}

				this.chars_codes[this.chars_codes.length]=char_code;
				this.tf_per_char[this.tf_per_char.length]=tf;
				char_width=tf.font_table.getCharWidth(char_code.toString());
				if(char_width<=0){
					char_width=tf.font_table.getCharWidth("32");
					//console.log("ERROR in TextField.buildTextRuns(): char is not provided by FontTable", char_code, this.text[c]);
				}

				// if this is a letter, and next char is no whitespace, we add the letterSpacing to the letter-width
				// todo: we might need to add the letterspacing also if next char is a linebreak ?
				if(char_code!=32 && char_code!=9 && c<c_end-1){
					char_width+=(thisText.charCodeAt(c+1)==32 || thisText.charCodeAt(c+1)==9)?0:tf.letterSpacing;
				}
				linewidth+=char_width;
				this.chars_width[this.chars_width.length]=char_width;
				
				// we create a new word if the char is either:
				// 	- first char of paragraph
				//	- is a whitespace
				//  - follows a whitespace
				if(char_code==32 || char_code==9){
					//console.log("add WhiteSpace");
					whitespace_cnt++;
					this.words[this.words.length]=this.chars_codes.length-1;	// 	index into chars
					this.words[this.words.length]=0;							// 	x-position
					this.words[this.words.length]=0;							// 	y-position
					this.words[this.words.length]=char_width;					// 	word width
					this.words[this.words.length]=1;							// 	char count
					word_cnt++;
					// we also make sure to begin a new word for next char (could be whitespace again)
					startNewWord=true;
				}
				else{
                    // no whitespace
                    
                    if (this.multiline && this._autoSize == TextFieldAutoSize.NONE && this._wordWrap) {
                        if(this.words[this.words.length-2]+char_width>=maxLineWidth){                            
							/*this._textRuns_words[this._textRuns_words.length]=word_cnt;
							this._textRuns_words[this._textRuns_words.length]=linewidth;
							this._textRuns_words[this._textRuns_words.length]=whitespace_cnt;

							this._paragraph_textRuns_indices[this._paragraph_textRuns_indices.length]=this._textRuns_formats.length;
							// create a new textrun
							this._textRuns_formats[this._textRuns_formats.length]=tf;
                            this._textRuns_words[this._textRuns_words.length]=this.words.length;*/
                            startNewWord=true;
                        }
                        
                    }


					if(startNewWord){
						//console.log("startNewWord");
						// create new word (either this is the first char, or the last char was whitespace)
						this.words[this.words.length]=this.chars_codes.length-1;	// 	index into chars
						this.words[this.words.length]=0;							//	x-position
						this.words[this.words.length]=0;							//	y-position
						this.words[this.words.length]=char_width;					// 	word width
						this.words[this.words.length]=1;							// 	char count
						word_cnt++;
					}
					else{ 
						// update-char length and width of active word.
						this.words[this.words.length-2]+=char_width;
						this.words[this.words.length-1]++;
					}
					startNewWord=false;
				}
			}
			this._textRuns_words[this._textRuns_words.length]=word_cnt;
			this._textRuns_words[this._textRuns_words.length]=linewidth;
			this._textRuns_words[this._textRuns_words.length]=whitespace_cnt;

			if(this._maxWidthLine<linewidth){
				this._maxWidthLine=linewidth;
			}
            c_start=c_end;
		}

	}
	
	private adjustPositionForAutoSize(newWidth:number){

		var oldSize:number=this._width;
		this._width = 4 + newWidth;

		if (this._implicitPartition)
			this._implicitPartition.invalidateEntity(this);

		if (this._autoSize==TextFieldAutoSize.RIGHT){
			this._transform.matrix3D._rawData[12] -= this._width-oldSize;
			this._transform.invalidatePosition();
		} else if (this._autoSize==TextFieldAutoSize.CENTER){
			this._transform.matrix3D._rawData[12] -= (this._width-oldSize)/2;
			this._transform.invalidatePosition();
		}
	}


	private getWordPositions() {

		/*console.log("this._iText", this._iText);
		console.log("this._width", this._width);
		console.log("this._height", this._height);*/
        /*for(var i=0; i<this.chars_codes.length; i++){
            console.log("test: ", this.chars_codes[i], this.chars_width[i]);
        }*/
		var tr: number = 0;
		var tr_len: number = this._textRuns_formats.length;

		var w: number = 0;
		var w_len: number = 0;
		var tr_length: number = 0;
		var additionalWhiteSpace: number = 0;
		var format: TextFormat;
		var text_width: number = 0;
		var text_height: number = 0;
		var indent: number = 0;
		this._numLines = 0;
		var linecnt: number = 0;
		var linelength: number = 0;
		var word_width: number = 0;

		var offsety: number = this.textOffsetY + 2;

		//console.log("text old_width", this._width);
		//console.log("text old_x", this._transform.matrix3D._rawData[12]);
		//console.log("this._autoSize", this._autoSize);
		//console.log("this._wordWrap", this._wordWrap);

		// if we have autosize enabled, and no wordWrap, we can adjust the textfield width
		if (this._autoSize != TextFieldAutoSize.NONE && !this._wordWrap && this._textDirty) {
			var maxSizeComplete:number=this._maxWidthLine + this._textFormat.indent + this._textFormat.leftMargin + this._textFormat.rightMargin;
			this.adjustPositionForAutoSize(maxSizeComplete);
		} 

		var maxLineWidth: number = this._width - (this._textFormat.indent + this._textFormat.leftMargin + this._textFormat.rightMargin);


		var p:number=0;
		var p_len:number=this._paragraph_textRuns_indices.length;
		linecnt = 0;
		this.lines_wordStartIndices.length = 0;
		this.lines_wordEndIndices.length = 0;
		this.lines_start_y.length = 0;
		this.lines_start_x.length = 0;
		this.lines_width.length = 0;
		this.lines_height.length = 0;
		this.lines_numSpacesPerline.length = 0;
		this.lines_charIdx_start.length = 0;

		this.lines_charIdx_end.length = 0;
		var lines_heights:number[]=[];		
		var lines_formats:TextFormat[]=[];
		// loop over all paragraphs

		for (p = 0; p < p_len; p++) {
			tr_len=(p==(p_len-1))? this._textRuns_formats.length : this._paragraph_textRuns_indices[p+1];
			//console.log("process word positions for paragraph", p, "textruns", this._paragraph_textRuns_indices[p], tr_len);
			tr_length=0;
			lines_heights[lines_heights.length]=0;
			for (tr = this._paragraph_textRuns_indices[p]; tr < tr_len; tr++) {
				format = this._textRuns_formats[tr];
				format.font_table.initFontSize(format.size);
				if(lines_heights[lines_heights.length-1]<(format.font_table.getLineHeight()+format.leading)){
					lines_heights[lines_heights.length-1]=format.font_table.getLineHeight()+format.leading;
				}

				//console.log("process word positions for textrun", tr, "textruns",  this._textRuns_words);
				w_len = this._textRuns_words[(tr * 4)] + (this._textRuns_words[(tr * 4) + 1] * 5);
				tr_length += this._textRuns_words[(tr * 4) + 2];
				//console.log(this._textFieldWidth, tr_length, maxLineWidth);
			}


			this.lines_wordStartIndices[this.lines_wordStartIndices.length] = this._textRuns_words[(this._paragraph_textRuns_indices[p] * 4)];
			this.lines_wordEndIndices[this.lines_wordEndIndices.length] = w_len;
			this.lines_width[this.lines_width.length] = 0;
			this.lines_numSpacesPerline[this.lines_numSpacesPerline.length] = 0;
			var lineHeightCnt:number=0;
			this.lines_height[this.lines_height.length]=lines_heights[lineHeightCnt];
			lines_formats[linecnt]=format;

			var line_width: number = 0;
			for (tr = this._paragraph_textRuns_indices[p]; tr < tr_len; tr++) {
				format = this._textRuns_formats[tr];
				format.font_table.initFontSize(format.size);
				indent = format.indent;
				w_len = this._textRuns_words[(tr * 4)] + (this._textRuns_words[(tr * 4) + 1] * 5);
				if (!this.multiline || tr_length <= maxLineWidth || !this.wordWrap) {
					//if(tr_length<maxLineWidth || !this.wordWrap){
					// this must be a single textline
					//console.log("just add to line",(tr * 4) , w_len, this.words, this._textRuns_words);
					for (w = this._textRuns_words[(tr * 4)]; w < w_len; w += 5) {
						word_width = this.words[w + 3];
						//console.log("add word to line", this.words[w + 3], word_width, String.fromCharCode(this.chars_codes[this.words[w]]));
						linelength += word_width;
						this.lines_wordEndIndices[linecnt] = w + 5;
						this.lines_width[linecnt] += word_width;
						lines_formats[linecnt]=format;
						if (this.chars_codes[this.words[w]] == 32 || this.chars_codes[this.words[w]] == 9) {
							this.lines_numSpacesPerline[linecnt] += 1;
						}
					}
				}
				else {
					//console.log("split lines");
					word_width = 0;
					indent = 0;
					for (w = this._textRuns_words[(tr * 4)]; w < w_len; w += 5) {
						word_width = this.words[w + 3];
						var isSpace:boolean=false;
						if (this.chars_codes[this.words[w]] == 32 || this.chars_codes[this.words[w]] == 9) {
							this.lines_numSpacesPerline[linecnt] += 1;
							isSpace=true;
						}
                        // (1.5* format.font_table.getCharWidth("32")) is to replicate flash behavior
                        //console.log(String.fromCharCode(this.chars_codes[this.words[w]]), maxLineWidth, this.lines_width[linecnt], word_width);
						if (isSpace || (this.lines_width[linecnt] +word_width)<= (maxLineWidth - indent -(1* format.font_table.getCharWidth("32"))) || this.lines_width[linecnt] == 0) {
							this.lines_wordEndIndices[linecnt] = w + 5;
							this.lines_width[linecnt] += word_width;
							lines_formats[linecnt]=format;
						}
						else {
							linecnt++;
							this.lines_wordStartIndices[linecnt] = w;
							this.lines_wordEndIndices[linecnt] = w + 5;
							this.lines_width[linecnt] = word_width;
							this.lines_numSpacesPerline[linecnt] = 0;
							this.lines_height[this.lines_height.length]=lines_heights[lineHeightCnt];
							lines_formats[linecnt]=format;
							indent = format.indent;
						}
					}
					//console.log("split lines",linecnt );
				}
				//}
			}
			lineHeightCnt++;
			linecnt++;
		}
		var offsetx: number = this.textOffsetX;
		var start_idx: number;
		var numSpaces: number;
		var lineHeight: number;
		var end_idx: number;
		var lineSpaceLeft: number;
		var l: number;
		var l_cnt: number = this.lines_wordStartIndices.length;

		var charCnt:number=0;
		this._biggestLine=0;
		this._numLines = l_cnt;
		for (l = 0; l < l_cnt; l++) {
			linelength = this.lines_width[l];
			lineHeight = this.lines_height[l];
			start_idx = this.lines_wordStartIndices[l];
			end_idx = this.lines_wordEndIndices[l];
			numSpaces = this.lines_numSpacesPerline[l];
			format = lines_formats[l];
			//console.log("numLine:", l,linelength,start_idx,end_idx,numSpaces);

			lineSpaceLeft = maxLineWidth - linelength;

			/*console.log("lineSpaceLeft", lineSpaceLeft);
			console.log("maxLineWidth", maxLineWidth);
			console.log("linelength", linelength);*/
			additionalWhiteSpace = 0;
			offsetx = this.textOffsetX + format.leftMargin + format.indent;

			if (format.align == TextFormatAlign.JUSTIFY) {
				if ((l != l_cnt - 1) && lineSpaceLeft > 0 && numSpaces > 0) {
					// this is a textline that should be justified
					additionalWhiteSpace = lineSpaceLeft / numSpaces;
				}
				if (l != 0) {
					// only first line has indent
					offsetx -= format.indent;
				}
			}
			else if (format.align == TextFormatAlign.CENTER) {
				if(lineSpaceLeft>0)
					offsetx += lineSpaceLeft / 2;
				else{
					offsetx += 2;
				}
			}
			else if (format.align == TextFormatAlign.RIGHT) {
				if(lineSpaceLeft>0)
					offsetx += lineSpaceLeft-2;
				else{
					offsetx += 2;
				}
			}
			else if (format.align == TextFormatAlign.LEFT) {
				offsetx += 2;
			}
			
			var c_len:number=0;
			var c:number=0;
			var char_pos:number=offsetx;
			this.lines_start_x[l]=offsetx;
			this.lines_start_y[l]=offsety;
			this.lines_charIdx_start[l] = charCnt;
			var line_width = 0;//format.leftMargin + format.indent + format.rightMargin;
			for (w = start_idx; w < end_idx; w += 5) {
				this.words[w + 1] = offsetx;
				char_pos=0;
                start_idx = this.words[w];
                c_len = start_idx + this.words[w+4];
                var tf= this.tf_per_char[start_idx];
                tf.font_table.initFontSize(tf.size);
                //console.log("lineHeight", lineHeight);
                //console.log("lineHeight", tf.font_table.getLineHeight()+tf.leading);
                var diff=(lineHeight)-(tf.font_table.getLineHeight()+tf.leading);
                diff=((diff>0)?diff-2:0);
				this.words[w + 2] = offsety+diff;
				for (c = start_idx; c < c_len; c++) {
                    this.char_positions_x[this.char_positions_x.length]=offsetx+char_pos;
                    this.char_positions_y[this.char_positions_y.length]=offsety+diff;
					char_pos+=this.chars_width[c];
					charCnt++;
				}
                //console.log("word_width", char_pos, "word:'"+wordstr+"'");
				offsetx += char_pos;//this.words[w + 3];
				line_width += char_pos;//this.words[w + 3];
				//console.log("word offset: x",offsetx ,String.fromCharCode(this.chars_codes[this.words[w]]));
				//if (format.align == "justify" && (this.chars_codes[this.words[w]] == 32 || this.chars_codes[this.words[w]] == 9)) {
					// this is whitepace, we need to add extra space for justified text
					//offsetx += additionalWhiteSpace;
					//line_width += additionalWhiteSpace;
				//}
			}
			this.lines_charIdx_end[l]=charCnt;
			//console.log("line_width",line_width);
			offsety += lineHeight;

			/* enable for icycle:
			if(format.leading==11 && format.font_name=="DayPosterBlack"){
				offsety+=1.5;
			}*/


			if (line_width > text_width) {
                this._biggestLine=l;
				text_width = line_width;
			}
		}

		this._textWidth=text_width;
		this._textHeight=offsety;


		// if autosize is enabled, we adjust the textFieldHeight
		if(this.autoSize!=TextFieldAutoSize.NONE){
			this._height=this._textHeight+4;
<<<<<<< HEAD
			this._invalidateBounds();
        }
        if(this._textWidth>this._width){

            // get the max-scroll horizontal value 
			start_idx = this.lines_charIdx_start[this._biggestLine]; 
			c = this.lines_charIdx_end[this._biggestLine];
            var maxCnt=0;
			while (c > start_idx) {
                c--;
                maxCnt+=this.chars_width[c];
                if(maxCnt>this._width){
                    this._maxScrollH=c;
                    break;
                }
            }
        }
        if(this._textHeight>this._height){
            // get the max-scroll vertical value 
            var l_len:number=this.lines_height.length;
            var maxCnt=4;
            while(l_len>0){
                l_len--;
                maxCnt+=this.lines_height[l_len];
                if(maxCnt>this._height){
                    this._maxScrollV=l_len+1;
                    break;
                }
            }
            
        }
=======
			this.invalidate();
		}
>>>>>>> 37a63427
		this.updateMaskMode();

	}
	public staticMatrix:any;
	private buildGlyphsForLabelData() {


		var textShape:TextShape;
		for(var key in this.textShapes) {
			textShape = this.textShapes[key];
			this._graphics.removeShape(textShape.shape);
			Shape.storeShape(textShape.shape);
			textShape.shape.dispose();
			textShape.shape = null;
			textShape.elements.clear();
			textShape.elements.dispose();
			textShape.elements = null;
			textShape.verts.length=0;
		}
		this.textShapes={};



		var height:number=null;
		var formats:TextFormat[]=[];
		var glyphdata:number[][]=[];
		var advance:number[][]=[];
		var positions:number[]=[];
		var xpos = (this.staticMatrix.tx/20);
		var ypos = (this.staticMatrix.ty/20);
		var record:any;
		var lastMoveY=0;

		for(var r=0; r<this._labelData.records.length;r++){
			formats[r]=new TextFormat()
			glyphdata[r]=[];
			advance[r]=[];
			record=this._labelData.records[r];
			if(record.font_table){
				formats[r].font_table=record.font_table;
			}
			else if (r>0){
				formats[r].font_table=formats[r-1].font_table;
			}
			else{
				console.log("error - no font for label");
			}
			if(record.fontHeight){
				formats[r].size=record.fontHeight/20;
			}
			else if (r>0){
				formats[r].size=formats[r-1].size;
			}
			if(record.color){
				//textProps.color =  this.rgbaToArgb((<any>myChild.attributes).color.nodeValue);
				formats[r].color=ColorUtils.f32_RGBA_To_f32_ARGB(record.color);
			}
			else if (r>0){
				formats[r].color=formats[r-1].color;
			}
			//positions.push(this.textOffsetX+(record.moveX? record.moveX/20:0));
			//positions.push(this.textOffsetY+(record.moveY? record.moveY/20:0));
			//moveY=(record.moveY? record.moveY/20:0)-moveY;
			if(record.moveY!=null){
                ypos += (record.moveY / 20) - lastMoveY;
                lastMoveY=ypos;
			}
			else{
				//ypos+=this.staticMatrix.ty/20;
			}
			//ypos=this.textOffsetY+(record.moveY? record.moveY/20:0);
			if(record.moveX!=null) {
				xpos = (this.staticMatrix.tx / 20) + (record.moveX / 20);
			}
			positions.push(xpos);
			positions.push(ypos);
			
			//console.log(-3+this.textOffsetX+((record.moveX? record.moveX/20:0)));
			//console.log(-7+this.textOffsetY+((record.moveY? record.moveY/20:0)));
			//var text="";
			//moveY=(record.moveY? record.moveY/20:0)-moveY;
			for(var e=0; e<record.entries.length;e++){
				glyphdata[r][e]=record.entries[e].glyphIndex;
				advance[r][e]=record.entries[e].advance/20;
				xpos+=record.entries[e].advance/20;
				//text+=String.fromCharCode(parseInt((<TesselatedFontTable>formats[r].font_table).getStringForIdx(record.entries[e].glyphIndex)));
			}
			//console.log("\nrecord.entries.length: ", formats[r].font_table, record, record.entries.length);
			//console.log("textOffsetX ", this.textOffsetX, "textOffsetY ", this.textOffsetY, "moveX ", record.moveX, "moveY ", record.moveY, " staticMtx", this.staticMatrix);


		}


		var textShape:TextShape;
		// process all textRuns
		var tr:number=0;
		var tr_len:number=formats.length;
		var lineSize:Point;
		var text_width:number=0;
		var text_height:number=0;
		for (tr = 0; tr < tr_len; tr++) {
			formats[tr].font_table.initFontSize(formats[tr].size);
			lineSize=(<TesselatedFontTable>formats[tr].font_table).buildTextLineFromIndices(this, formats[tr], positions[tr*2], positions[tr*2+1], glyphdata[tr], advance[tr]);
			text_height+=lineSize.y;
			text_width=(lineSize.x>text_width)?lineSize.x:text_width;
		}

		this._textWidth=text_width;
		this._textHeight=text_height;
		//this._width=text_width+4;
		//this._height=text_height+4;
		this.targetGraphics=this._graphics;
		this.targetGraphics.clear();

		if(this.border){
			this.drawBorder();
		}
		
		/*
		this._graphics.clear();
		this._graphics.beginFill(0xff0000, 1);//this.background?1:0);
		this._graphics.drawRect(-1,-1,this._width, this._height);
		this._graphics.endFill();
		*/


		for(var key in this.textShapes) {
			textShape = this.textShapes[key];

			var attr_length:number = 2;//(tess_fontTable.usesCurves)?3:2;
			var attributesView:AttributesView = new AttributesView(Float32Array, attr_length);
			attributesView.set(textShape.verts);
			var vertexBuffer:AttributesBuffer = attributesView.attributesBuffer.cloneBufferView();
			attributesView.dispose();

			textShape.elements = new TriangleElements(vertexBuffer);
			textShape.elements.setPositions(new Float2Attributes(vertexBuffer));
			//if(tess_fontTable.usesCurves){
			//	this._textElements.setCustomAttributes("curves", new Byte4Attributes(vertexBuffer, false));
			//}
			textShape.shape = <Shape>this.targetGraphics.addShape(Shape.getShape(textShape.elements));

			var sampler:ImageSampler = new ImageSampler();
			textShape.shape.style = new Style();
			if (textShape.format.material && this._textColor==-1) {
				textShape.shape.material = this._textFormat.material;
				textShape.shape.style.addSamplerAt(sampler, textShape.shape.material.getTextureAt(0));
				(<MaterialBase> textShape.shape.material).animateUVs = true;
				textShape.shape.style.uvMatrix = new Matrix(0, 0, 0, 0, textShape.format.uv_values[0], textShape.format.uv_values[1]);
			}
			else {

                var color=this.getTextColorForTextFormat(textShape.format);
				var alpha=ColorUtils.float32ColorToARGB(color)[0];
				if(alpha==0){
					alpha=255;
				}
				var obj=Graphics.get_material_for_color(color, alpha/255);

				textShape.shape.material = obj.material;
				if(obj.colorPos){
					textShape.shape.style.addSamplerAt(sampler, textShape.shape.material.getTextureAt(0));
                    (<MaterialBase> textShape.shape.material).animateUVs=true;
					textShape.shape.style.uvMatrix = new Matrix(0, 0, 0, 0, obj.colorPos.x, obj.colorPos.y);
				}
				/*
								(<any>textShape.shape.material).useColorTransform = true;
								var new_ct:ColorTransform = this.transform.colorTransform || (this.transform.colorTransform = new ColorTransform());
								this.transform.colorTransform.color = textShape.format.color;
								this._invalidateHierarchicalProperties(HierarchicalProperties.COLOR_TRANSFORM);
				*/

			}
		}
	}
	private buildGlyphs() {


		var textShape:TextShape;
		for(var key in this.textShapes) {
			textShape = this.textShapes[key];
			if(this.targetGraphics.getShapeIndex(textShape.shape)>=0)
				this.targetGraphics.removeShape(textShape.shape);
			Shape.storeShape(textShape.shape);
			/*textShape.shape.dispose();*/
			textShape.shape = null;
			textShape.elements.clear();
			textShape.elements.dispose();
			textShape.elements = null;
			textShape.verts.length=0;
		}
		this.textShapes={};

		this.targetGraphics.clear();
		this._graphics.clear();
		this.drawBG(this._background);
		if(this._border){
			this.drawBorder();
		}

		/*
		this._graphics.clear();
		this._graphics.beginFill(0xff0000, 1);//this.background?1:0);
		this._graphics.drawRect(this.textOffsetX-1,this.textOffsetY-1,this._width, this._height);
		this._graphics.endFill();
		*/

		
		var textShape:TextShape;
		// process all textRuns
		var tr:number=0;
		var tr_len:number=this._textRuns_formats.length;
		for (tr = 0; tr < tr_len; tr++) {
			this._textRuns_formats[tr].font_table.initFontSize(this._textRuns_formats[tr].size);
		//	console.log( this._textRuns_formats[tr],  this._textRuns_words[tr*4],  this._textRuns_words[(tr*4)+1]);
			this._textRuns_formats[tr].font_table.fillTextRun(this, this._textRuns_formats[tr], this._textRuns_words[(tr*4)], this._textRuns_words[(tr*4)+1]);
		}
		if(this._background){
			//this.targetGraphics.addShape(this.bgShape);
           
        }
        this.drawSelectionGraphics();
        if(this.bgShapeSelect){
           var bgshapetmp = this.targetGraphics.addShape(Shape.getShape(this.bgShapeSelect.elements));            
           bgshapetmp.style = this.bgShapeSelect.style;
           bgshapetmp.material = this.bgShapeSelect.material;
        }

		for(var key in this.textShapes) {
			textShape = this.textShapes[key];

			var attr_length:number = 2;//(tess_fontTable.usesCurves)?3:2;
			var attributesView:AttributesView = new AttributesView(Float32Array, attr_length);
			attributesView.set(textShape.verts);
			var vertexBuffer:AttributesBuffer = attributesView.attributesBuffer.cloneBufferView();
			attributesView.dispose();

			textShape.elements = new TriangleElements(vertexBuffer);
			textShape.elements.setPositions(new Float2Attributes(vertexBuffer));
			//if(tess_fontTable.usesCurves){
			//	this._textElements.setCustomAttributes("curves", new Byte4Attributes(vertexBuffer, false));
			//}
			textShape.shape = <Shape>this.targetGraphics.addShape(Shape.getShape(textShape.elements));
            
			var sampler:ImageSampler = new ImageSampler();
			textShape.shape.style = new Style();
			if (textShape.format.material && this._textColor==-1) {
				textShape.shape.material = this._textFormat.material;
				textShape.shape.style.addSamplerAt(sampler, textShape.shape.material.getTextureAt(0));
                (<MaterialBase> textShape.shape.material).animateUVs = true;
				textShape.shape.style.uvMatrix = new Matrix(0, 0, 0, 0, textShape.format.uv_values[0], textShape.format.uv_values[1]);
			}
			else {

                var color=this.getTextColorForTextFormat(textShape.format);
				var alpha=ColorUtils.float32ColorToARGB(color)[0];
				if(alpha==0){
					alpha=255;
				}
				var obj=Graphics.get_material_for_color(color, alpha/255);

				textShape.shape.material = obj.material;
				if(obj.colorPos){
					textShape.shape.style.addSamplerAt(sampler, textShape.shape.material.getTextureAt(0));
                    (<MaterialBase> textShape.shape.material).animateUVs=true;
					textShape.shape.style.uvMatrix = new Matrix(0, 0, 0, 0, obj.colorPos.x, obj.colorPos.y);
				}
				/*
				(<any>textShape.shape.material).useColorTransform = true;
				var new_ct:ColorTransform = this.transform.colorTransform || (this.transform.colorTransform = new ColorTransform());
				this.transform.colorTransform.color = textShape.format.color;
				this.pInvalidateHierarchicalProperties(HierarchicalProperties.COLOR_TRANSFORM);
				*/

			}
        }

        if(this.type==TextFieldType.INPUT && this.isInFocus && this.cursorShape){
            var cursorShapetmp = this.targetGraphics.addShape(Shape.getShape(this.cursorShape.elements));
            cursorShapetmp.style = this.cursorShape.style;
            cursorShapetmp.material = this.cursorShape.material;
        }
        
	}


	/**
	 * Appends the string specified by the <code>newText</code> parameter to the
	 * end of the text of the text field. This method is more efficient than an
	 * addition assignment(<code>+=</code>) on a <code>text</code> property
	 * (such as <code>someTextField.text += moreText</code>), particularly for a
	 * text field that contains a significant amount of content.
	 *
	 * @param newText The string to append to the existing text.
	 */
	public appendText(newText:string) {
		this._iText += newText;
		this._textDirty = true;
		if (this._autoSize != TextFieldAutoSize.NONE)
			this.invalidate();
	}

	/**
	 * *tells the Textfield that a paragraph is defined completly.
	 * e.g. the textfield will start a new line for future added text.
	 */
	public closeParagraph():void
	{
		this._iText+="\n";
		this._textDirty = true;
		if (this._autoSize != TextFieldAutoSize.NONE)
			this.invalidate();
	}

	/**
	 * Returns a rectangle that is the bounding box of the character.
	 *
	 * @param charIndex The zero-based index value for the character(for
	 *                  example, the first position is 0, the second position is
	 *                  1, and so on).
	 * @return A rectangle with <code>x</code> and <code>y</code> minimum and
	 *         maximum values defining the bounding box of the character.
	 */
	public getCharBoundaries(charIndex:number):Rectangle
	{

		console.log("Textfield.getCharBoundaries() not implemented");
		return this._charBoundaries;
	}

	/**
	 * Returns the zero-based index value of the character at the point specified
	 * by the <code>x</code> and <code>y</code> parameters.
	 *
	 * @param x The <i>x</i> coordinate of the character.
	 * @param y The <i>y</i> coordinate of the character.
	 * @return The zero-based index value of the character(for example, the
	 *         first position is 0, the second position is 1, and so on). Returns
	 *         -1 if the point is not over any character.
	 */
	public getCharIndexAtPoint(x:number, y:number, lineIdx:number=-1):number /*int*/
	{
		if(lineIdx<0)
			lineIdx=this.getLineIndexAtPoint(x, y);
		var startIdx:number=this.lines_charIdx_start[lineIdx];
		var endIdx:number=this.lines_charIdx_end[lineIdx];
		for(var i:number=startIdx; i<endIdx; i++){
			if(x>=this.char_positions_x[i]){
				if(x<=this.char_positions_x[i]+this.chars_width[i]/2){
					return i;
				}
				else if(x<=this.char_positions_x[i]+this.chars_width[i]){
					return i+1;
				}
			} 
		}
		return -1;
	}

	/**
	 * Given a character index, returns the index of the first character in the
	 * same paragraph.
	 *
	 * @param charIndex The zero-based index value of the character(for example,
	 *                  the first character is 0, the second character is 1, and
	 *                  so on).
	 * @return The zero-based index value of the first character in the same
	 *         paragraph.
	 * @throws RangeError The character index specified is out of range.
	 */
	public getFirstCharInParagraph(charIndex:number /*int*/):number /*int*/
	{
		console.log("Textfield.getFirstCharInParagraph() not implemented");
		return this._firstCharInParagraph;
	}

	/**
	 * Returns a DisplayObject reference for the given <code>id</code>, for an
	 * image or SWF file that has been added to an HTML-formatted text field by
	 * using an <code><img></code> tag. The <code><img></code> tag is in the
	 * following format:
	 *
	 * <p><pre xml:space="preserve"><code> <img src = 'filename.jpg' id =
	 * 'instanceName' ></code></pre></p>
	 *
	 * @param id The <code>id</code> to match(in the <code>id</code> attribute
	 *           of the <code><img></code> tag).
	 * @return The display object corresponding to the image or SWF file with the
	 *         matching <code>id</code> attribute in the <code><img></code> tag
	 *         of the text field. For media loaded from an external source, this
	 *         object is a Loader object, and, once loaded, the media object is a
	 *         child of that Loader object. For media embedded in the SWF file,
	 *         it is the loaded object. If no <code><img></code> tag with the
	 *         matching <code>id</code> exists, the method returns
	 *         <code>null</code>.
	 */
	public getImageReference(id:string):DisplayObject
	{
		console.log("TextField.getImageReference() not implemented");
		return this._imageReference;
	}

	/**
	 * Returns the zero-based index value of the line at the point specified by
	 * the <code>x</code> and <code>y</code> parameters.
	 *
	 * @param x The <i>x</i> coordinate of the line.
	 * @param y The <i>y</i> coordinate of the line.
	 * @return The zero-based index value of the line(for example, the first
	 *         line is 0, the second line is 1, and so on). Returns -1 if the
	 *         point is not over any line.
	 */
	public getLineIndexAtPoint(x:number, y:number):number /*int*/
	{
		var len:number=this.lines_start_y.length;
		for(var i:number=0;i<len-1; i++){
			if(y>=this.lines_start_y[i] && y<=this.lines_start_y[i+1])
				return i;
		}
		// no line found. it must be the last
		if(y>=this.lines_start_y[len-1])
			return len-1;
		return 0;
	}

	/**
	 * Returns the zero-based index value of the line containing the character
	 * specified by the <code>charIndex</code> parameter.
	 *
	 * @param charIndex The zero-based index value of the character(for example,
	 *                  the first character is 0, the second character is 1, and
	 *                  so on).
	 * @return The zero-based index value of the line.
	 * @throws RangeError The character index specified is out of range.
	 */
	public getLineIndexOfChar(charIndex:number /*int*/):number /*int*/
	{
		
		var len:number=this.lines_charIdx_start.length-1;
		for(var i:number;i<len; i++){
			if(charIndex>=this.lines_charIdx_start[i] && charIndex<=this.lines_charIdx_end[i+1])
				return i;
		}
		// no line found. it must be the last
		return len;
	}

	/**
	 * Returns the number of characters in a specific text line.
	 *
	 * @param lineIndex The line number for which you want the length.
	 * @return The number of characters in the line.
	 * @throws RangeError The line number specified is out of range.
	 */
	public getLineLength(lineIndex:number /*int*/):number /*int*/
	{
		if(this.lines_width.length==0){
			return 0;
		}
		if(lineIndex>=this.lines_width.length)
			return this.lines_width[this.lines_width.length-1];
		return this.lines_width[lineIndex];
	}

	/**
	 * Returns metrics information about a given text line.
	 *
	 * @param lineIndex The line number for which you want metrics information.
	 * @return A TextLineMetrics object.
	 * @throws RangeError The line number specified is out of range.
	 */
	public getLineMetrics(lineIndex:number /*int*/):TextLineMetrics
	{
		var newLineMetrics:TextLineMetrics=new TextLineMetrics();
		if(this.lines_width.length==0){
			return newLineMetrics;
		}
		if(lineIndex>=this.lines_width.length)
			lineIndex=this.lines_width.length-1;

		newLineMetrics.x=this.lines_start_x[lineIndex];
		newLineMetrics.width=this.lines_width[lineIndex];
		//newLineMetrics.ascent=
		//newLineMetrics.descent
		//newLineMetrics.height
		//newLineMetrics.leading
		return this._lineMetrics;
	}

	/**
	 * Returns the character index of the first character in the line that the
	 * <code>lineIndex</code> parameter specifies.
	 *
	 * @param lineIndex The zero-based index value of the line(for example, the
	 *                  first line is 0, the second line is 1, and so on).
	 * @return The zero-based index value of the first character in the line.
	 * @throws RangeError The line number specified is out of range.
	 */
	public getLineOffset(lineIndex:number /*int*/):number /*int*/
	{
		if(this.lines_charIdx_start.length==0){
			return 0;
		}
		if(lineIndex>=this.lines_charIdx_start.length)
			return this.lines_charIdx_start[this.lines_charIdx_start.length-1];
		return this.lines_charIdx_start[lineIndex];
	}

	/**
	 * Returns the text of the line specified by the <code>lineIndex</code>
	 * parameter.
	 *
	 * @param lineIndex The zero-based index value of the line(for example, the
	 *                  first line is 0, the second line is 1, and so on).
	 * @return The text string contained in the specified line.
	 * @throws RangeError The line number specified is out of range.
	 */
	public getLineText(lineIndex:number /*int*/):string
	{
		if(this.lines_charIdx_start.length==0){
			return "";
		}
		if(lineIndex>=this.lines_width.length)
			lineIndex=this.lines_width.length-1;
		
		return this._iText.slice(this.lines_charIdx_start[lineIndex], this.lines_charIdx_end[lineIndex]);	
	}

	/**
	 * Given a character index, returns the length of the paragraph containing
	 * the given character. The length is relative to the first character in the
	 * paragraph(as returned by <code>getFirstCharInParagraph()</code>), not to
	 * the character index passed in.
	 *
	 * @param charIndex The zero-based index value of the character(for example,
	 *                  the first character is 0, the second character is 1, and
	 *                  so on).
	 * @return Returns the number of characters in the paragraph.
	 * @throws RangeError The character index specified is out of range.
	 */
	public getParagraphLength(charIndex:number /*int*/):number /*int*/
	{
		return this._paragraphLength;
	}

	/**
	 * Returns a TextFormat object that contains formatting information for the
	 * range of text that the <code>beginIndex</code> and <code>endIndex</code>
	 * parameters specify. Only properties that are common to the entire text
	 * specified are set in the resulting TextFormat object. Any property that is
	 * <i>mixed</i>, meaning that it has different values at different points in
	 * the text, has a value of <code>null</code>.
	 *
	 * <p>If you do not specify values for these parameters, this method is
	 * applied to all the text in the text field. </p>
	 *
	 * <p>The following table describes three possible usages:</p>
	 *
	 * @return The TextFormat object that represents the formatting properties
	 *         for the specified text.
	 * @throws RangeError The <code>beginIndex</code> or <code>endIndex</code>
	 *                    specified is out of range.
	 */
	public getTextFormat(beginIndex:number /*int*/ = -1, endIndex:number /*int*/ = -1):TextFormat
	{
        if(beginIndex>=0 || endIndex>=0)
		    console.warn("Textfield.getTextFormat() not correctly implemented for multi-formatted text");
		return this._textFormat;
	}

	/**
	 * Replaces the current selection with the contents of the <code>value</code>
	 * parameter. The text is inserted at the position of the current selection,
	 * using the current default character format and default paragraph format.
	 * The text is not treated as HTML.
	 *
	 * <p>You can use the <code>replaceSelectedText()</code> method to insert and
	 * delete text without disrupting the character and paragraph formatting of
	 * the rest of the text.</p>
	 *
	 * <p><b>Note:</b> This method does not work if a style sheet is applied to
	 * the text field.</p>
	 *
	 * @param value The string to replace the currently selected text.
	 * @throws Error This method cannot be used on a text field with a style
	 *               sheet.
	 */
	public replaceSelectedText(value:string):void
	{
		var selectionStart:number=this._selectionBeginIndex;
		var selectionEnd:number=this._selectionEndIndex;
		if(selectionEnd!=selectionStart){
			if(selectionEnd<selectionStart){
				selectionStart=this._selectionEndIndex;
				selectionEnd=this._selectionBeginIndex;
			}
			var textBeforeCursor:string=this._iText.slice(0, selectionStart-1);
			var textAfterCursor:string=this._iText.slice(selectionEnd, this._iText.length);
			this.text = textBeforeCursor + value + textAfterCursor;
			this._selectionBeginIndex=selectionStart;
			this._selectionEndIndex=this._selectionBeginIndex+value.length;
			return;
		}
		var textBeforeCursor:string=this._iText.slice(0, selectionStart);
		var textAfterCursor:string=this._iText.slice(selectionEnd, this._iText.length);
		this.text = textBeforeCursor + value + textAfterCursor;
		this._selectionBeginIndex=selectionStart+1;
		this._selectionEndIndex=this._selectionBeginIndex;

	}

	/**
	 * Replaces the range of characters that the <code>beginIndex</code> and
	 * <code>endIndex</code> parameters specify with the contents of the
	 * <code>newText</code> parameter. As designed, the text from
	 * <code>beginIndex</code> to <code>endIndex-1</code> is replaced.
	 *
	 * <p><b>Note:</b> This method does not work if a style sheet is applied to
	 * the text field.</p>
	 *
	 * @param beginIndex The zero-based index value for the start position of the
	 *                   replacement range.
	 * @param endIndex   The zero-based index position of the first character
	 *                   after the desired text span.
	 * @param newText    The text to use to replace the specified range of
	 *                   characters.
	 * @throws Error This method cannot be used on a text field with a style
	 *               sheet.
	 */
	public replaceText(beginIndex:number /*int*/, endIndex:number /*int*/, newText:string):void
	{

		var textBeforeCursor:string=this._iText.slice(0, beginIndex-1);
		var textAfterCursor:string=this._iText.slice(endIndex, this._iText.length);
		this.text = textBeforeCursor + newText + textAfterCursor;
		this._selectionEndIndex=this._selectionBeginIndex+newText.length;
	}

	/**
	 * Sets as selected the text designated by the index values of the first and
	 * last characters, which are specified with the <code>beginIndex</code> and
	 * <code>endIndex</code> parameters. If the two parameter values are the
	 * same, this method sets the insertion point, as if you set the
	 * <code>caretIndex</code> property.
	 *
	 * @param beginIndex The zero-based index value of the first character in the
	 *                   selection(for example, the first character is 0, the
	 *                   second character is 1, and so on).
	 * @param endIndex   The zero-based index value of the last character in the
	 *                   selection.
	 */
	public setSelection(beginIndex:number /*int*/, endIndex:number /*int*/):void
	{
		if(this._selectionBeginIndex==beginIndex && this._selectionBeginIndex==endIndex)
			return;
		this._selectionBeginIndex=beginIndex;
		this._selectionEndIndex=endIndex;
		this._glyphsDirty=true;
		this.reConstruct();
		this.drawSelectionGraphics();


	}

	/**
	 * Applies the text formatting that the <code>format</code> parameter
	 * specifies to the specified text in a text field. The value of
	 * <code>format</code> must be a TextFormat object that specifies the desired
	 * text formatting changes. Only the non-null properties of
	 * <code>format</code> are applied to the text field. Any property of
	 * <code>format</code> that is set to <code>null</code> is not applied. By
	 * default, all of the properties of a newly created TextFormat object are
	 * set to <code>null</code>.
	 *
	 * <p><b>Note:</b> This method does not work if a style sheet is applied to
	 * the text field.</p>
	 *
	 * <p>The <code>setTextFormat()</code> method changes the text formatting
	 * applied to a range of characters or to the entire body of text in a text
	 * field. To apply the properties of format to all text in the text field, do
	 * not specify values for <code>beginIndex</code> and <code>endIndex</code>.
	 * To apply the properties of the format to a range of text, specify values
	 * for the <code>beginIndex</code> and the <code>endIndex</code> parameters.
	 * You can use the <code>length</code> property to determine the index
	 * values.</p>
	 *
	 * <p>The two types of formatting information in a TextFormat object are
	 * character level formatting and paragraph level formatting. Each character
	 * in a text field can have its own character formatting settings, such as
	 * font name, font size, bold, and italic.</p>
	 *
	 * <p>For paragraphs, the first character of the paragraph is examined for
	 * the paragraph formatting settings for the entire paragraph. Examples of
	 * paragraph formatting settings are left margin, right margin, and
	 * indentation.</p>
	 *
	 * <p>Any text inserted manually by the user, or replaced by the
	 * <code>replaceSelectedText()</code> method, receives the default text field
	 * formatting for new text, and not the formatting specified for the text
	 * insertion point. To set the default formatting for new text, use
	 * <code>defaultTextFormat</code>.</p>
	 *
	 * @param format A TextFormat object that contains character and paragraph
	 *               formatting information.
	 * @throws Error      This method cannot be used on a text field with a style
	 *                    sheet.
	 * @throws RangeError The <code>beginIndex</code> or <code>endIndex</code>
	 *                    specified is out of range.
	 */
	public setTextFormat(format:TextFormat, beginIndex:number /*int*/ = -1, endIndex:number /*int*/ = -1):void
	{
        if(this._textDirty){
            this.reConstruct();
        }
        /**
         *  this should only effect existing text
         *  if no text exist, this function does nothing
         * 
         *  this means that we only want to act on the existing textFormats list, 
         *  never on the textFormat property directly
         * */
        //console.log("setTextFormat", this.chars_codes.length, format, this._iText);
        if(this.chars_codes.length==0 || !format)
            return;

        

		var i=0;
        if((beginIndex==-1 && endIndex==-1)
            ||(beginIndex==0 && endIndex==-1)
            || ((beginIndex==-1 || beginIndex==0)&& endIndex>=this.chars_codes.length)){
            // easy: apply the format to all formats in the list
            for(i=0; i<this._textFormats.length;i++){
                this._textFormats[i]=this._textFormats[i].clone();
                format.applyToFormat(this._textFormats[i]);
		    }
			this._textDirty=true;
			return;
		}

		// todo: the above conditions are a hack to get it working for a AVM1 lesson.
		// below is the code that should actually do the job more, but could not get it to work 100% yet

		//console.log("\n\nadd format", this.id, this._iText, beginIndex, endIndex, format.color);
		//console.log("this._textFormats", this._textFormats, this._textFormatsIdx);
		
        
        /**
         * _textformatsIdx list should always be ordered numeric
         * todo: should this be verified here, or is it already taken care of ?
         */
		var newFormatsTextFormats:TextFormat[]=[];
		var newFormatsTextFormatsIdx:number[]=[];
		var oldStartIdx:number=0;
		var oldEndIdx:number=-1;
        var oldFormat:TextFormat;
        var formatLen=this._textFormats.length;
        var charLen=this.chars_codes.length;
        if(beginIndex==-1)
            beginIndex=0;
        if(endIndex==-1){
            endIndex=charLen;
			}
        if(endIndex<beginIndex){
            var tmp=endIndex;
            endIndex=beginIndex;
            beginIndex=tmp;
			}
        if(endIndex==beginIndex){
            endIndex++;
		}
        //console.log("check formats");
		for(i=0; i<formatLen;i++){
            if(i>0)
                oldStartIdx=oldEndIdx;
            oldEndIdx=this._textFormatsIdx[i];
			oldFormat=this._textFormats[i];
			//console.log("oldFormat", oldStartIdx, oldEndIdx);

            //console.log("check formats", oldStartIdx, oldEndIdx, beginIndex, endIndex);
            if(oldStartIdx<=beginIndex && oldEndIdx>beginIndex){
                // we have a interset in the range.
                //console.log("intersects");
                // we have a bit of text that should remain the original format
                if(oldStartIdx<beginIndex){
					newFormatsTextFormats.push(oldFormat);
					newFormatsTextFormatsIdx.push(beginIndex);
                    //console.log("add old format", beginIndex);
			    }

                while(oldEndIdx<endIndex){
                    //console.log("add new merged format", oldEndIdx);
                    var newFormat=this._textFormats[i].clone();
                    format.applyToFormat(newFormat)
					newFormatsTextFormats.push(newFormat);
                    newFormatsTextFormatsIdx.push(oldEndIdx);
                    i++;
                    if(i<formatLen){
                        oldEndIdx=this._textFormatsIdx[i];
                        oldFormat=this._textFormats[i];
				}
				else{
                        oldEndIdx=endIndex+1;
                    }
				}
                if(oldEndIdx==endIndex){                    
                    //console.log("add new format rest", endIndex);
                    var newFormat=oldFormat.clone();
                    format.applyToFormat(newFormat)
					newFormatsTextFormats.push(newFormat);
					newFormatsTextFormatsIdx.push(endIndex);
				}
                if(oldEndIdx>endIndex){
                    //console.log("add new format rest", endIndex);
                    var newFormat=oldFormat.clone();
                    format.applyToFormat(newFormat)
					newFormatsTextFormats.push(newFormat);
					newFormatsTextFormatsIdx.push(endIndex);
                    //console.log("add old format rest", oldEndIdx);
					newFormatsTextFormats.push(oldFormat);
					newFormatsTextFormatsIdx.push(oldEndIdx);
				}
			}
			else{
				//console.log("outside of new range. just add it", oldStartIdx, oldEndIdx);
				// outside of new range. just add it
				newFormatsTextFormats.push(this._textFormats[i]);
				newFormatsTextFormatsIdx.push(this._textFormatsIdx[i]);

			}
		}


		//console.log("new formats");
		this._textFormats.length=0;
		this._textFormatsIdx.length=0;
		for(i=0; i<newFormatsTextFormats.length;i++){
			//console.log("new formats ", newFormatsTextFormatsIdx[i], newFormatsTextFormats[i]);
			this._textFormats[i]=newFormatsTextFormats[i];
			this._textFormatsIdx[i]=newFormatsTextFormatsIdx[i];
		}
		this._textDirty=true;

	}

	/**
	 * Returns true if an embedded font is available with the specified
	 * <code>fontName</code> and <code>fontStyle</code> where
	 * <code>Font.fontType</code> is <code>flash.text.FontType.EMBEDDED</code>.
	 * Starting with Flash Player 10, two kinds of embedded fonts can appear in a
	 * SWF file. Normal embedded fonts are only used with TextField objects. CFF
	 * embedded fonts are only used with the flash.text.engine classes. The two
	 * types are distinguished by the <code>fontType</code> property of the
	 * <code>Font</code> class, as returned by the <code>enumerateFonts()</code>
	 * function.
	 *
	 * <p>TextField cannot use a font of type <code>EMBEDDED_CFF</code>. If
	 * <code>embedFonts</code> is set to <code>true</code> and the only font
	 * available at run time with the specified name and style is of type
	 * <code>EMBEDDED_CFF</code>, Flash Player fails to render the text, as if no
	 * embedded font were available with the specified name and style.</p>
	 *
	 * <p>If both <code>EMBEDDED</code> and <code>EMBEDDED_CFF</code> fonts are
	 * available with the same name and style, the <code>EMBEDDED</code> font is
	 * selected and text renders with the <code>EMBEDDED</code> font.</p>
	 *
	 * @param fontName  The name of the embedded font to check.
	 * @param fontStyle Specifies the font style to check. Use
	 *                  <code>flash.text.FontStyle</code>
	 * @return <code>true</code> if a compatible embedded font is available,
	 *         otherwise <code>false</code>.
	 * @throws ArgumentError The <code>fontStyle</code> specified is not a member
	 *                       of <code>flash.text.FontStyle</code>.
	 */
	public static isFontCompatible(fontName:string, fontStyle:string):boolean
	{
		return false;
	}
	public onKeyDelegate:(e:any) => void;
	public onKey(e:any){
		var keyEvent:KeyboardEvent=<KeyboardEvent>e;
		this.addChar(keyEvent.char, keyEvent.isShift, keyEvent.isCTRL, keyEvent.isAlt);

		//console.log("textfield.onKey this.text", this.text);
	}
	public addCharCode(charCode:number){
		this.addChar(String.fromCharCode(charCode));
		
	}
	private deleteSelectedText(deleteMode:string="Backspace"){
		
		if(this.text.length==0)
			return;
		
		if(this._selectionBeginIndex!=this._selectionEndIndex){
			var textBeforeCursor:string=(this._selectionBeginIndex!=0)?this._iText.slice(0, this._selectionBeginIndex):"";
			var textAfterCursor:string=(this._selectionEndIndex<this._iText.length)?this._iText.slice(this._selectionEndIndex, this._iText.length):"";
			this.text = textBeforeCursor + textAfterCursor;
			this._selectionEndIndex=this._selectionBeginIndex;
			return;
		}
		if(deleteMode=="Backspace"){
			if(this._selectionBeginIndex==0){
				return;
			}
			var textBeforeCursor:string=this._iText.slice(0, this._selectionBeginIndex-1);
			var textAfterCursor:string=this._iText.slice(this._selectionEndIndex, this._iText.length);
			this.text = textBeforeCursor + textAfterCursor;
			this._selectionBeginIndex-=1;
			this._selectionEndIndex=this._selectionBeginIndex;
		}
		else if(deleteMode=="Delete"){
			var textBeforeCursor:string=this._iText.slice(0, this._selectionBeginIndex);
			var textAfterCursor:string=this._iText.slice(this._selectionEndIndex+1, this._iText.length);
			this.text = textBeforeCursor + textAfterCursor;
			this._selectionEndIndex=this._selectionBeginIndex;
		}


	}
	public addChar(char:string, isShift:boolean=false, isCTRL:boolean=false, isAlt:boolean=false){

		if (char && char.length>0 && this.adapter!=this){
            var charCode:number;
            switch(char){
                case "Backspace":
					charCode = 8;
					break;
				case "Delete":
					charCode = 46;
					break;
				case "ArrowRight":
					charCode = 39;
					break;
				case "ArrowLeft":
					charCode = 37;
					break;
				case ".":
					charCode = 189;
					break;
				default:
					charCode = char.charCodeAt(0);
					break;
            }
			(<ITextfieldAdapter>this.adapter).dispatchKeyEvent(charCode, isShift, isCTRL, isAlt);
		}
		var oldText=this._iText;
		if(!this._selectionBeginIndex){
			this._selectionBeginIndex=0;
		}
		if(!this._selectionEndIndex){
			this._selectionEndIndex=0;
		}
		if(this._selectionEndIndex<this._selectionBeginIndex){
			var tmpStart:number=this._selectionEndIndex;
			this._selectionEndIndex=this._selectionBeginIndex;
			this._selectionBeginIndex=tmpStart;
		}
		//console.log("textfield.onKey char", String.fromCharCode(keyEvent.charCode));
		// todo: correctly implement text-cursor, and delete / add from its position
		if(char=="Backspace" || char=="Delete"){
			this.deleteSelectedText(char);
		}
		else if(char=="ArrowRight"){
			if(!isShift && this._selectionEndIndex!=this._selectionBeginIndex){
				if(this._selectionEndIndex>this._selectionBeginIndex)
					this._selectionBeginIndex=this._selectionEndIndex;
				else
					this._selectionEndIndex=this._selectionBeginIndex;
			}
			else{
				if(this._selectionEndIndex>this._selectionBeginIndex){
					this._selectionEndIndex+=1;
					if(!isShift)
						this._selectionBeginIndex=this._selectionEndIndex;
				}
				else {
					this._selectionBeginIndex+=1;
					if(!isShift)
						this._selectionEndIndex=this._selectionBeginIndex;

				}
			}
			//this._selectionEndIndex=this._selectionBeginIndex;
		}
		else if(char=="ArrowLeft"){
			if(!isShift && this._selectionEndIndex!=this._selectionBeginIndex){
				if(this._selectionEndIndex>this._selectionBeginIndex)
					this._selectionEndIndex=this._selectionBeginIndex;
				else
					this._selectionBeginIndex=this._selectionEndIndex;
			}
			else{
				if(this._selectionEndIndex>this._selectionBeginIndex){
					this._selectionBeginIndex-=1;
					if(!isShift)
						this._selectionEndIndex=this._selectionBeginIndex;
				}
				else {
					this._selectionEndIndex-=1;
					if(!isShift)
						this._selectionBeginIndex=this._selectionEndIndex;

				}
			}
			//this._selectionEndIndex=this._selectionBeginIndex;
		}
		else if(char=="Enter" && this.multiline){
            this._insertNewText("\n");
        }
		
		else if (char.length==1){
			if(this._restrictRegex){
				var chartest1=char.replace(this._restrictRegex, "");
				if(chartest1.length<char.length){
                    var chartest2=char.toUpperCase().replace(this._restrictRegex, "");
                    var chartest3=char.toLowerCase().replace(this._restrictRegex, "");
                    char=chartest2;
                    if(chartest2.length<chartest3.length){
                        char=chartest3;
                    }
                    if(chartest1.length>char.length){
                        char=chartest1;
                    }
                }
				if(char=="")
                    return;                
            }
            if(this.newTextFormat.font_table){
                if(!this.newTextFormat.font_table.hasChar(char.charCodeAt(0).toString())){
                    char=char.toUpperCase();
                    if(!this.newTextFormat.font_table.hasChar(char.charCodeAt(0).toString())){
                        char=char.toLowerCase();
                        if(!this.newTextFormat.font_table.hasChar(char.charCodeAt(0).toString())){
                            return;
                        }
                    }
                }
            }
            this._insertNewText(char);
		}
		else if (char.length>1){
			console.log("invalid keyboard input: ", char);
		}

		this._glyphsDirty=true;
		this.reConstruct();
		this.drawSelectionGraphics();
		this.invalidate();
		
		if(this._onChanged && oldText!==this._iText)
			this._onChanged();
    }
    private _insertNewText(newText:string){

        if(this._selectionBeginIndex!=this._selectionEndIndex){
            var textBeforeCursor:string=this._iText.slice(0, this._selectionBeginIndex);
            var textAfterCursor:string=this._iText.slice(this._selectionEndIndex, this._iText.length);
            if(this.maxChars>0 && (textBeforeCursor.length+textAfterCursor.length+newText.length)>this.maxChars){
                var maxNewChars:number=this.maxChars-textBeforeCursor.length+textAfterCursor.length;
                if(maxNewChars>0){
                    newText=newText.slice(0, maxNewChars);
                }
            }
            this.text = textBeforeCursor + newText + textAfterCursor;
            this._selectionBeginIndex+=1;
            this._selectionEndIndex=this._selectionBeginIndex;
        }
        else{
            if(this.maxChars>0 && this._iText.length>=this.maxChars){

            }
            else{
                var textBeforeCursor:string=this._iText.slice(0, this._selectionBeginIndex);
                var textAfterCursor:string=this._iText.slice(this._selectionEndIndex, this._iText.length);
                this.text = textBeforeCursor+newText+textAfterCursor;
                this._selectionBeginIndex+=1;
                this._selectionEndIndex=this._selectionBeginIndex;				
            }
        }
    }
	public onMouseDownDelegate:(e:any) => void;
	public onMouseDown(e:any){
		console.log("textfield.onMouseDown", e);
	}
	public onMouseMoveDelegate:(e:any) => void;
	public onMouseMove(e:any){
		document.body.style.cursor="text";
	}
	public onMouseOutDelegate:(e:any) => void;
	public onMouseOut(e:any){
		document.body.style.cursor="auto";
	}
	public clone():TextField
	{
		var newInstance:TextField = TextField.getNewTextField();

		this.copyTo(newInstance);

		return newInstance;
	}



	public copyTo(newInstance:TextField):void
	{
		super.copyTo(newInstance);
		newInstance.autoSize=this.autoSize;
		newInstance.type = this._type;
		newInstance.html = this.html;
		newInstance.width = this._width;
		newInstance.height = this._height;
		if(this._textFormat)
			newInstance.textFormat = this._textFormat.clone();
		newInstance.textColor = this._textColor;
		newInstance.border = this._border;
		newInstance.borderColor = this._borderColor;
		newInstance.background = this._background;
		newInstance.backgroundColor = this._backgroundColor;
		newInstance.textOffsetX = this.textOffsetX;
		newInstance.textOffsetY = this.textOffsetY;
		newInstance.staticMatrix = this.staticMatrix;
		newInstance.selectable = this._selectable;
		newInstance.multiline = this.multiline;
		newInstance.wordWrap = this.wordWrap;
		newInstance.maxChars = this.maxChars;
		newInstance.sourceTextField=this;
		newInstance["fileurl"] = this["fileurl"];

		if(newInstance.html){
            newInstance.htmlText = this.htmlText;              
		}
		else{
			newInstance.text = this.text;
		}
		if(this._labelData){
			newInstance.setLabelData(this._labelData);
		}
	}
	
}

PartitionBase.registerAbstraction(EntityNode, TextField);<|MERGE_RESOLUTION|>--- conflicted
+++ resolved
@@ -1932,17 +1932,12 @@
 					if(!this.wordWrap)
 						this.adjustPositionForAutoSize(0);//(this._width - 4)/2);
 					
-<<<<<<< HEAD
                     this._height = 4;
                     if(this._type==TextFieldType.INPUT){
                         this.newTextFormat.font_table.initFontSize(this.newTextFormat.size);
                         this._height = this.newTextFormat.font_table.getLineHeight()+4; 
                     } 
-					this._invalidateBounds();
-=======
-					this._height = 4;
 					this.invalidate();
->>>>>>> 37a63427
 				}
 				if(this._type==TextFieldType.INPUT)
 					this.drawSelectionGraphics();
@@ -2439,8 +2434,7 @@
 		// if autosize is enabled, we adjust the textFieldHeight
 		if(this.autoSize!=TextFieldAutoSize.NONE){
 			this._height=this._textHeight+4;
-<<<<<<< HEAD
-			this._invalidateBounds();
+			this.invalidate();
         }
         if(this._textWidth>this._width){
 
@@ -2471,10 +2465,6 @@
             }
             
         }
-=======
-			this.invalidate();
-		}
->>>>>>> 37a63427
 		this.updateMaskMode();
 
 	}
