declare module "awayjs-display/lib/animators/nodes/AnimationNodeBase" {
	import IAsset = require("awayjs-core/lib/library/IAsset");
	import NamedAssetBase = require("awayjs-core/lib/library/NamedAssetBase");
	/**
	 * Provides an abstract base class for nodes in an animation blend tree.
	 */
	class AnimationNodeBase extends NamedAssetBase implements IAsset {
	    _pStateClass: any;
	    stateClass: any;
	    /**
	     * Creates a new <code>AnimationNodeBase</code> object.
	     */
	    constructor();
	    /**
	     * @inheritDoc
	     */
	    dispose(): void;
	    /**
	     * @inheritDoc
	     */
	    assetType: string;
	}
	export = AnimationNodeBase;
	
}
declare module "awayjs-display/lib/animators/IAnimationSet" {
	import IAsset = require("awayjs-core/lib/library/IAsset");
	import AnimationNodeBase = require("awayjs-display/lib/animators/nodes/AnimationNodeBase");
	/**
	 * Provides an interface for data set classes that hold animation data for use in animator classes.
	 *
	 * @see away.animators.AnimatorBase
	 */
	interface IAnimationSet extends IAsset {
	    /**
	     * Check to determine whether a state is registered in the animation set under the given name.
	     *
	     * @param stateName The name of the animation state object to be checked.
	     */
	    hasAnimation(name: string): boolean;
	    /**
	     * Retrieves the animation state object registered in the animation data set under the given name.
	     *
	     * @param stateName The name of the animation state object to be retrieved.
	     */
	    getAnimation(name: string): AnimationNodeBase;
	    /**
	     * Indicates whether the properties of the animation data contained within the set combined with
	     * the vertex registers aslready in use on shading materials allows the animation data to utilise
	     * GPU calls.
	     */
	    usesCPU: boolean;
	    /**
	     * Called by the material to reset the GPU indicator before testing whether register space in the shader
	     * is available for running GPU-based animation code.
	     *
	     * @private
	     */
	    resetGPUCompatibility(): any;
	    /**
	     * Called by the animator to void the GPU indicator when register space in the shader
	     * is no longer available for running GPU-based animation code.
	     *
	     * @private
	     */
	    cancelGPUCompatibility(): any;
	}
	export = IAnimationSet;
	
}
declare module "awayjs-display/lib/events/GeometryEvent" {
	import Event = require("awayjs-core/lib/events/Event");
	import SubGeometryBase = require("awayjs-display/lib/base/SubGeometryBase");
	/**
	* Dispatched to notify changes in a geometry object's state.
	*
	* @class away.events.GeometryEvent
	* @see away3d.core.base.Geometry
	*/
	class GeometryEvent extends Event {
	    /**
	     * Dispatched when a TriangleSubGeometry was added to the dispatching Geometry.
	     */
	    static SUB_GEOMETRY_ADDED: string;
	    /**
	     * Dispatched when a TriangleSubGeometry was removed from the dispatching Geometry.
	     */
	    static SUB_GEOMETRY_REMOVED: string;
	    static BOUNDS_INVALID: string;
	    private _subGeometry;
	    /**
	     * Create a new GeometryEvent
	     * @param type The event type.
	     * @param subGeometry An optional TriangleSubGeometry object that is the subject of this event.
	     */
	    constructor(type: string, subGeometry?: SubGeometryBase);
	    /**
	     * The TriangleSubGeometry object that is the subject of this event, if appropriate.
	     */
	    subGeometry: SubGeometryBase;
	    /**
	     * Clones the event.
	     * @return An exact duplicate of the current object.
	     */
	    clone(): Event;
	}
	export = GeometryEvent;
	
}
declare module "awayjs-display/lib/base/Geometry" {
	import Matrix3D = require("awayjs-core/lib/geom/Matrix3D");
	import IAsset = require("awayjs-core/lib/library/IAsset");
	import NamedAssetBase = require("awayjs-core/lib/library/NamedAssetBase");
	import SubGeometryBase = require("awayjs-display/lib/base/SubGeometryBase");
	/**
	 *
	 * Geometry is a collection of SubGeometries, each of which contain the actual geometrical data such as vertices,
	 * normals, uvs, etc. It also contains a reference to an animation class, which defines how the geometry moves.
	 * A Geometry object is assigned to a Mesh, a scene graph occurence of the geometry, which in turn assigns
	 * the SubGeometries to its respective TriangleSubMesh objects.
	 *
	 *
	 *
	 * @see away.core.base.SubGeometry
	 * @see away.entities.Mesh
	 *
	 * @class Geometry
	 */
	class Geometry extends NamedAssetBase implements IAsset {
	    private _subGeometries;
	    assetType: string;
	    /**
	     * A collection of TriangleSubGeometry objects, each of which contain geometrical data such as vertices, normals, etc.
	     */
	    subGeometries: Array<SubGeometryBase>;
	    getSubGeometries(): Array<SubGeometryBase>;
	    /**
	     * Creates a new Geometry object.
	     */
	    constructor();
	    applyTransformation(transform: Matrix3D): void;
	    /**
	     * Adds a new TriangleSubGeometry object to the list.
	     * @param subGeometry The TriangleSubGeometry object to be added.
	     */
	    addSubGeometry(subGeometry: SubGeometryBase): void;
	    /**
	     * Removes a new TriangleSubGeometry object from the list.
	     * @param subGeometry The TriangleSubGeometry object to be removed.
	     */
	    removeSubGeometry(subGeometry: SubGeometryBase): void;
	    /**
	     * Clones the geometry.
	     * @return An exact duplicate of the current Geometry object.
	     */
	    clone(): Geometry;
	    /**
	     * Scales the geometry.
	     * @param scale The amount by which to scale.
	     */
	    scale(scale: number): void;
	    /**
	     * Clears all resources used by the Geometry object, including SubGeometries.
	     */
	    dispose(): void;
	    /**
	     * Scales the uv coordinates (tiling)
	     * @param scaleU The amount by which to scale on the u axis. Default is 1;
	     * @param scaleV The amount by which to scale on the v axis. Default is 1;
	     */
	    scaleUV(scaleU?: number, scaleV?: number): void;
	    iInvalidateBounds(subGeom: SubGeometryBase): void;
	}
	export = Geometry;
	
}
declare module "awayjs-display/lib/base/BlendMode" {
	/**
	 * A class that provides constant values for visual blend mode effects. These
	 * constants are used in the following:
	 * <ul>
	 *   <li> The <code>blendMode</code> property of the
	 * flash.display.DisplayObject class.</li>
	 *   <li> The <code>blendMode</code> parameter of the <code>draw()</code>
	 * method of the flash.display.BitmapData class</li>
	 * </ul>
	 */
	class BlendMode {
	    /**
	     * Adds the values of the constituent colors of the display object to the
	     * colors of its background, applying a ceiling of 0xFF. This setting is
	     * commonly used for animating a lightening dissolve between two objects.
	     *
	     * <p>For example, if the display object has a pixel with an RGB value of
	     * 0xAAA633, and the background pixel has an RGB value of 0xDD2200, the
	     * resulting RGB value for the displayed pixel is 0xFFC833(because 0xAA +
	     * 0xDD > 0xFF, 0xA6 + 0x22 = 0xC8, and 0x33 + 0x00 = 0x33).</p>
	     */
	    static ADD: string;
	    /**
	     * Applies the alpha value of each pixel of the display object to the
	     * background. This requires the <code>blendMode</code> property of the
	     * parent display object be set to
	     * <code>away.base.BlendMode.LAYER</code>.
	     *
	     * <p>Not supported under GPU rendering.</p>
	     */
	    static ALPHA: string;
	    /**
	     * Selects the darker of the constituent colors of the display object and the
	     * colors of the background(the colors with the smaller values). This
	     * setting is commonly used for superimposing type.
	     *
	     * <p>For example, if the display object has a pixel with an RGB value of
	     * 0xFFCC33, and the background pixel has an RGB value of 0xDDF800, the
	     * resulting RGB value for the displayed pixel is 0xDDCC00(because 0xFF >
	     * 0xDD, 0xCC < 0xF8, and 0x33 > 0x00 = 33).</p>
	     *
	     * <p>Not supported under GPU rendering.</p>
	     */
	    static DARKEN: string;
	    /**
	     * Compares the constituent colors of the display object with the colors of
	     * its background, and subtracts the darker of the values of the two
	     * constituent colors from the lighter value. This setting is commonly used
	     * for more vibrant colors.
	     *
	     * <p>For example, if the display object has a pixel with an RGB value of
	     * 0xFFCC33, and the background pixel has an RGB value of 0xDDF800, the
	     * resulting RGB value for the displayed pixel is 0x222C33(because 0xFF -
	     * 0xDD = 0x22, 0xF8 - 0xCC = 0x2C, and 0x33 - 0x00 = 0x33).</p>
	     */
	    static DIFFERENCE: string;
	    /**
	     * Erases the background based on the alpha value of the display object. This
	     * process requires that the <code>blendMode</code> property of the parent
	     * display object be set to <code>flash.display.BlendMode.LAYER</code>.
	     *
	     * <p>Not supported under GPU rendering.</p>
	     */
	    static ERASE: string;
	    /**
	     * Adjusts the color of each pixel based on the darkness of the display
	     * object. If the display object is lighter than 50% gray, the display object
	     * and background colors are screened, which results in a lighter color. If
	     * the display object is darker than 50% gray, the colors are multiplied,
	     * which results in a darker color. This setting is commonly used for shading
	     * effects.
	     *
	     * <p>Not supported under GPU rendering.</p>
	     */
	    static HARDLIGHT: string;
	    /**
	     * Inverts the background.
	     */
	    static INVERT: string;
	    /**
	     * Forces the creation of a transparency group for the display object. This
	     * means that the display object is precomposed in a temporary buffer before
	     * it is processed further. The precomposition is done automatically if the
	     * display object is precached by means of bitmap caching or if the display
	     * object is a display object container that has at least one child object
	     * with a <code>blendMode</code> setting other than <code>"normal"</code>.
	     *
	     * <p>Not supported under GPU rendering.</p>
	     */
	    static LAYER: string;
	    /**
	     * Selects the lighter of the constituent colors of the display object and
	     * the colors of the background(the colors with the larger values). This
	     * setting is commonly used for superimposing type.
	     *
	     * <p>For example, if the display object has a pixel with an RGB value of
	     * 0xFFCC33, and the background pixel has an RGB value of 0xDDF800, the
	     * resulting RGB value for the displayed pixel is 0xFFF833(because 0xFF >
	     * 0xDD, 0xCC < 0xF8, and 0x33 > 0x00 = 33).</p>
	     *
	     * <p>Not supported under GPU rendering.</p>
	     */
	    static LIGHTEN: string;
	    /**
	     * Multiplies the values of the display object constituent colors by the
	     * constituent colors of the background color, and normalizes by dividing by
	     * 0xFF, resulting in darker colors. This setting is commonly used for
	     * shadows and depth effects.
	     *
	     * <p>For example, if a constituent color(such as red) of one pixel in the
	     * display object and the corresponding color of the pixel in the background
	     * both have the value 0x88, the multiplied result is 0x4840. Dividing by
	     * 0xFF yields a value of 0x48 for that constituent color, which is a darker
	     * shade than the color of the display object or the color of the
	     * background.</p>
	     */
	    static MULTIPLY: string;
	    /**
	     * The display object appears in front of the background. Pixel values of the
	     * display object override the pixel values of the background. Where the
	     * display object is transparent, the background is visible.
	     */
	    static NORMAL: string;
	    /**
	     * Adjusts the color of each pixel based on the darkness of the background.
	     * If the background is lighter than 50% gray, the display object and
	     * background colors are screened, which results in a lighter color. If the
	     * background is darker than 50% gray, the colors are multiplied, which
	     * results in a darker color. This setting is commonly used for shading
	     * effects.
	     *
	     * <p>Not supported under GPU rendering.</p>
	     */
	    static OVERLAY: string;
	    /**
	     * Multiplies the complement(inverse) of the display object color by the
	     * complement of the background color, resulting in a bleaching effect. This
	     * setting is commonly used for highlights or to remove black areas of the
	     * display object.
	     */
	    static SCREEN: string;
	    /**
	     * Uses a shader to define the blend between objects.
	     *
	     * <p>Setting the <code>blendShader</code> property to a Shader instance
	     * automatically sets the display object's <code>blendMode</code> property to
	     * <code>BlendMode.SHADER</code>. If the <code>blendMode</code> property is
	     * set to <code>BlendMode.SHADER</code> without first setting the
	     * <code>blendShader</code> property, the <code>blendMode</code> property is
	     * set to <code>BlendMode.NORMAL</code> instead. If the
	     * <code>blendShader</code> property is set(which sets the
	     * <code>blendMode</code> property to <code>BlendMode.SHADER</code>), then
	     * later the value of the <code>blendMode</code> property is changed, the
	     * blend mode can be reset to use the blend shader simply by setting the
	     * <code>blendMode</code> property to <code>BlendMode.SHADER</code>. The
	     * <code>blendShader</code> property does not need to be set again except to
	     * change the shader that's used to define the blend mode.</p>
	     *
	     * <p>Not supported under GPU rendering.</p>
	     */
	    static SHADER: string;
	    /**
	     * Subtracts the values of the constituent colors in the display object from
	     * the values of the background color, applying a floor of 0. This setting is
	     * commonly used for animating a darkening dissolve between two objects.
	     *
	     * <p>For example, if the display object has a pixel with an RGB value of
	     * 0xAA2233, and the background pixel has an RGB value of 0xDDA600, the
	     * resulting RGB value for the displayed pixel is 0x338400(because 0xDD -
	     * 0xAA = 0x33, 0xA6 - 0x22 = 0x84, and 0x00 - 0x33 < 0x00).</p>
	     */
	    static SUBTRACT: string;
	}
	export = BlendMode;
	
}
declare module "awayjs-display/lib/pool/IRenderObject" {
	/**
	 * IRenderPass provides an abstract base class for material shader passes. A material pass constitutes at least
	 * a render call per required renderable.
	 */
	interface IRenderObject {
	    /**
	     *
	     */
	    dispose(): any;
	    /**
	     *
	     */
	    invalidateRenderObject(): any;
	    /**
	     *
	     */
	    invalidatePasses(): any;
	    /**
	     *
	     */
	    invalidateAnimation(): any;
	}
	export = IRenderObject;
	
}
declare module "awayjs-display/lib/events/SceneEvent" {
	import Event = require("awayjs-core/lib/events/Event");
	import DisplayObject = require("awayjs-display/lib/base/DisplayObject");
	class SceneEvent extends Event {
	    /**
	     *
	     */
	    static ADDED_TO_SCENE: string;
	    /**
	     *
	     */
	    static REMOVED_FROM_SCENE: string;
	    /**
	     *
	     */
	    static PARTITION_CHANGED: string;
	    /**
	     *
	     */
	    displayObject: DisplayObject;
	    constructor(type: string, displayObject: DisplayObject);
	}
	export = SceneEvent;
	
}
declare module "awayjs-display/lib/containers/Scene" {
	import EventDispatcher = require("awayjs-core/lib/events/EventDispatcher");
	import DisplayObject = require("awayjs-display/lib/base/DisplayObject");
	import DisplayObjectContainer = require("awayjs-display/lib/containers/DisplayObjectContainer");
	import Partition = require("awayjs-display/lib/partition/Partition");
	import ICollector = require("awayjs-display/lib/traverse/ICollector");
	class Scene extends EventDispatcher {
	    private _expandedPartitions;
	    private _partitions;
	    _iSceneGraphRoot: DisplayObjectContainer;
	    _iCollectionMark: number;
	    constructor();
	    traversePartitions(traverser: ICollector): void;
	    partition: Partition;
	    contains(child: DisplayObject): boolean;
	    addChild(child: DisplayObject): DisplayObject;
	    removeChild(child: DisplayObject): void;
	    removeChildAt(index: number): void;
	    getChildAt(index: number): DisplayObject;
	    numChildren: number;
	    /**
	     * @internal
	     */
	    iRegisterEntity(displayObject: DisplayObject): void;
	    /**
	     * @internal
	     */
	    iRegisterPartition(partition: Partition): void;
	    /**
	     * @internal
	     */
	    iUnregisterEntity(displayObject: DisplayObject): void;
	    /**
	     * @internal
	     */
	    iUnregisterPartition(partition: Partition): void;
	}
	export = Scene;
	
}
declare module "awayjs-display/lib/base/Transform" {
	import ColorTransform = require("awayjs-core/lib/geom/ColorTransform");
	import Matrix = require("awayjs-core/lib/geom/Matrix");
	import Matrix3D = require("awayjs-core/lib/geom/Matrix3D");
	import Rectangle = require("awayjs-core/lib/geom/Rectangle");
	import Vector3D = require("awayjs-core/lib/geom/Vector3D");
	import PerspectiveProjection = require("awayjs-core/lib/projections/PerspectiveProjection");
	import DisplayObject = require("awayjs-display/lib/base/DisplayObject");
	/**
	 * The Transform class provides access to color adjustment properties and two-
	 * or three-dimensional transformation objects that can be applied to a
	 * display object. During the transformation, the color or the orientation and
	 * position of a display object is adjusted(offset) from the current values
	 * or coordinates to new values or coordinates. The Transform class also
	 * collects data about color and two-dimensional matrix transformations that
	 * are applied to a display object and all of its parent objects. You can
	 * access these combined transformations through the
	 * <code>concatenatedColorTransform</code> and <code>concatenatedMatrix</code>
	 * properties.
	 *
	 * <p>To apply color transformations: create a ColorTransform object, set the
	 * color adjustments using the object's methods and properties, and then
	 * assign the <code>colorTransformation</code> property of the
	 * <code>transform</code> property of the display object to the new
	 * ColorTransformation object.</p>
	 *
	 * <p>To apply two-dimensional transformations: create a Matrix object, set
	 * the matrix's two-dimensional transformation, and then assign the
	 * <code>transform.matrix</code> property of the display object to the new
	 * Matrix object.</p>
	 *
	 * <p>To apply three-dimensional transformations: start with a
	 * three-dimensional display object. A three-dimensional display object has a
	 * <code>z</code> property value other than zero. You do not need to create
	 * the Matrix3D object. For all three-dimensional objects, a Matrix3D object
	 * is created automatically when you assign a <code>z</code> value to a
	 * display object. You can access the display object's Matrix3D object through
	 * the display object's <code>transform</code> property. Using the methods of
	 * the Matrix3D class, you can add to or modify the existing transformation
	 * settings. Also, you can create a custom Matrix3D object, set the custom
	 * Matrix3D object's transformation elements, and then assign the new Matrix3D
	 * object to the display object using the <code>transform.matrix</code>
	 * property.</p>
	 *
	 * <p>To modify a perspective projection of the stage or root object: use the
	 * <code>transform.matrix</code> property of the root display object to gain
	 * access to the PerspectiveProjection object. Or, apply different perspective
	 * projection properties to a display object by setting the perspective
	 * projection properties of the display object's parent. The child display
	 * object inherits the new properties. Specifically, create a
	 * PerspectiveProjection object and set its properties, then assign the
	 * PerspectiveProjection object to the <code>perspectiveProjection</code>
	 * property of the parent display object's <code>transform</code> property.
	 * The specified projection transformation then applies to all the display
	 * object's three-dimensional children.</p>
	 *
	 * <p>Since both PerspectiveProjection and Matrix3D objects perform
	 * perspective transformations, do not assign both to a display object at the
	 * same time. Use the PerspectiveProjection object for focal length and
	 * projection center changes. For more control over the perspective
	 * transformation, create a perspective projection Matrix3D object.</p>
	 */
	class Transform {
	    private _displayObject;
	    private _concatenatedColorTransform;
	    private _concatenatedMatrix;
	    private _pixelBounds;
	    _position: Vector3D;
	    /**
	     *
	     */
	    backVector: Vector3D;
	    /**
	     * A ColorTransform object containing values that universally adjust the
	     * colors in the display object.
	     *
	     * @throws TypeError The colorTransform is null when being set
	     */
	    colorTransform: ColorTransform;
	    /**
	     * A ColorTransform object representing the combined color transformations
	     * applied to the display object and all of its parent objects, back to the
	     * root level. If different color transformations have been applied at
	     * different levels, all of those transformations are concatenated into one
	     * ColorTransform object for this property.
	     */
	    concatenatedColorTransform: ColorTransform;
	    /**
	     * A Matrix object representing the combined transformation matrixes of the
	     * display object and all of its parent objects, back to the root level. If
	     * different transformation matrixes have been applied at different levels,
	     * all of those matrixes are concatenated into one matrix for this property.
	     * Also, for resizeable SWF content running in the browser, this property
	     * factors in the difference between stage coordinates and window coordinates
	     * due to window resizing. Thus, the property converts local coordinates to
	     * window coordinates, which may not be the same coordinate space as that of
	     * the Stage.
	     */
	    concatenatedMatrix: Matrix;
	    /**
	     *
	     */
	    downVector: Vector3D;
	    /**
	     *
	     */
	    forwardVector: Vector3D;
	    /**
	     *
	     */
<<<<<<< HEAD
	    leftVector: Vector3D;
=======
	    subMeshes: Array<ISubMesh>;
>>>>>>> 1e33bea6
	    /**
	     * A Matrix object containing values that alter the scaling, rotation, and
	     * translation of the display object.
	     *
	     * <p>If the <code>matrix</code> property is set to a value(not
	     * <code>null</code>), the <code>matrix3D</code> property is
	     * <code>null</code>. And if the <code>matrix3D</code> property is set to a
	     * value(not <code>null</code>), the <code>matrix</code> property is
	     * <code>null</code>.</p>
	     *
	     * @throws TypeError The matrix is null when being set
	     */
	    matrix: Matrix;
	    /**
	     * Provides access to the Matrix3D object of a three-dimensional display
	     * object. The Matrix3D object represents a transformation matrix that
	     * determines the display object's position and orientation. A Matrix3D
	     * object can also perform perspective projection.
	     *
	     * <p>If the <code>matrix</code> property is set to a value(not
	     * <code>null</code>), the <code>matrix3D</code> property is
	     * <code>null</code>. And if the <code>matrix3D</code> property is set to a
	     * value(not <code>null</code>), the <code>matrix</code> property is
	     * <code>null</code>.</p>
	     */
	    matrix3D: Matrix3D;
	    /**
	     * Provides access to the PerspectiveProjection object of a three-dimensional
	     * display object. The PerspectiveProjection object can be used to modify the
	     * perspective transformation of the stage or to assign a perspective
	     * transformation to all the three-dimensional children of a display object.
	     *
	     * <p>Based on the field of view and aspect ratio(dimensions) of the stage,
	     * a default PerspectiveProjection object is assigned to the root object.</p>
	     */
	    perspectiveProjection: PerspectiveProjection;
	    /**
	     * A Rectangle object that defines the bounding rectangle of the display
	     * object on the stage.
	     */
	    pixelBounds: Rectangle;
	    /**
	     * Defines the position of the 3d object, relative to the local coordinates of the parent <code>ObjectContainer3D</code>.
	     */
	    position: Vector3D;
	    /**
	     *
	     */
	    rightVector: Vector3D;
	    /**
	     * Defines the rotation of the 3d object, relative to the local coordinates of the parent <code>ObjectContainer3D</code>.
	     */
	    rotation: Vector3D;
	    /**
	     * Defines the scale of the 3d object, relative to the local coordinates of the parent <code>ObjectContainer3D</code>.
	     */
	    scale: Vector3D;
	    /**
	     *
	     */
	    upVector: Vector3D;
	    constructor(displayObject: DisplayObject);
	    /**
	     * Returns a Matrix3D object, which can transform the space of a specified
	     * display object in relation to the current display object's space. You can
	     * use the <code>getRelativeMatrix3D()</code> method to move one
	     * three-dimensional display object relative to another three-dimensional
	     * display object.
	     *
	     * @param relativeTo The display object relative to which the transformation
	     *                   occurs. To get a Matrix3D object relative to the stage,
	     *                   set the parameter to the <code>root</code> or
	     *                   <code>stage</code> object. To get the world-relative
	     *                   matrix of the display object, set the parameter to a
	     *                   display object that has a perspective transformation
	     *                   applied to it.
	     * @return A Matrix3D object that can be used to transform the space from the
	     *         <code>relativeTo</code> display object to the current display
	     *         object space.
	     */
	    getRelativeMatrix3D(relativeTo: DisplayObject): Matrix3D;
	    /**
	     * Moves the 3d object forwards along it's local z axis
	     *
	     * @param    distance    The length of the movement
	     */
	    moveForward(distance: number): void;
	    /**
	     * Moves the 3d object backwards along it's local z axis
	     *
	     * @param    distance    The length of the movement
	     */
	    moveBackward(distance: number): void;
	    /**
	     * Moves the 3d object backwards along it's local x axis
	     *
	     * @param    distance    The length of the movement
	     */
	    moveLeft(distance: number): void;
	    /**
	     * Moves the 3d object forwards along it's local x axis
	     *
	     * @param    distance    The length of the movement
	     */
	    moveRight(distance: number): void;
	    /**
	     * Moves the 3d object forwards along it's local y axis
	     *
	     * @param    distance    The length of the movement
	     */
	    moveUp(distance: number): void;
	    /**
	     * Moves the 3d object backwards along it's local y axis
	     *
	     * @param    distance    The length of the movement
	     */
	    moveDown(distance: number): void;
	}
	export = Transform;
	
}
declare module "awayjs-display/lib/controllers/ControllerBase" {
	import DisplayObject = require("awayjs-display/lib/base/DisplayObject");
	class ControllerBase {
	    _pAutoUpdate: boolean;
	    _pTargetObject: DisplayObject;
	    constructor(targetObject?: DisplayObject);
	    pNotifyUpdate(): void;
	    targetObject: DisplayObject;
	    autoUpdate: boolean;
	    update(interpolate?: boolean): void;
	}
	export = ControllerBase;
	
}
declare module "awayjs-display/lib/pick/PickingCollisionVO" {
	import Point = require("awayjs-core/lib/geom/Point");
	import Vector3D = require("awayjs-core/lib/geom/Vector3D");
	import DisplayObject = require("awayjs-display/lib/base/DisplayObject");
	import IRenderableOwner = require("awayjs-display/lib/base/IRenderableOwner");
	/**
	 * Value object for a picking collision returned by a picking collider. Created as unique objects on display objects
	 *
	 * @see away.base.DisplayObject#pickingCollisionVO
	 * @see away.core.pick.IPickingCollider
	 *
	 * @class away.pick.PickingCollisionVO
	 */
	class PickingCollisionVO {
	    /**
	     * The display object to which this collision object belongs.
	     */
	    displayObject: DisplayObject;
	    /**
	     * The local position of the collision on the entity's surface.
	     */
	    localPosition: Vector3D;
	    /**
	     * The local normal vector at the position of the collision.
	     */
	    localNormal: Vector3D;
	    /**
	     * The uv coordinate at the position of the collision.
	     */
	    uv: Point;
	    /**
	     * The index of the face where the event took pl ace.
	     */
	    index: number;
	    /**
	     * The index of the subGeometry where the event took place.
	     */
	    /**
	     * The starting position of the colliding ray in local coordinates.
	     */
	    localRayPosition: Vector3D;
	    /**
	     * The direction of the colliding ray in local coordinates.
	     */
	    localRayDirection: Vector3D;
	    /**
	     * The starting position of the colliding ray in scene coordinates.
	     */
	    rayPosition: Vector3D;
	    /**
	     * The direction of the colliding ray in scene coordinates.
	     */
	    rayDirection: Vector3D;
	    /**
	     * Determines if the ray position is contained within the entity bounds.
	     *
	     * @see away3d.entities.Entity#bounds
	     */
	    rayOriginIsInsideBounds: boolean;
	    /**
	     * The distance along the ray from the starting position to the calculated intersection entry point with the entity.
	     */
	    rayEntryDistance: number;
	    /**
	     * The material ownwer associated with a collision.
	     */
	    renderableOwner: IRenderableOwner;
	    /**
	     * Creates a new <code>PickingCollisionVO</code> object.
	     *
	     * @param entity The entity to which this collision object belongs.
	     */
	    constructor(displayObject: DisplayObject);
	}
	export = PickingCollisionVO;
	
}
declare module "awayjs-display/lib/pick/IPickingCollider" {
	import Vector3D = require("awayjs-core/lib/geom/Vector3D");
	import PickingCollisionVO = require("awayjs-display/lib/pick/PickingCollisionVO");
	import IEntity = require("awayjs-display/lib/entities/IEntity");
	/**
	 * Provides an interface for picking colliders that can be assigned to individual entities in a scene for specific picking behaviour.
	 * Used with the <code>RaycastPicker</code> picking object.
	 *
	 * @see away.entities.Entity#pickingCollider
	 * @see away.pick.RaycastPicker
	 *
	 * @interface away.pick.IPickingCollider
	 */
	interface IPickingCollider {
	    /**
	     * Sets the position and direction of a picking ray in local coordinates to the entity.
	     *
	     * @param localDirection The position vector in local coordinates
	     * @param localPosition The direction vector in local coordinates
	     */
	    setLocalRay(localPosition: Vector3D, localDirection: Vector3D): any;
	    /**
	     * Tests a <code>Billboard</code> object for a collision with the picking ray.
	     *
	     * @param entity The entity instance to be tested.
	     * @param pickingCollisionVO The collision object used to store the collision results
	     * @param shortestCollisionDistance The current value of the shortest distance to a detected collision along the ray.
	     */
	    testBillboardCollision(entity: IEntity, pickingCollisionVO: PickingCollisionVO, shortestCollisionDistance: number): boolean;
	    /**
	     * Tests a <code>Mesh</code> object for a collision with the picking ray.
	     *
	     * @param entity The entity instance to be tested.
	     * @param pickingCollisionVO The collision object used to store the collision results
	     * @param shortestCollisionDistance The current value of the shortest distance to a detected collision along the ray.
	     * @param findClosest
	     */
	    testMeshCollision(entity: IEntity, pickingCollisionVO: PickingCollisionVO, shortestCollisionDistance: number, findClosest: boolean): boolean;
	}
	export = IPickingCollider;
	
}
declare module "awayjs-display/lib/pool/IRenderable" {
	import IEntity = require("awayjs-display/lib/entities/IEntity");
	/**
	 * IRenderable is an interface for classes that are used in the rendering pipeline to render the
	 * contents of a partition
	 *
	 * @class away.render.IRenderable
	 */
	interface IRenderable {
	    /**
	     *
	     */
	    next: IRenderable;
	    /**
	     *
	     */
	    sourceEntity: IEntity;
	    /**
	     *
	     */
	    renderObjectId: number;
	    /**
	     *
	     */
	    renderOrderId: number;
	    /**
	     *
	     */
	    zIndex: number;
	    /**
	     *
	     */
	    dispose(): any;
	    /**
	     *
	     */
	    invalidateGeometry(): any;
	    /**
	     *
	     */
	    invalidateIndexData(): any;
	    /**
	     *
	     */
	    invalidateVertexData(dataType: string): any;
	}
	export = IRenderable;
	
}
declare module "awayjs-display/lib/entities/Mesh" {
	import UVTransform = require("awayjs-core/lib/geom/UVTransform");
	import IAnimator = require("awayjs-display/lib/animators/IAnimator");
	import DisplayObject = require("awayjs-display/lib/base/DisplayObject");
	import Geometry = require("awayjs-display/lib/base/Geometry");
	import ISubMesh = require("awayjs-display/lib/base/ISubMesh");
	import SubGeometryBase = require("awayjs-display/lib/base/SubGeometryBase");
	import DisplayObjectContainer = require("awayjs-display/lib/containers/DisplayObjectContainer");
	import EntityNode = require("awayjs-display/lib/partition/EntityNode");
	import IRendererPool = require("awayjs-display/lib/pool/IRendererPool");
	import IEntity = require("awayjs-display/lib/entities/IEntity");
	import MaterialBase = require("awayjs-display/lib/materials/MaterialBase");
	/**
	 * Mesh is an instance of a Geometry, augmenting it with a presence in the scene graph, a material, and an animation
	 * state. It consists out of SubMeshes, which in turn correspond to SubGeometries. SubMeshes allow different parts
	 * of the geometry to be assigned different materials.
	 */
	class Mesh extends DisplayObjectContainer implements IEntity {
	    private _uvTransform;
	    private _subMeshes;
	    private _geometry;
	    private _material;
	    private _animator;
	    private _castsShadows;
	    private _shareAnimationGeometry;
	    private _onGeometryBoundsInvalidDelegate;
	    private _onSubGeometryAddedDelegate;
	    private _onSubGeometryRemovedDelegate;
	    /**
	     * Defines the animator of the mesh. Act on the mesh's geometry.  Default value is <code>null</code>.
	     */
	    animator: IAnimator;
	    /**
	     *
	     */
<<<<<<< HEAD
	    assetType: string;
=======
	    vertices: Array<number>;
>>>>>>> 1e33bea6
	    /**
	     * Indicates whether or not the Mesh can cast shadows. Default value is <code>true</code>.
	     */
<<<<<<< HEAD
	    castsShadows: boolean;
=======
	    positions: Array<number>;
>>>>>>> 1e33bea6
	    /**
	     * The geometry used by the mesh that provides it with its shape.
	     */
<<<<<<< HEAD
	    geometry: Geometry;
=======
	    vertexNormals: Array<number>;
>>>>>>> 1e33bea6
	    /**
	     * The material with which to render the Mesh.
	     */
<<<<<<< HEAD
	    material: MaterialBase;
=======
	    vertexTangents: Array<number>;
>>>>>>> 1e33bea6
	    /**
	     * Indicates whether or not the mesh share the same animation geometry.
	     */
<<<<<<< HEAD
	    shareAnimationGeometry: boolean;
=======
	    faceNormals: Array<number>;
>>>>>>> 1e33bea6
	    /**
	     * The SubMeshes out of which the Mesh consists. Every SubMesh can be assigned a material to override the Mesh's
	     * material.
	     */
<<<<<<< HEAD
	    subMeshes: ISubMesh[];
	    /**
	     *
	     */
	    uvTransform: UVTransform;
=======
	    faceTangents: Array<number>;
	    /**
	     *
	     */
	    uvs: Array<number>;
>>>>>>> 1e33bea6
	    /**
	     * Create a new Mesh object.
	     *
	     * @param geometry                    The geometry used by the mesh that provides it with its shape.
	     * @param material    [optional]        The material with which to render the Mesh.
	     */
<<<<<<< HEAD
	    constructor(geometry: Geometry, material?: MaterialBase);
	    /**
	     *
	     */
	    bakeTransformations(): void;
=======
	    secondaryUVs: Array<number>;
	    /**
	     *
	     */
	    jointIndices: Array<number>;
>>>>>>> 1e33bea6
	    /**
	     * @inheritDoc
	     */
<<<<<<< HEAD
	    dispose(): void;
=======
	    jointWeights: Array<number>;
>>>>>>> 1e33bea6
	    /**
	     * Disposes mesh including the animator and children. This is a merely a convenience method.
	     * @return
	     */
<<<<<<< HEAD
	    disposeWithAnimatorAndChildren(): void;
=======
	    useFaceWeights: boolean;
	    numCondensedJoints: number;
	    condensedIndexLookUp: Array<number>;
>>>>>>> 1e33bea6
	    /**
	     * Clones this Mesh instance along with all it's children, while re-using the same
	     * material, geometry and animation set. The returned result will be a copy of this mesh,
	     * containing copies of all of it's children.
	     *
<<<<<<< HEAD
	     * Properties that are re-used (i.e. not cloned) by the new copy include name,
	     * geometry, and material. Properties that are cloned or created anew for the copy
	     * include subMeshes, children of the mesh, and the animator.
=======
	     */
	    constructor(concatenatedArrays: boolean);
	    getBoundingPositions(): Array<number>;
	    /**
>>>>>>> 1e33bea6
	     *
	     * If you want to copy just the mesh, reusing it's geometry and material while not
	     * cloning it's children, the simplest way is to create a new mesh manually:
	     *
	     * <code>
	     * var clone : Mesh = new Mesh(original.geometry, original.material);
	     * </code>
	     */
<<<<<<< HEAD
	    clone(): DisplayObject;
=======
	    updatePositions(values: Array<number>): void;
	    /**
	     * Updates the vertex normals based on the geometry.
	     */
	    updateVertexNormals(values: Array<number>): void;
	    /**
	     * Updates the vertex tangents based on the geometry.
	     */
	    updateVertexTangents(values: Array<number>): void;
	    /**
	     * Updates the uvs based on the geometry.
	     */
	    updateUVs(values: Array<number>): void;
>>>>>>> 1e33bea6
	    /**
	     * //TODO
	     *
	     * @param subGeometry
	     * @returns {SubMeshBase}
	     */
<<<<<<< HEAD
	    getSubMeshFromSubGeometry(subGeometry: SubGeometryBase): ISubMesh;
=======
	    updateSecondaryUVs(values: Array<number>): void;
>>>>>>> 1e33bea6
	    /**
	     * @protected
	     */
<<<<<<< HEAD
	    pCreateEntityPartitionNode(): EntityNode;
=======
	    updateJointIndices(values: Array<number>): void;
>>>>>>> 1e33bea6
	    /**
	     * //TODO
	     *
	     * @protected
	     */
<<<<<<< HEAD
	    pUpdateBounds(): void;
=======
	    updateJointWeights(values: Array<number>): void;
>>>>>>> 1e33bea6
	    /**
	     * //TODO
	     *
	     * @private
	     */
	    private onGeometryBoundsInvalid(event);
	    /**
	     * Called when a SubGeometry was added to the Geometry.
	     *
	     * @private
	     */
<<<<<<< HEAD
	    private onSubGeometryAdded(event);
=======
	    updateIndices(indices: Array<number>): void;
>>>>>>> 1e33bea6
	    /**
	     * Called when a SubGeometry was removed from the Geometry.
	     *
	     * @private
	     */
	    private onSubGeometryRemoved(event);
	    /**
	     * Adds a SubMeshBase wrapping a SubGeometry.
	     *
	     * @param subGeometry
	     */
	    private addSubMesh(subGeometry);
	    /**
	     * //TODO
	     *
	     * @param shortestCollisionDistance
	     * @param findClosest
	     * @returns {boolean}
	     *
	     * @internal
	     */
	    _iTestCollision(shortestCollisionDistance: number, findClosest: boolean): boolean;
	    /**
	     *
	     * @param renderer
	     *
	     * @internal
	     */
	    _iCollectRenderables(rendererPool: IRendererPool): void;
	    _iInvalidateRenderableGeometries(): void;
	}
	export = Mesh;
	
}
declare module "awayjs-display/lib/base/SubMeshBase" {
	import Matrix3D = require("awayjs-core/lib/geom/Matrix3D");
	import UVTransform = require("awayjs-core/lib/geom/UVTransform");
	import NamedAssetBase = require("awayjs-core/lib/library/NamedAssetBase");
	import IAnimator = require("awayjs-display/lib/animators/IAnimator");
	import IRenderable = require("awayjs-display/lib/pool/IRenderable");
	import IRendererPool = require("awayjs-display/lib/pool/IRendererPool");
	import Camera = require("awayjs-display/lib/entities/Camera");
	import Mesh = require("awayjs-display/lib/entities/Mesh");
	import MaterialBase = require("awayjs-display/lib/materials/MaterialBase");
	/**
	 * SubMeshBase wraps a TriangleSubGeometry as a scene graph instantiation. A SubMeshBase is owned by a Mesh object.
	 *
	 *
	 * @see away.base.TriangleSubGeometry
	 * @see away.entities.Mesh
	 *
	 * @class away.base.SubMeshBase
	 */
<<<<<<< HEAD
	class SubMeshBase extends NamedAssetBase {
	    _pParentMesh: Mesh;
	    _uvTransform: UVTransform;
	    _iIndex: number;
	    _material: MaterialBase;
	    private _renderables;
=======
	class LineSubGeometry extends SubGeometryBase {
	    static VERTEX_DATA: string;
	    static START_POSITION_DATA: string;
	    static END_POSITION_DATA: string;
	    static THICKNESS_DATA: string;
	    static COLOR_DATA: string;
	    static POSITION_FORMAT: string;
	    static COLOR_FORMAT: string;
	    static THICKNESS_FORMAT: string;
	    private _positionsDirty;
	    private _boundingPositionDirty;
	    private _thicknessDirty;
	    private _colorsDirty;
	    private _startPositions;
	    private _endPositions;
	    private _boundingPositions;
	    private _thickness;
	    private _startColors;
	    private _endColors;
	    private _numSegments;
	    private _positionsUpdated;
	    private _thicknessUpdated;
	    private _colorUpdated;
	    _pUpdateStrideOffset(): void;
	    /**
	     *
	     */
	    vertices: Array<number>;
>>>>>>> 1e33bea6
	    /**
	     * The animator object that provides the state for the TriangleSubMesh's animation.
	     */
<<<<<<< HEAD
	    animator: IAnimator;
=======
	    startPositions: Array<number>;
>>>>>>> 1e33bea6
	    /**
	     * The material used to render the current TriangleSubMesh. If set to null, its parent Mesh's material will be used instead.
	     */
<<<<<<< HEAD
	    material: MaterialBase;
=======
	    endPositions: Array<number>;
>>>>>>> 1e33bea6
	    /**
	     * The scene transform object that transforms from model to world space.
	     */
<<<<<<< HEAD
	    sceneTransform: Matrix3D;
=======
	    thickness: Array<number>;
>>>>>>> 1e33bea6
	    /**
	     * The entity that that initially provided the IRenderable to the render pipeline (ie: the owning Mesh object).
	     */
<<<<<<< HEAD
	    parentMesh: Mesh;
	    /**
	     *
	     */
	    uvTransform: UVTransform;
=======
	    startColors: Array<number>;
	    /**
	     *
	     */
	    endColors: Array<number>;
	    /**
	     * The total amount of segments in the TriangleSubGeometry.
	     */
	    numSegments: number;
>>>>>>> 1e33bea6
	    /**
	     * Creates a new SubMeshBase object
	     */
	    constructor();
<<<<<<< HEAD
=======
	    getBoundingPositions(): Array<number>;
	    /**
	     *
	     */
	    updatePositions(startValues: Array<number>, endValues: Array<number>): void;
	    /**
	     * Updates the thickness.
	     */
	    updateThickness(values: Array<number>): void;
	    /**
	     *
	     */
	    updateColors(startValues: Array<number>, endValues: Array<number>): void;
>>>>>>> 1e33bea6
	    /**
	     *
	     */
	    dispose(): void;
	    /**
	     *
	     * @param camera
	     * @returns {away.geom.Matrix3D}
	     */
	    getRenderSceneTransform(camera: Camera): Matrix3D;
	    _iAddRenderable(renderable: IRenderable): IRenderable;
	    _iRemoveRenderable(renderable: IRenderable): IRenderable;
	    _iInvalidateRenderableGeometry(): void;
	    _iCollectRenderable(rendererPool: IRendererPool): void;
	    _iGetExplicitMaterial(): MaterialBase;
	}
	export = SubMeshBase;
	
}
declare module "awayjs-display/lib/base/TriangleSubMesh" {
	import ISubMesh = require("awayjs-display/lib/base/ISubMesh");
	import SubMeshBase = require("awayjs-display/lib/base/SubMeshBase");
	import TriangleSubGeometry = require("awayjs-display/lib/base/TriangleSubGeometry");
	import IRendererPool = require("awayjs-display/lib/pool/IRendererPool");
	import Mesh = require("awayjs-display/lib/entities/Mesh");
	import MaterialBase = require("awayjs-display/lib/materials/MaterialBase");
	/**
	 * TriangleSubMesh wraps a TriangleSubGeometry as a scene graph instantiation. A TriangleSubMesh is owned by a Mesh object.
	 *
	 *
	 * @see away.base.TriangleSubGeometry
	 * @see away.entities.Mesh
	 *
	 * @class away.base.TriangleSubMesh
	 */
	class TriangleSubMesh extends SubMeshBase implements ISubMesh {
	    private _subGeometry;
	    /**
	     *
	     */
	    assetType: string;
	    /**
	     * The TriangleSubGeometry object which provides the geometry data for this TriangleSubMesh.
	     */
	    subGeometry: TriangleSubGeometry;
	    /**
	     * Creates a new TriangleSubMesh object
	     * @param subGeometry The TriangleSubGeometry object which provides the geometry data for this TriangleSubMesh.
	     * @param parentMesh The Mesh object to which this TriangleSubMesh belongs.
	     * @param material An optional material used to render this TriangleSubMesh.
	     */
	    constructor(subGeometry: TriangleSubGeometry, parentMesh: Mesh, material?: MaterialBase);
	    /**
	     *
	     */
	    dispose(): void;
	    _iCollectRenderable(rendererPool: IRendererPool): void;
	}
	export = TriangleSubMesh;
	
}
declare module "awayjs-display/lib/events/SubGeometryEvent" {
	import Event = require("awayjs-core/lib/events/Event");
	/**
	 * Dispatched to notify changes in a sub geometry object's state.
	 *
	 * @class away.events.SubGeometryEvent
	 * @see away.core.base.Geometry
	 */
	class SubGeometryEvent extends Event {
	    /**
	     * Dispatched when a TriangleSubGeometry's index data has been updated.
	     */
	    static INDICES_UPDATED: string;
	    /**
	     * Dispatched when a TriangleSubGeometry's vertex data has been updated.
	     */
	    static VERTICES_UPDATED: string;
	    private _dataType;
	    /**
	     * Create a new GeometryEvent
	     * @param type The event type.
	     * @param dataType An optional data type of the vertex data being updated.
	     */
	    constructor(type: string, dataType?: string);
	    /**
	     * The data type of the vertex data.
	     */
	    dataType: string;
	    /**
	     * Clones the event.
	     *
	     * @return An exact duplicate of the current object.
	     */
	    clone(): Event;
	}
	export = SubGeometryEvent;
	
}
declare module "awayjs-display/lib/base/TriangleSubGeometry" {
	import Matrix3D = require("awayjs-core/lib/geom/Matrix3D");
	import SubGeometryBase = require("awayjs-display/lib/base/SubGeometryBase");
	/**
	 * @class away.base.TriangleSubGeometry
	 */
	class TriangleSubGeometry extends SubGeometryBase {
	    static POSITION_DATA: string;
	    static NORMAL_DATA: string;
	    static TANGENT_DATA: string;
	    static UV_DATA: string;
	    static SECONDARY_UV_DATA: string;
	    static JOINT_INDEX_DATA: string;
	    static JOINT_WEIGHT_DATA: string;
	    static POSITION_FORMAT: string;
	    static NORMAL_FORMAT: string;
	    static TANGENT_FORMAT: string;
	    static UV_FORMAT: string;
	    static SECONDARY_UV_FORMAT: string;
	    private _positionsDirty;
	    private _faceNormalsDirty;
	    private _faceTangentsDirty;
	    private _vertexNormalsDirty;
	    private _vertexTangentsDirty;
	    private _uvsDirty;
	    private _secondaryUVsDirty;
	    private _jointIndicesDirty;
	    private _jointWeightsDirty;
	    private _positions;
	    private _vertexNormals;
	    private _vertexTangents;
	    private _uvs;
	    private _secondaryUVs;
	    private _jointIndices;
	    private _jointWeights;
	    private _useCondensedIndices;
	    private _condensedJointIndices;
	    private _condensedIndexLookUp;
	    private _numCondensedJoints;
	    private _jointsPerVertex;
	    private _concatenateArrays;
	    private _autoDeriveNormals;
	    private _autoDeriveTangents;
	    private _autoDeriveUVs;
	    private _useFaceWeights;
	    private _faceNormals;
	    private _faceTangents;
	    private _faceWeights;
	    private _scaleU;
	    private _scaleV;
	    private _positionsUpdated;
	    private _normalsUpdated;
	    private _tangentsUpdated;
	    private _uvsUpdated;
	    private _secondaryUVsUpdated;
	    private _jointIndicesUpdated;
	    private _jointWeightsUpdated;
	    /**
	     *
	     */
	    scaleU: number;
	    /**
	     *
	     */
	    scaleV: number;
	    /**
	     * Offers the option of enabling GPU accelerated animation on skeletons larger than 32 joints
	     * by condensing the number of joint index values required per mesh. Only applicable to
	     * skeleton animations that utilise more than one mesh object. Defaults to false.
	     */
	    useCondensedIndices: boolean;
	    _pUpdateStrideOffset(): void;
	    /**
	     *
	     */
	    jointsPerVertex: number;
	    /**
	     * Defines whether a UV buffer should be automatically generated to contain dummy UV coordinates.
	     * Set to true if a geometry lacks UV data but uses a material that requires it, or leave as false
	     * in cases where UV data is explicitly defined or the material does not require UV data.
	     */
	    autoDeriveUVs: boolean;
	    /**
	     * True if the vertex normals should be derived from the geometry, false if the vertex normals are set
	     * explicitly.
	     */
	    autoDeriveNormals: boolean;
	    /**
	     * True if the vertex tangents should be derived from the geometry, false if the vertex normals are set
	     * explicitly.
	     */
	    autoDeriveTangents: boolean;
	    /**
	     *
	     */
<<<<<<< HEAD
	    vertices: number[];
=======
	    isInFrustum(planes: Array<Plane3D>, numPlanes: number): boolean;
	}
	export = SkyboxNode;
	
}
declare module "awayjs-display/lib/entities/Skybox" {
	import BoundingVolumeBase = require("awayjs-core/lib/bounds/BoundingVolumeBase");
	import UVTransform = require("awayjs-core/lib/geom/UVTransform");
	import IAnimator = require("awayjs-display/lib/animators/IAnimator");
	import DisplayObject = require("awayjs-display/lib/base/DisplayObject");
	import IMaterialOwner = require("awayjs-display/lib/base/IMaterialOwner");
	import SkyboxNode = require("awayjs-display/lib/partition/SkyboxNode");
	import IRenderer = require("awayjs-display/lib/render/IRenderer");
	import IEntity = require("awayjs-display/lib/entities/IEntity");
	import MaterialBase = require("awayjs-display/lib/materials/MaterialBase");
	/**
	 * A Skybox class is used to render a sky in the scene. It's always considered static and 'at infinity', and as
	 * such it's always centered at the camera's position and sized to exactly fit within the camera's frustum, ensuring
	 * the sky box is always as large as possible without being clipped.
	 */
	class Skybox extends DisplayObject implements IEntity, IMaterialOwner {
	    private _uvTransform;
	    private _material;
	    private _animator;
	    animator: IAnimator;
>>>>>>> 1e33bea6
	    /**
	     *
	     */
	    positions: number[];
	    /**
	     *
	     */
	    vertexNormals: number[];
	    /**
	     *
	     */
	    vertexTangents: number[];
	    /**
	     * The raw data of the face normals, in the same order as the faces are listed in the index list.
	     */
	    faceNormals: number[];
	    /**
	     * The raw data of the face tangets, in the same order as the faces are listed in the index list.
	     */
	    faceTangents: number[];
	    /**
	     *
	     */
	    uvs: number[];
	    /**
	     *
	     */
	    secondaryUVs: number[];
	    /**
	     *
	     */
	    jointIndices: number[];
	    /**
	     *
	     */
	    jointWeights: number[];
	    /**
	     * Indicates whether or not to take the size of faces into account when auto-deriving vertex normals and tangents.
	     */
	    useFaceWeights: boolean;
	    numCondensedJoints: number;
	    condensedIndexLookUp: number[];
	    /**
	     *
	     */
	    constructor(concatenatedArrays: boolean);
	    getBoundingPositions(): number[];
	    /**
	     *
	     */
	    updatePositions(values: number[]): void;
	    /**
	     * Updates the vertex normals based on the geometry.
	     */
	    updateVertexNormals(values: number[]): void;
	    /**
	     * Updates the vertex tangents based on the geometry.
	     */
	    updateVertexTangents(values: number[]): void;
	    /**
	     * Updates the uvs based on the geometry.
	     */
	    updateUVs(values: number[]): void;
	    /**
	     * Updates the secondary uvs based on the geometry.
	     */
	    updateSecondaryUVs(values: number[]): void;
	    /**
	     * Updates the joint indices
	     */
	    updateJointIndices(values: number[]): void;
	    /**
	     * Updates the joint weights.
	     */
	    updateJointWeights(values: number[]): void;
	    /**
	     *
	     */
	    dispose(): void;
	    /**
	     * Updates the face indices of the TriangleSubGeometry.
	     *
	     * @param indices The face indices to upload.
	     */
	    updateIndices(indices: number[]): void;
	    /**
	     * Clones the current object
	     * @return An exact duplicate of the current object.
	     */
	    clone(): TriangleSubGeometry;
	    scaleUV(scaleU?: number, scaleV?: number): void;
	    /**
	     * Scales the geometry.
	     * @param scale The amount by which to scale.
	     */
	    scale(scale: number): void;
	    applyTransformation(transform: Matrix3D): void;
	    /**
	     * Updates the tangents for each face.
	     */
	    private updateFaceTangents();
	    /**
	     * Updates the normals for each face.
	     */
<<<<<<< HEAD
	    private updateFaceNormals();
	    _pNotifyVerticesUpdate(): void;
	    private notifyPositionsUpdate();
	    private notifyNormalsUpdate();
	    private notifyTangentsUpdate();
	    private notifyUVsUpdate();
	    private notifySecondaryUVsUpdate();
	    private notifyJointIndicesUpdate();
	    private notifyJointWeightsUpdate();
=======
	    _iCreateEntityCollector(): ICollector;
	    _iRender(entityCollector: ICollector, target?: TextureProxyBase, scissorRect?: Rectangle, surfaceSelector?: number): any;
	    _iRenderCascades(entityCollector: ICollector, target: TextureProxyBase, numCascades: number, scissorRects: Array<Rectangle>, cameras: Array<Camera>): any;
>>>>>>> 1e33bea6
	}
	export = TriangleSubGeometry;
	
}
<<<<<<< HEAD
declare module "awayjs-display/lib/base/LineSubGeometry" {
	import Geometry = require("awayjs-display/lib/base/Geometry");
	import SubGeometryBase = require("awayjs-display/lib/base/SubGeometryBase");
	/**
	 * @class LineSubGeometry
	 */
	class LineSubGeometry extends SubGeometryBase {
	    static VERTEX_DATA: string;
	    static START_POSITION_DATA: string;
	    static END_POSITION_DATA: string;
	    static THICKNESS_DATA: string;
	    static COLOR_DATA: string;
	    static POSITION_FORMAT: string;
	    static COLOR_FORMAT: string;
	    static THICKNESS_FORMAT: string;
	    private _positionsDirty;
	    private _boundingPositionDirty;
	    private _thicknessDirty;
	    private _colorsDirty;
	    private _startPositions;
	    private _endPositions;
	    private _boundingPositions;
	    private _thickness;
	    private _startColors;
	    private _endColors;
	    private _numSegments;
	    private _positionsUpdated;
	    private _thicknessUpdated;
	    private _colorUpdated;
	    _pUpdateStrideOffset(): void;
=======
declare module "awayjs-display/lib/entities/Camera" {
	import BoundingVolumeBase = require("awayjs-core/lib/bounds/BoundingVolumeBase");
	import Matrix3D = require("awayjs-core/lib/geom/Matrix3D");
	import Plane3D = require("awayjs-core/lib/geom/Plane3D");
	import Vector3D = require("awayjs-core/lib/geom/Vector3D");
	import IProjection = require("awayjs-core/lib/projections/IProjection");
	import DisplayObjectContainer = require("awayjs-display/lib/containers/DisplayObjectContainer");
	import IEntity = require("awayjs-display/lib/entities/IEntity");
	import EntityNode = require("awayjs-display/lib/partition/EntityNode");
	import IRenderer = require("awayjs-display/lib/render/IRenderer");
	class Camera extends DisplayObjectContainer implements IEntity {
	    private _viewProjection;
	    private _viewProjectionDirty;
	    private _projection;
	    private _frustumPlanes;
	    private _frustumPlanesDirty;
	    private _onProjectionMatrixChangedDelegate;
	    constructor(projection?: IProjection);
	    pCreateDefaultBoundingVolume(): BoundingVolumeBase;
	    /**
	     * @protected
	     */
	    pCreateEntityPartitionNode(): EntityNode;
	    assetType: string;
	    private onProjectionMatrixChanged(event);
	    frustumPlanes: Array<Plane3D>;
	    private updateFrustum();
	    /**
	     * @protected
	     */
	    pInvalidateSceneTransform(): void;
	    /**
	     * @protected
	     */
	    pUpdateBounds(): void;
>>>>>>> 1e33bea6
	    /**
	     *
	     */
	    vertices: number[];
	    /**
	     *
	     */
	    startPositions: number[];
	    /**
	     *
	     */
	    endPositions: number[];
	    /**
	     *
	     */
	    thickness: number[];
	    /**
	     *
	     */
	    startColors: number[];
	    /**
	     *
	     */
	    endColors: number[];
	    /**
	     * The total amount of segments in the TriangleSubGeometry.
	     */
	    numSegments: number;
	    /**
	     *
	     */
	    constructor();
	    getBoundingPositions(): number[];
	    /**
	     *
	     */
	    updatePositions(startValues: number[], endValues: number[]): void;
	    /**
	     * Updates the thickness.
	     */
	    updateThickness(values: number[]): void;
	    /**
	     *
	     */
	    updateColors(startValues: number[], endValues: number[]): void;
	    /**
	     *
	     */
<<<<<<< HEAD
	    dispose(): void;
=======
	    cullPlanes: Array<Plane3D>;
>>>>>>> 1e33bea6
	    /**
	     * @protected
	     */
	    pInvalidateBounds(): void;
	    /**
	     * The Geometry object that 'owns' this TriangleSubGeometry object.
	     *
	     * @private
	     */
	    parentGeometry: Geometry;
	    /**
	     * Clones the current object
	     * @return An exact duplicate of the current object.
	     */
	    clone(): LineSubGeometry;
	    _pNotifyVerticesUpdate(): void;
	    private notifyPositionsUpdate();
	    private notifyThicknessUpdate();
	    private notifyColorsUpdate();
	}
	export = LineSubGeometry;
	
}
declare module "awayjs-display/lib/base/LineSubMesh" {
	import ISubMesh = require("awayjs-display/lib/base/ISubMesh");
	import LineSubGeometry = require("awayjs-display/lib/base/LineSubGeometry");
	import SubMeshBase = require("awayjs-display/lib/base/SubMeshBase");
	import IRendererPool = require("awayjs-display/lib/pool/IRendererPool");
	import Mesh = require("awayjs-display/lib/entities/Mesh");
	import MaterialBase = require("awayjs-display/lib/materials/MaterialBase");
	/**
	 * LineSubMesh wraps a LineSubGeometry as a scene graph instantiation. A LineSubMesh is owned by a Mesh object.
	 *
	 *
	 * @see away.base.LineSubGeometry
	 * @see away.entities.Mesh
	 *
	 * @class away.base.LineSubMesh
	 */
	class LineSubMesh extends SubMeshBase implements ISubMesh {
	    private _subGeometry;
	    /**
	     *
	     */
	    assetType: string;
	    /**
	     * The LineSubGeometry object which provides the geometry data for this LineSubMesh.
	     */
	    subGeometry: LineSubGeometry;
	    /**
	     * Creates a new LineSubMesh object
	     * @param subGeometry The LineSubGeometry object which provides the geometry data for this LineSubMesh.
	     * @param parentMesh The Mesh object to which this LineSubMesh belongs.
	     * @param material An optional material used to render this LineSubMesh.
	     */
	    constructor(subGeometry: LineSubGeometry, parentMesh: Mesh, material?: MaterialBase);
	    /**
	     *
	     */
	    dispose(): void;
	    _iCollectRenderable(rendererPool: IRendererPool): void;
	}
	export = LineSubMesh;
	
}
declare module "awayjs-display/lib/events/MaterialEvent" {
	import Event = require("awayjs-core/lib/events/Event");
	class MaterialEvent extends Event {
	    static SIZE_CHANGED: string;
	    constructor(type: string);
	}
	export = MaterialEvent;
	
}
declare module "awayjs-display/lib/entities/Billboard" {
	import BitmapData = require("awayjs-core/lib/base/BitmapData");
	import UVTransform = require("awayjs-core/lib/geom/UVTransform");
	import IAnimator = require("awayjs-display/lib/animators/IAnimator");
	import DisplayObject = require("awayjs-display/lib/base/DisplayObject");
	import IRenderableOwner = require("awayjs-display/lib/base/IRenderableOwner");
	import EntityNode = require("awayjs-display/lib/partition/EntityNode");
	import IRendererPool = require("awayjs-display/lib/pool/IRendererPool");
	import IEntity = require("awayjs-display/lib/entities/IEntity");
	import MaterialBase = require("awayjs-display/lib/materials/MaterialBase");
	/**
	 * The Billboard class represents display objects that represent bitmap images.
	 * These can be images that you load with the <code>flash.Assets</code> or
	 * <code>flash.display.Loader</code> classes, or they can be images that you
	 * create with the <code>Billboard()</code> constructor.
	 *
	 * <p>The <code>Billboard()</code> constructor allows you to create a Billboard
	 * object that contains a reference to a BitmapData object. After you create a
	 * Billboard object, use the <code>addChild()</code> or <code>addChildAt()</code>
	 * method of the parent DisplayObjectContainer instance to place the bitmap on
	 * the display list.</p>
	 *
	 * <p>A Billboard object can share its BitmapData reference among several Billboard
	 * objects, independent of translation or rotation properties. Because you can
	 * create multiple Billboard objects that reference the same BitmapData object,
	 * multiple display objects can use the same complex BitmapData object without
	 * incurring the memory overhead of a BitmapData object for each display
	 * object instance.</p>
	 *
	 * <p>A BitmapData object can be drawn to the screen by a Billboard object in one
	 * of two ways: by using the default hardware renderer with a single hardware surface,
	 * or by using the slower software renderer when 3D acceleration is not available.</p>
	 *
	 * <p>If you would prefer to perform a batch rendering command, rather than using a
	 * single surface for each Billboard object, you can also draw to the screen using the
	 * <code>drawTiles()</code> or <code>drawTriangles()</code> methods which are
	 * available to <code>flash.display.Tilesheet</code> and <code>flash.display.Graphics
	 * objects.</code></p>
	 *
	 * <p><b>Note:</b> The Billboard class is not a subclass of the InteractiveObject
	 * class, so it cannot dispatch mouse events. However, you can use the
	 * <code>addEventListener()</code> method of the display object container that
	 * contains the Billboard object.</p>
	 */
	class Billboard extends DisplayObject implements IEntity, IRenderableOwner {
	    private _animator;
	    private _billboardWidth;
	    private _billboardHeight;
	    private _material;
	    private _uvTransform;
	    private onSizeChangedDelegate;
	    /**
	     * Defines the animator of the mesh. Act on the mesh's geometry. Defaults to null
	     */
	    animator: IAnimator;
	    /**
	     *
	     */
	    assetType: string;
	    /**
	     * The BitmapData object being referenced.
	     */
	    bitmapData: BitmapData;
	    /**
	     *
	     */
	    billboardHeight: number;
	    /**
	     *
	     */
	    billboardWidth: number;
	    /**
	     *
	     */
	    material: MaterialBase;
	    /**
	     * Controls whether or not the Billboard object is snapped to the nearest pixel.
	     * This value is ignored in the native and HTML5 targets.
	     * The PixelSnapping class includes possible values:
	     * <ul>
	     *   <li><code>PixelSnapping.NEVER</code> - No pixel snapping occurs.</li>
	     *   <li><code>PixelSnapping.ALWAYS</code> - The image is always snapped to
	     * the nearest pixel, independent of transformation.</li>
	     *   <li><code>PixelSnapping.AUTO</code> - The image is snapped to the
	     * nearest pixel if it is drawn with no rotation or skew and it is drawn at a
	     * scale factor of 99.9% to 100.1%. If these conditions are satisfied, the
	     * bitmap image is drawn at 100% scale, snapped to the nearest pixel.
	     * When targeting Flash Player, this value allows the image to be drawn as fast
	     * as possible using the internal vector renderer.</li>
	     * </ul>
	     */
	    pixelSnapping: string;
	    /**
	     * Controls whether or not the bitmap is smoothed when scaled. If
	     * <code>true</code>, the bitmap is smoothed when scaled. If
	     * <code>false</code>, the bitmap is not smoothed when scaled.
	     */
	    smoothing: boolean;
	    /**
	     *
	     */
	    uvTransform: UVTransform;
	    constructor(material: MaterialBase, pixelSnapping?: string, smoothing?: boolean);
	    /**
	     * @protected
	     */
	    pCreateEntityPartitionNode(): EntityNode;
	    /**
	     * @protected
	     */
	    pUpdateBounds(): void;
	    /**
	     * //TODO
	     *
	     * @param shortestCollisionDistance
	     * @param findClosest
	     * @returns {boolean}
	     *
	     * @internal
	     */
	    _iTestCollision(shortestCollisionDistance: number, findClosest: boolean): boolean;
	    /**
	     * @private
	     */
	    private onSizeChanged(event);
	    _iCollectRenderables(rendererPool: IRendererPool): void;
	    _iCollectRenderable(rendererPool: IRendererPool): void;
	}
	export = Billboard;
	
}
declare module "awayjs-display/lib/pool/IRendererPool" {
	import LineSubMesh = require("awayjs-display/lib/base/LineSubMesh");
	import TriangleSubMesh = require("awayjs-display/lib/base/TriangleSubMesh");
	import Billboard = require("awayjs-display/lib/entities/Billboard");
	/**
	 * IRenderer is an interface for classes that are used in the rendering pipeline to render the
	 * contents of a partition
	 *
	 * @class away.render.IRenderer
	 */
<<<<<<< HEAD
	interface IRendererPool {
=======
	class EntityCollector extends CollectorBase {
	    _pSkybox: Skybox;
	    _pLights: Array<LightBase>;
	    private _directionalLights;
	    private _pointLights;
	    private _lightProbes;
	    _pNumLights: number;
	    private _numDirectionalLights;
	    private _numPointLights;
	    private _numLightProbes;
>>>>>>> 1e33bea6
	    /**
	     *
	     * @param billboard
	     */
<<<<<<< HEAD
	    applyBillboard(billboard: Billboard): any;
=======
	    directionalLights: Array<DirectionalLight>;
>>>>>>> 1e33bea6
	    /**
	     *
	     * @param triangleSubMesh
	     */
<<<<<<< HEAD
	    applyLineSubMesh(triangleSubMesh: LineSubMesh): any;
=======
	    lightProbes: Array<LightProbe>;
>>>>>>> 1e33bea6
	    /**
	     *
	     * @param triangleSubMesh
	     */
<<<<<<< HEAD
	    applyTriangleSubMesh(triangleSubMesh: TriangleSubMesh): any;
	}
	export = IRendererPool;
	
}
declare module "awayjs-display/lib/entities/IEntity" {
	import BoundingVolumeBase = require("awayjs-core/lib/bounds/BoundingVolumeBase");
	import Matrix3D = require("awayjs-core/lib/geom/Matrix3D");
	import Vector3D = require("awayjs-core/lib/geom/Vector3D");
	import IAsset = require("awayjs-core/lib/library/IAsset");
	import Transform = require("awayjs-display/lib/base/Transform");
	import Scene = require("awayjs-display/lib/containers/Scene");
	import ControllerBase = require("awayjs-display/lib/controllers/ControllerBase");
	import Camera = require("awayjs-display/lib/entities/Camera");
	import Partition = require("awayjs-display/lib/partition/Partition");
	import EntityNode = require("awayjs-display/lib/partition/EntityNode");
	import IPickingCollider = require("awayjs-display/lib/pick/IPickingCollider");
	import PickingCollisionVO = require("awayjs-display/lib/pick/PickingCollisionVO");
	import IRendererPool = require("awayjs-display/lib/pool/IRendererPool");
	interface IEntity extends IAsset {
	    x: number;
	    y: number;
	    z: number;
	    rotationX: number;
	    rotationY: number;
	    rotationZ: number;
	    scaleX: number;
	    scaleY: number;
	    scaleZ: number;
	    /**
	     *
	     */
	    bounds: BoundingVolumeBase;
=======
	    lights: Array<LightBase>;
	    /**
	     *
	     */
	    pointLights: Array<PointLight>;
>>>>>>> 1e33bea6
	    /**
	     *
	     */
	    castsShadows: boolean;
	    /**
	     *
	     */
	    inverseSceneTransform: Matrix3D;
	    /**
	     *
	     */
	    partitionNode: EntityNode;
	    /**
	     *
	     */
	    pickingCollider: IPickingCollider;
	    /**
	     *
	     */
	    transform: Transform;
	    /**
	     *
	     */
	    scene: Scene;
	    /**
	     *
	     */
	    scenePosition: Vector3D;
	    /**
	     *
	     */
	    sceneTransform: Matrix3D;
	    /**
	     *
	     */
	    worldBounds: BoundingVolumeBase;
	    /**
	     *
	     */
<<<<<<< HEAD
	    zOffset: number;
=======
	    isCastingShadow(): boolean;
	}
	export = DirectionalLightNode;
	
}
declare module "awayjs-display/lib/materials/shadowmappers/DirectionalShadowMapper" {
	import Matrix3D = require("awayjs-core/lib/geom/Matrix3D");
	import Plane3D = require("awayjs-core/lib/geom/Plane3D");
	import FreeMatrixProjection = require("awayjs-core/lib/projections/FreeMatrixProjection");
	import Scene = require("awayjs-display/lib/containers/Scene");
	import IRenderer = require("awayjs-display/lib/render/IRenderer");
	import Camera = require("awayjs-display/lib/entities/Camera");
	import ShadowMapperBase = require("awayjs-display/lib/materials/shadowmappers/ShadowMapperBase");
	import TextureProxyBase = require("awayjs-core/lib/textures/TextureProxyBase");
	class DirectionalShadowMapper extends ShadowMapperBase {
	    _pOverallDepthCamera: Camera;
	    _pLocalFrustum: Array<number>;
	    _pLightOffset: number;
	    _pMatrix: Matrix3D;
	    _pOverallDepthProjection: FreeMatrixProjection;
	    _pSnap: number;
	    _pCullPlanes: Array<Plane3D>;
	    _pMinZ: number;
	    _pMaxZ: number;
	    constructor();
	    snap: number;
	    lightOffset: number;
	    iDepthProjection: Matrix3D;
	    depth: number;
	    pDrawDepthMap(target: TextureProxyBase, scene: Scene, renderer: IRenderer): void;
	    pUpdateCullPlanes(viewCamera: Camera): void;
	    pUpdateDepthProjection(viewCamera: Camera): void;
	    pUpdateProjectionFromFrustumCorners(viewCamera: Camera, corners: Array<number>, matrix: Matrix3D): void;
	}
	export = DirectionalShadowMapper;
	
}
declare module "awayjs-display/lib/entities/DirectionalLight" {
	import BoundingVolumeBase = require("awayjs-core/lib/bounds/BoundingVolumeBase");
	import Matrix3D = require("awayjs-core/lib/geom/Matrix3D");
	import Vector3D = require("awayjs-core/lib/geom/Vector3D");
	import LightBase = require("awayjs-display/lib/base/LightBase");
	import EntityNode = require("awayjs-display/lib/partition/EntityNode");
	import IRenderer = require("awayjs-display/lib/render/IRenderer");
	import Camera = require("awayjs-display/lib/entities/Camera");
	import IEntity = require("awayjs-display/lib/entities/IEntity");
	import DirectionalShadowMapper = require("awayjs-display/lib/materials/shadowmappers/DirectionalShadowMapper");
	class DirectionalLight extends LightBase implements IEntity {
	    private _direction;
	    private _tmpLookAt;
	    private _sceneDirection;
	    private _projAABBPoints;
	    constructor(xDir?: number, yDir?: number, zDir?: number);
	    sceneDirection: Vector3D;
	    direction: Vector3D;
>>>>>>> 1e33bea6
	    /**
	     *
	     */
	    isIntersectingRay(rayPosition: Vector3D, rayDirection: Vector3D): boolean;
	    /**
	     *
	     *
	     * @param target
	     * @param upAxis
	     */
	    lookAt(target: Vector3D, upAxis?: Vector3D): any;
	    /**
	     * @internal
	     */
	    _iPickingCollisionVO: PickingCollisionVO;
	    /**
	     * @internal
	     */
	    _iController: ControllerBase;
	    /**
	     * @internal
	     */
	    _iAssignedPartition: Partition;
	    /**
	     * //TODO
	     *
	     * @param shortestCollisionDistance
	     * @param findClosest
	     * @returns {boolean}
	     *
	     * @internal
	     */
	    _iTestCollision(shortestCollisionDistance: number, findClosest: boolean): boolean;
	    /**
	     * @internal
	     */
	    _iIsMouseEnabled(): boolean;
	    /**
	     * @internal
	     */
	    _iIsVisible(): boolean;
	    _iInternalUpdate(): any;
	    /**
	     * The transformation matrix that transforms from model to world space, adapted with any special operations needed to render.
	     * For example, assuring certain alignedness which is not inherent in the scene transform. By default, this would
	     * return the scene transform.
	     */
	    getRenderSceneTransform(camera: Camera): Matrix3D;
	    /**
	     *
	     * @param renderer
	     * @private
	     */
	    _iCollectRenderables(rendererPool: IRendererPool): any;
	}
	export = IEntity;
	
}
declare module "awayjs-display/lib/events/CameraEvent" {
	import Event = require("awayjs-core/lib/events/Event");
	import Camera = require("awayjs-display/lib/entities/Camera");
	/**
	 * @class away.events.CameraEvent
	 */
	class CameraEvent extends Event {
	    static PROJECTION_CHANGED: string;
	    private _camera;
	    constructor(type: string, camera: Camera);
	    camera: Camera;
	}
	export = CameraEvent;
	
}
declare module "awayjs-display/lib/partition/CameraNode" {
	import EntityNode = require("awayjs-display/lib/partition/EntityNode");
	import ICollector = require("awayjs-display/lib/traverse/ICollector");
	import IEntity = require("awayjs-display/lib/entities/IEntity");
	/**
	 * @class away.partition.CameraNode
	 */
	class CameraNode extends EntityNode {
	    constructor(camera: IEntity);
	    /**
	     * @inheritDoc
	     */
	    acceptTraverser(traverser: ICollector): void;
	}
	export = CameraNode;
	
}
declare module "awayjs-display/lib/entities/Camera" {
	import BoundingVolumeBase = require("awayjs-core/lib/bounds/BoundingVolumeBase");
	import Matrix3D = require("awayjs-core/lib/geom/Matrix3D");
	import Plane3D = require("awayjs-core/lib/geom/Plane3D");
	import Vector3D = require("awayjs-core/lib/geom/Vector3D");
	import IProjection = require("awayjs-core/lib/projections/IProjection");
	import DisplayObjectContainer = require("awayjs-display/lib/containers/DisplayObjectContainer");
	import IEntity = require("awayjs-display/lib/entities/IEntity");
	import EntityNode = require("awayjs-display/lib/partition/EntityNode");
	import IRendererPool = require("awayjs-display/lib/pool/IRendererPool");
	class Camera extends DisplayObjectContainer implements IEntity {
	    private _viewProjection;
	    private _viewProjectionDirty;
	    private _projection;
	    private _frustumPlanes;
	    private _frustumPlanesDirty;
	    private _onProjectionMatrixChangedDelegate;
	    constructor(projection?: IProjection);
	    pCreateDefaultBoundingVolume(): BoundingVolumeBase;
	    /**
	     * @protected
	     */
	    pCreateEntityPartitionNode(): EntityNode;
	    assetType: string;
	    private onProjectionMatrixChanged(event);
	    frustumPlanes: Plane3D[];
	    private updateFrustum();
	    /**
	     * @protected
	     */
	    pInvalidateSceneTransform(): void;
	    /**
	     * @protected
	     */
	    pUpdateBounds(): void;
	    /**
	     *
	     */
	    projection: IProjection;
	    /**
	     *
	     */
	    viewProjection: Matrix3D;
	    /**
	     * Calculates the ray in scene space from the camera to the given normalized coordinates in screen space.
	     *
	     * @param nX The normalised x coordinate in screen space, -1 corresponds to the left edge of the viewport, 1 to the right.
	     * @param nY The normalised y coordinate in screen space, -1 corresponds to the top edge of the viewport, 1 to the bottom.
	     * @param sZ The z coordinate in screen space, representing the distance into the screen.
	     * @return The ray from the camera to the scene space position of the given screen coordinates.
	     */
	    getRay(nX: number, nY: number, sZ: number): Vector3D;
	    /**
	     * Calculates the normalised position in screen space of the given scene position.
	     *
	     * @param point3d the position vector of the scene coordinates to be projected.
	     * @return The normalised screen position of the given scene coordinates.
	     */
	    project(point3d: Vector3D): Vector3D;
	    /**
	     * Calculates the scene position of the given normalized coordinates in screen space.
	     *
	     * @param nX The normalised x coordinate in screen space, minus the originX offset of the projection property.
	     * @param nY The normalised y coordinate in screen space, minus the originY offset of the projection property.
	     * @param sZ The z coordinate in screen space, representing the distance into the screen.
	     * @return The scene position of the given screen coordinates.
	     */
	    unproject(nX: number, nY: number, sZ: number): Vector3D;
	    _iCollectRenderables(rendererPool: IRendererPool): void;
	    _iCollectRenderable(rendererPool: IRendererPool): void;
	}
	export = Camera;
	
}
declare module "awayjs-display/lib/events/LightEvent" {
	import Event = require("awayjs-core/lib/events/Event");
	class LightEvent extends Event {
	    static CASTS_SHADOW_CHANGE: string;
	    constructor(type: string);
	    clone(): Event;
	}
	export = LightEvent;
	
}
declare module "awayjs-display/lib/sort/IEntitySorter" {
	import IRenderable = require("awayjs-display/lib/pool/IRenderable");
	/**
	 * @interface away.sort.IEntitySorter
	 */
	interface IEntitySorter {
	    sortBlendedRenderables(head: IRenderable): IRenderable;
	    sortOpaqueRenderables(head: IRenderable): IRenderable;
	}
	export = IEntitySorter;
	
}
declare module "awayjs-display/lib/render/IRenderer" {
	import IEventDispatcher = require("awayjs-core/lib/events/IEventDispatcher");
	import Rectangle = require("awayjs-core/lib/geom/Rectangle");
	import IEntitySorter = require("awayjs-display/lib/sort/IEntitySorter");
	import ICollector = require("awayjs-display/lib/traverse/ICollector");
	import Camera = require("awayjs-display/lib/entities/Camera");
	import TextureProxyBase = require("awayjs-core/lib/textures/TextureProxyBase");
	/**
	 * IRenderer is an interface for classes that are used in the rendering pipeline to render the
	 * contents of a partition
	 *
	 * @class away.render.IRenderer
	 */
<<<<<<< HEAD
	interface IRenderer extends IEventDispatcher {
=======
	class NodeBase {
	    private _boundsChildrenVisible;
	    private _explicitBoundsVisible;
	    private _implicitBoundsVisible;
	    _iParent: NodeBase;
	    _pChildNodes: Array<NodeBase>;
	    _pNumChildNodes: number;
	    _pBoundsPrimitive: IEntity;
	    _iNumEntities: number;
	    _iCollectionMark: number;
>>>>>>> 1e33bea6
	    /**
	     *
	     */
	    renderableSorter: IEntitySorter;
	    /**
	     *
	     */
	    shareContext: boolean;
	    /**
	     *
	     */
	    x: number;
	    /**
	     *
	     */
	    y: number;
	    /**
	     *
	     */
<<<<<<< HEAD
	    width: number;
=======
	    isInFrustum(planes: Array<Plane3D>, numPlanes: number): boolean;
>>>>>>> 1e33bea6
	    /**
	     *
	     */
	    height: number;
	    /**
	     *
	     */
	    viewPort: Rectangle;
	    /**
	     *
	     */
	    scissorRect: Rectangle;
	    /**
	     *
	     */
	    dispose(): any;
	    /**
	     *
	     * @param entityCollector
	     */
	    render(entityCollector: ICollector): any;
	    /**
	     * @internal
	     */
	    _iBackgroundR: number;
	    /**
	     * @internal
	     */
	    _iBackgroundG: number;
	    /**
	     * @internal
	     */
	    _iBackgroundB: number;
	    /**
	     * @internal
	     */
	    _iBackgroundAlpha: number;
	    /**
	     * @internal
	     */
	    _iCreateEntityCollector(): ICollector;
	    _iRender(entityCollector: ICollector, target?: TextureProxyBase, scissorRect?: Rectangle, surfaceSelector?: number): any;
	    _iRenderCascades(entityCollector: ICollector, target: TextureProxyBase, numCascades: number, scissorRects: Rectangle[], cameras: Camera[]): any;
	}
	export = IRenderer;
	
}
declare module "awayjs-display/lib/pool/EntityListItem" {
	import IEntity = require("awayjs-display/lib/entities/IEntity");
	/**
	 * @class away.pool.EntityListItem
	 */
	class EntityListItem {
	    /**
	     *
	     */
	    entity: IEntity;
	    /**
	     *
	     */
<<<<<<< HEAD
	    next: EntityListItem;
=======
	    isInFrustum(planes: Array<Plane3D>, numPlanes: number): boolean;
	    /**
	     * @inheritDoc
	     */
	    acceptTraverser(traverser: ICollector): void;
	    /**
	     * @inheritDoc
	     */
	    isIntersectingRay(rayPosition: Vector3D, rayDirection: Vector3D): boolean;
	    /**
	     *
	     * @protected
	     */
	    _pCreateBoundsPrimitive(): IEntity;
>>>>>>> 1e33bea6
	}
	export = EntityListItem;
	
}
declare module "awayjs-display/lib/pool/EntityListItemPool" {
	import EntityListItem = require("awayjs-display/lib/pool/EntityListItem");
	/**
	 * @class away.pool.EntityListItemPool
	 */
	class EntityListItemPool {
	    private _pool;
	    private _index;
	    private _poolSize;
	    /**
	     *
	     */
	    constructor();
	    /**
	     *
	     */
	    getItem(): EntityListItem;
	    /**
	     *
	     */
	    freeAll(): void;
	    dispose(): void;
	}
	export = EntityListItemPool;
	
}
declare module "awayjs-display/lib/traverse/CollectorBase" {
	import Plane3D = require("awayjs-core/lib/geom/Plane3D");
	import Scene = require("awayjs-display/lib/containers/Scene");
	import EntityListItem = require("awayjs-display/lib/pool/EntityListItem");
	import EntityListItemPool = require("awayjs-display/lib/pool/EntityListItemPool");
	import NodeBase = require("awayjs-display/lib/partition/NodeBase");
	import ICollector = require("awayjs-display/lib/traverse/ICollector");
	import Camera = require("awayjs-display/lib/entities/Camera");
	import IEntity = require("awayjs-display/lib/entities/IEntity");
	/**
	 * @class away.traverse.CollectorBase
	 */
	class CollectorBase implements ICollector {
	    scene: Scene;
	    _pEntityHead: EntityListItem;
	    _pEntityListItemPool: EntityListItemPool;
	    _pCamera: Camera;
	    private _customCullPlanes;
	    private _cullPlanes;
	    private _numCullPlanes;
	    _pNumEntities: number;
	    _pNumInteractiveEntities: number;
	    constructor();
	    /**
	     *
	     */
	    camera: Camera;
	    /**
	     *
	     */
	    cullPlanes: Plane3D[];
	    /**
	     *
	     */
	    entityHead: EntityListItem;
	    /**
	     *
	     */
	    numEntities: number;
	    /**
	     *
	     */
	    numInteractiveEntities: number;
	    /**
	     *
	     */
<<<<<<< HEAD
	    clear(): void;
=======
	    addChildAt(child: DisplayObject, index: number): DisplayObject;
	    addChildren(...childarray: Array<DisplayObject>): void;
>>>>>>> 1e33bea6
	    /**
	     *
	     * @param node
	     * @returns {boolean}
	     */
	    enterNode(node: NodeBase): boolean;
	    /**
	     *
	     * @param entity
	     */
	    applyDirectionalLight(entity: IEntity): void;
	    /**
	     *
	     * @param entity
	     */
	    applyEntity(entity: IEntity): void;
	    /**
	     *
	     * @param entity
	     */
	    applyLightProbe(entity: IEntity): void;
	    /**
	     *
	     * @param entity
	     */
	    applyPointLight(entity: IEntity): void;
	    /**
	     *
<<<<<<< HEAD
	     * @param entity
=======
	     * @param child The DisplayObject instance to identify.
	     * @return The index position of the child display object to identify.
	     * @throws ArgumentError Throws if the child parameter is not a child of this
	     *                       object.
	     */
	    getChildIndex(child: DisplayObject): number;
	    /**
	     * Returns an array of objects that lie under the specified point and are
	     * children(or grandchildren, and so on) of this DisplayObjectContainer
	     * instance. Any child objects that are inaccessible for security reasons are
	     * omitted from the returned array. To determine whether this security
	     * restriction affects the returned array, call the
	     * <code>areInaccessibleObjectsUnderPoint()</code> method.
	     *
	     * <p>The <code>point</code> parameter is in the coordinate space of the
	     * Stage, which may differ from the coordinate space of the display object
	     * container(unless the display object container is the Stage). You can use
	     * the <code>globalToLocal()</code> and the <code>localToGlobal()</code>
	     * methods to convert points between these coordinate spaces.</p>
	     *
	     * @param point The point under which to look.
	     * @return An array of objects that lie under the specified point and are
	     *         children(or grandchildren, and so on) of this
	     *         DisplayObjectContainer instance.
	     */
	    getObjectsUnderPoint(point: Point): Array<DisplayObject>;
	    /**
	     * Removes the specified <code>child</code> DisplayObject instance from the
	     * child list of the DisplayObjectContainer instance. The <code>parent</code>
	     * property of the removed child is set to <code>null</code> , and the object
	     * is garbage collected if no other references to the child exist. The index
	     * positions of any display objects above the child in the
	     * DisplayObjectContainer are decreased by 1.
	     *
	     * <p>The garbage collector reallocates unused memory space. When a variable
	     * or object is no longer actively referenced or stored somewhere, the
	     * garbage collector sweeps through and wipes out the memory space it used to
	     * occupy if no other references to it exist.</p>
	     *
	     * @param child The DisplayObject instance to remove.
	     * @return The DisplayObject instance that you pass in the <code>child</code>
	     *         parameter.
	     * @throws ArgumentError Throws if the child parameter is not a child of this
	     *                       object.
	     */
	    removeChild(child: DisplayObject): DisplayObject;
	    /**
	     * Removes a child DisplayObject from the specified <code>index</code>
	     * position in the child list of the DisplayObjectContainer. The
	     * <code>parent</code> property of the removed child is set to
	     * <code>null</code>, and the object is garbage collected if no other
	     * references to the child exist. The index positions of any display objects
	     * above the child in the DisplayObjectContainer are decreased by 1.
	     *
	     * <p>The garbage collector reallocates unused memory space. When a variable
	     * or object is no longer actively referenced or stored somewhere, the
	     * garbage collector sweeps through and wipes out the memory space it used to
	     * occupy if no other references to it exist.</p>
	     *
	     * @param index The child index of the DisplayObject to remove.
	     * @return The DisplayObject instance that was removed.
	     * @throws RangeError    Throws if the index does not exist in the child
	     *                       list.
	     * @throws SecurityError This child display object belongs to a sandbox to
	     *                       which the calling object does not have access. You
	     *                       can avoid this situation by having the child movie
	     *                       call the <code>Security.allowDomain()</code> method.
	     */
	    removeChildAt(index: number): DisplayObject;
	    /**
	     * Removes all <code>child</code> DisplayObject instances from the child list
	     * of the DisplayObjectContainer instance. The <code>parent</code> property
	     * of the removed children is set to <code>null</code>, and the objects are
	     * garbage collected if no other references to the children exist.
	     *
	     * The garbage collector reallocates unused memory space. When a variable or
	     * object is no longer actively referenced or stored somewhere, the garbage
	     * collector sweeps through and wipes out the memory space it used to occupy
	     * if no other references to it exist.
	     *
	     * @param beginIndex The beginning position. A value smaller than 0 throws a RangeError.
	     * @param endIndex The ending position. A value smaller than 0 throws a RangeError.
	     * @throws RangeError    Throws if the beginIndex or endIndex positions do
	     *                       not exist in the child list.
	     */
	    removeChildren(beginIndex?: number, endIndex?: number): void;
	    /**
	     * Changes the position of an existing child in the display object container.
	     * This affects the layering of child objects. For example, the following
	     * example shows three display objects, labeled a, b, and c, at index
	     * positions 0, 1, and 2, respectively:
	     *
	     * <p>When you use the <code>setChildIndex()</code> method and specify an
	     * index position that is already occupied, the only positions that change
	     * are those in between the display object's former and new position. All
	     * others will stay the same. If a child is moved to an index LOWER than its
	     * current index, all children in between will INCREASE by 1 for their index
	     * reference. If a child is moved to an index HIGHER than its current index,
	     * all children in between will DECREASE by 1 for their index reference. For
	     * example, if the display object container in the previous example is named
	     * <code>container</code>, you can swap the position of the display objects
	     * labeled a and b by calling the following code:</p>
	     *
	     * <p>This code results in the following arrangement of objects:</p>
	     *
	     * @param child The child DisplayObject instance for which you want to change
	     *              the index number.
	     * @param index The resulting index number for the <code>child</code> display
	     *              object.
	     * @throws ArgumentError Throws if the child parameter is not a child of this
	     *                       object.
	     * @throws RangeError    Throws if the index does not exist in the child
	     *                       list.
	     */
	    setChildIndex(child: DisplayObject, index: number): void;
	    /**
	     * Swaps the z-order (front-to-back order) of the two specified child
	     * objects. All other child objects in the display object container remain in
	     * the same index positions.
	     *
	     * @param child1 The first child object.
	     * @param child2 The second child object.
	     * @throws ArgumentError Throws if either child parameter is not a child of
	     *                       this object.
>>>>>>> 1e33bea6
	     */
	    applySkybox(entity: IEntity): void;
	}
	export = CollectorBase;
	
}
declare module "awayjs-display/lib/partition/LightProbeNode" {
	import EntityNode = require("awayjs-display/lib/partition/EntityNode");
	import ICollector = require("awayjs-display/lib/traverse/ICollector");
	import IEntity = require("awayjs-display/lib/entities/IEntity");
	/**
	 * @class away.partition.LightProbeNode
	 */
	class LightProbeNode extends EntityNode {
	    private _lightProbe;
	    /**
	     *
	     * @param lightProbe
	     */
	    constructor(lightProbe: IEntity);
	    /**
	     * @inheritDoc
	     */
	    acceptTraverser(traverser: ICollector): void;
	    /**
	     *
	     * @returns {boolean}
	     */
	    isCastingShadow(): boolean;
	}
	export = LightProbeNode;
	
}
declare module "awayjs-display/lib/entities/LightProbe" {
	import BoundingVolumeBase = require("awayjs-core/lib/bounds/BoundingVolumeBase");
	import Matrix3D = require("awayjs-core/lib/geom/Matrix3D");
	import LightBase = require("awayjs-display/lib/base/LightBase");
	import EntityNode = require("awayjs-display/lib/partition/EntityNode");
	import IRendererPool = require("awayjs-display/lib/pool/IRendererPool");
	import Camera = require("awayjs-display/lib/entities/Camera");
	import IEntity = require("awayjs-display/lib/entities/IEntity");
	import CubeTextureBase = require("awayjs-core/lib/textures/CubeTextureBase");
	class LightProbe extends LightBase implements IEntity {
	    private _diffuseMap;
	    private _specularMap;
	    constructor(diffuseMap: CubeTextureBase, specularMap?: CubeTextureBase);
	    diffuseMap: CubeTextureBase;
	    specularMap: CubeTextureBase;
	    /**
	     * @protected
	     */
	    pCreateEntityPartitionNode(): EntityNode;
	    pUpdateBounds(): void;
	    pCreateDefaultBoundingVolume(): BoundingVolumeBase;
	    iGetObjectProjectionMatrix(entity: IEntity, camera: Camera, target?: Matrix3D): Matrix3D;
	    _iCollectRenderables(rendererPool: IRendererPool): void;
	}
	export = LightProbe;
	
}
declare module "awayjs-display/lib/partition/PointLightNode" {
	import EntityNode = require("awayjs-display/lib/partition/EntityNode");
	import ICollector = require("awayjs-display/lib/traverse/ICollector");
	import IEntity = require("awayjs-display/lib/entities/IEntity");
	/**
	 * @class away.partition.PointLightNode
	 */
	class PointLightNode extends EntityNode {
	    private _pointLight;
	    /**
	     *
	     * @param pointLight
	     */
	    constructor(pointLight: IEntity);
	    /**
	     * @inheritDoc
	     */
	    acceptTraverser(traverser: ICollector): void;
	    /**
	     *
	     * @returns {boolean}
	     */
	    isCastingShadow(): boolean;
	}
	export = PointLightNode;
	
}
declare module "awayjs-display/lib/materials/shadowmappers/CubeMapShadowMapper" {
	import Scene = require("awayjs-display/lib/containers/Scene");
	import Camera = require("awayjs-display/lib/entities/Camera");
	import ShadowMapperBase = require("awayjs-display/lib/materials/shadowmappers/ShadowMapperBase");
	import IRenderer = require("awayjs-display/lib/render/IRenderer");
	import RenderTexture = require("awayjs-core/lib/textures/RenderTexture");
	import TextureProxyBase = require("awayjs-core/lib/textures/TextureProxyBase");
	class CubeMapShadowMapper extends ShadowMapperBase {
	    private _depthCameras;
	    private _projections;
	    private _needsRender;
	    constructor();
	    private initCameras();
	    private addCamera(rotationX, rotationY, rotationZ);
	    pCreateDepthTexture(): TextureProxyBase;
	    pUpdateDepthProjection(viewCamera: Camera): void;
	    pDrawDepthMap(target: RenderTexture, scene: Scene, renderer: IRenderer): void;
	}
	export = CubeMapShadowMapper;
	
}
declare module "awayjs-display/lib/entities/PointLight" {
	import BoundingVolumeBase = require("awayjs-core/lib/bounds/BoundingVolumeBase");
	import Matrix3D = require("awayjs-core/lib/geom/Matrix3D");
	import LightBase = require("awayjs-display/lib/base/LightBase");
	import EntityNode = require("awayjs-display/lib/partition/EntityNode");
	import IRendererPool = require("awayjs-display/lib/pool/IRendererPool");
	import Camera = require("awayjs-display/lib/entities/Camera");
	import IEntity = require("awayjs-display/lib/entities/IEntity");
	import CubeMapShadowMapper = require("awayjs-display/lib/materials/shadowmappers/CubeMapShadowMapper");
	class PointLight extends LightBase implements IEntity {
	    _pRadius: number;
	    _pFallOff: number;
	    _pFallOffFactor: number;
	    constructor();
	    pCreateShadowMapper(): CubeMapShadowMapper;
	    radius: number;
	    iFallOffFactor(): number;
	    fallOff: number;
	    /**
	     * @protected
	     */
	    pCreateEntityPartitionNode(): EntityNode;
	    pUpdateBounds(): void;
	    pCreateDefaultBoundingVolume(): BoundingVolumeBase;
	    iGetObjectProjectionMatrix(entity: IEntity, camera: Camera, target?: Matrix3D): Matrix3D;
	    _iCollectRenderables(rendererPool: IRendererPool): void;
	}
	export = PointLight;
	
}
declare module "awayjs-display/lib/traverse/EntityCollector" {
	import LightBase = require("awayjs-display/lib/base/LightBase");
	import CollectorBase = require("awayjs-display/lib/traverse/CollectorBase");
	import DirectionalLight = require("awayjs-display/lib/entities/DirectionalLight");
	import IEntity = require("awayjs-display/lib/entities/IEntity");
	import LightProbe = require("awayjs-display/lib/entities/LightProbe");
	import PointLight = require("awayjs-display/lib/entities/PointLight");
	import Skybox = require("awayjs-display/lib/entities/Skybox");
	/**
	 * @class away.traverse.EntityCollector
	 */
	class EntityCollector extends CollectorBase {
	    _pSkybox: Skybox;
	    _pLights: LightBase[];
	    private _directionalLights;
	    private _pointLights;
	    private _lightProbes;
	    _pNumLights: number;
	    private _numDirectionalLights;
	    private _numPointLights;
	    private _numLightProbes;
	    /**
	     *
	     */
	    directionalLights: DirectionalLight[];
	    /**
	     *
	     */
	    lightProbes: LightProbe[];
	    /**
	     *
	     */
	    lights: LightBase[];
	    /**
	     *
	     */
	    pointLights: PointLight[];
	    /**
	     *
	     */
	    skyBox: Skybox;
	    constructor();
	    /**
	     *
	     * @param entity
	     */
	    applyDirectionalLight(entity: IEntity): void;
	    /**
	     *
	     * @param entity
	     */
	    applyLightProbe(entity: IEntity): void;
	    /**
	     *
	     * @param entity
	     */
	    applyPointLight(entity: IEntity): void;
	    /**
	     *
	     * @param entity
	     */
	    applySkybox(entity: IEntity): void;
	    /**
	     *
	     */
	    clear(): void;
	}
	export = EntityCollector;
	
}
declare module "awayjs-display/lib/traverse/ShadowCasterCollector" {
	import NodeBase = require("awayjs-display/lib/partition/NodeBase");
	import CollectorBase = require("awayjs-display/lib/traverse/CollectorBase");
	/**
	 * @class away.traverse.ShadowCasterCollector
	 */
	class ShadowCasterCollector extends CollectorBase {
	    constructor();
	    /**
	     *
	     */
	    enterNode(node: NodeBase): boolean;
	}
	export = ShadowCasterCollector;
	
}
declare module "awayjs-display/lib/materials/shadowmappers/ShadowMapperBase" {
	import Scene = require("awayjs-display/lib/containers/Scene");
	import LightBase = require("awayjs-display/lib/base/LightBase");
	import IRenderer = require("awayjs-display/lib/render/IRenderer");
	import EntityCollector = require("awayjs-display/lib/traverse/EntityCollector");
	import ShadowCasterCollector = require("awayjs-display/lib/traverse/ShadowCasterCollector");
	import Camera = require("awayjs-display/lib/entities/Camera");
	import TextureProxyBase = require("awayjs-core/lib/textures/TextureProxyBase");
	class ShadowMapperBase {
	    _pCasterCollector: ShadowCasterCollector;
	    private _depthMap;
	    _pDepthMapSize: number;
	    _pLight: LightBase;
	    private _explicitDepthMap;
	    private _autoUpdateShadows;
	    _iShadowsInvalid: boolean;
	    constructor();
	    pCreateCasterCollector(): ShadowCasterCollector;
	    autoUpdateShadows: boolean;
	    updateShadows(): void;
	    iSetDepthMap(depthMap: TextureProxyBase): void;
	    light: LightBase;
	    depthMap: TextureProxyBase;
	    depthMapSize: number;
	    dispose(): void;
	    pCreateDepthTexture(): TextureProxyBase;
	    iRenderDepthMap(entityCollector: EntityCollector, renderer: IRenderer): void;
	    pUpdateDepthProjection(viewCamera: Camera): void;
	    pDrawDepthMap(target: TextureProxyBase, scene: Scene, renderer: IRenderer): void;
	    _pSetDepthMapSize(value: any): void;
	}
	export = ShadowMapperBase;
	
}
declare module "awayjs-display/lib/base/LightBase" {
	import Matrix3D = require("awayjs-core/lib/geom/Matrix3D");
	import DisplayObjectContainer = require("awayjs-display/lib/containers/DisplayObjectContainer");
	import Camera = require("awayjs-display/lib/entities/Camera");
	import IEntity = require("awayjs-display/lib/entities/IEntity");
	import ShadowMapperBase = require("awayjs-display/lib/materials/shadowmappers/ShadowMapperBase");
	class LightBase extends DisplayObjectContainer {
	    private _color;
	    private _colorR;
	    private _colorG;
	    private _colorB;
	    private _ambientColor;
	    private _ambient;
	    _iAmbientR: number;
	    _iAmbientG: number;
	    _iAmbientB: number;
	    private _specular;
	    _iSpecularR: number;
	    _iSpecularG: number;
	    _iSpecularB: number;
	    private _diffuse;
	    _iDiffuseR: number;
	    _iDiffuseG: number;
	    _iDiffuseB: number;
	    private _castsShadows;
	    private _shadowMapper;
	    constructor();
	    castsShadows: boolean;
	    pCreateShadowMapper(): ShadowMapperBase;
	    specular: number;
	    diffuse: number;
	    color: number;
	    ambient: number;
	    ambientColor: number;
	    private updateAmbient();
	    iGetObjectProjectionMatrix(entity: IEntity, camera: Camera, target?: Matrix3D): Matrix3D;
	    assetType: string;
	    private updateSpecular();
	    private updateDiffuse();
	    shadowMapper: ShadowMapperBase;
	}
	export = LightBase;
	
}
declare module "awayjs-display/lib/partition/DirectionalLightNode" {
	import EntityNode = require("awayjs-display/lib/partition/EntityNode");
	import ICollector = require("awayjs-display/lib/traverse/ICollector");
	import IEntity = require("awayjs-display/lib/entities/IEntity");
	/**
	 * @class away.partition.DirectionalLightNode
	 */
	class DirectionalLightNode extends EntityNode {
	    private _directionalLight;
	    /**
	     *
	     * @param directionalLight
	     */
	    constructor(directionalLight: IEntity);
	    /**
	     * @inheritDoc
	     */
	    acceptTraverser(traverser: ICollector): void;
	    /**
	     *
	     * @returns {boolean}
	     */
	    isCastingShadow(): boolean;
	}
	export = DirectionalLightNode;
	
}
declare module "awayjs-display/lib/materials/shadowmappers/DirectionalShadowMapper" {
	import Matrix3D = require("awayjs-core/lib/geom/Matrix3D");
	import Plane3D = require("awayjs-core/lib/geom/Plane3D");
	import FreeMatrixProjection = require("awayjs-core/lib/projections/FreeMatrixProjection");
	import Scene = require("awayjs-display/lib/containers/Scene");
	import IRenderer = require("awayjs-display/lib/render/IRenderer");
	import Camera = require("awayjs-display/lib/entities/Camera");
	import ShadowMapperBase = require("awayjs-display/lib/materials/shadowmappers/ShadowMapperBase");
	import TextureProxyBase = require("awayjs-core/lib/textures/TextureProxyBase");
	class DirectionalShadowMapper extends ShadowMapperBase {
	    _pOverallDepthCamera: Camera;
	    _pLocalFrustum: number[];
	    _pLightOffset: number;
	    _pMatrix: Matrix3D;
	    _pOverallDepthProjection: FreeMatrixProjection;
	    _pSnap: number;
	    _pCullPlanes: Plane3D[];
	    _pMinZ: number;
	    _pMaxZ: number;
	    constructor();
	    snap: number;
	    lightOffset: number;
	    iDepthProjection: Matrix3D;
	    depth: number;
	    pDrawDepthMap(target: TextureProxyBase, scene: Scene, renderer: IRenderer): void;
	    pUpdateCullPlanes(viewCamera: Camera): void;
	    pUpdateDepthProjection(viewCamera: Camera): void;
	    pUpdateProjectionFromFrustumCorners(viewCamera: Camera, corners: number[], matrix: Matrix3D): void;
	}
	export = DirectionalShadowMapper;
	
}
declare module "awayjs-display/lib/entities/DirectionalLight" {
	import BoundingVolumeBase = require("awayjs-core/lib/bounds/BoundingVolumeBase");
	import Matrix3D = require("awayjs-core/lib/geom/Matrix3D");
	import Vector3D = require("awayjs-core/lib/geom/Vector3D");
	import LightBase = require("awayjs-display/lib/base/LightBase");
	import EntityNode = require("awayjs-display/lib/partition/EntityNode");
	import IRendererPool = require("awayjs-display/lib/pool/IRendererPool");
	import Camera = require("awayjs-display/lib/entities/Camera");
	import IEntity = require("awayjs-display/lib/entities/IEntity");
	import DirectionalShadowMapper = require("awayjs-display/lib/materials/shadowmappers/DirectionalShadowMapper");
	class DirectionalLight extends LightBase implements IEntity {
	    private _direction;
	    private _tmpLookAt;
	    private _sceneDirection;
	    private _projAABBPoints;
	    constructor(xDir?: number, yDir?: number, zDir?: number);
	    sceneDirection: Vector3D;
	    direction: Vector3D;
	    /**
	     *
	     * @returns {away.bounds.NullBounds}
	     */
	    pCreateDefaultBoundingVolume(): BoundingVolumeBase;
	    /**
	     *
	     */
	    pUpdateBounds(): void;
	    pUpdateSceneTransform(): void;
	    pCreateShadowMapper(): DirectionalShadowMapper;
	    /**
	     * @protected
	     */
	    pCreateEntityPartitionNode(): EntityNode;
	    iGetObjectProjectionMatrix(entity: IEntity, camera: Camera, target?: Matrix3D): Matrix3D;
	    _iCollectRenderables(rendererPool: IRendererPool): void;
	}
	export = DirectionalLight;
	
}
declare module "awayjs-display/lib/traverse/ICollector" {
	import Scene = require("awayjs-display/lib/containers/Scene");
	import NodeBase = require("awayjs-display/lib/partition/NodeBase");
	import Camera = require("awayjs-display/lib/entities/Camera");
	import IEntity = require("awayjs-display/lib/entities/IEntity");
	/**
	 * @class away.traverse.ICollector
	 */
	interface ICollector {
	    /**
	     *
	     */
	    camera: Camera;
	    /**
	     *
	     */
	    scene: Scene;
	    /**
	     *
	     */
	    numEntities: number;
	    /**
	     *
	     */
	    numInteractiveEntities: number;
	    /**
	     *
	     */
	    clear(): any;
	    /**
	     *
	     */
	    entityHead: any;
	    /**
	     *
	     * @param node
	     */
	    enterNode(node: NodeBase): boolean;
	    /**
	     *
	     * @param entity
	     */
	    applyDirectionalLight(entity: IEntity): any;
	    /**
	     *
	     * @param entity
	     */
<<<<<<< HEAD
	    applyEntity(entity: IEntity): any;
=======
	    static enableParsers(parserClasses: Array<Object>): void;
	    private removeListeners(dispatcher);
	    private onAssetComplete(event);
>>>>>>> 1e33bea6
	    /**
	     *
	     * @param entity
	     */
	    applyLightProbe(entity: IEntity): any;
	    /**
	     *
	     * @param entity
	     */
	    applyPointLight(entity: IEntity): any;
	    /**
	     *
	     * @param entity
	     */
	    applySkybox(entity: IEntity): any;
	}
	export = ICollector;
	
}
declare module "awayjs-display/lib/partition/NodeBase" {
	import Plane3D = require("awayjs-core/lib/geom/Plane3D");
	import Vector3D = require("awayjs-core/lib/geom/Vector3D");
	import ICollector = require("awayjs-display/lib/traverse/ICollector");
	import IEntity = require("awayjs-display/lib/entities/IEntity");
	/**
	 * @class away.partition.NodeBase
	 */
	class NodeBase {
	    private _boundsChildrenVisible;
	    private _explicitBoundsVisible;
	    private _implicitBoundsVisible;
	    _iParent: NodeBase;
	    _pChildNodes: NodeBase[];
	    _pNumChildNodes: number;
	    _pBoundsPrimitive: IEntity;
	    _iNumEntities: number;
	    _iCollectionMark: number;
	    /**
	     *
	     */
	    boundsVisible: boolean;
	    boundsChildrenVisible: boolean;
	    /**
	     *
	     */
	    parent: NodeBase;
	    /**
	     *
	     * @protected
	     */
	    _pNumEntities: number;
	    /**
	     *
	     */
	    constructor();
	    /**
	     *
	     * @param planes
	     * @param numPlanes
	     * @returns {boolean}
	     * @internal
	     */
	    isInFrustum(planes: Plane3D[], numPlanes: number): boolean;
	    /**
	     *
	     * @param rayPosition
	     * @param rayDirection
	     * @returns {boolean}
	     */
	    isIntersectingRay(rayPosition: Vector3D, rayDirection: Vector3D): boolean;
	    /**
	     *
	     * @returns {boolean}
	     */
	    isCastingShadow(): boolean;
	    /**
	     *
	     * @param entity
	     * @returns {away.partition.NodeBase}
	     */
	    findPartitionForEntity(entity: IEntity): NodeBase;
	    /**
	     *
	     * @param traverser
	     */
	    acceptTraverser(traverser: ICollector): void;
	    /**
	     *
	     * @protected
	     */
	    _pCreateBoundsPrimitive(): IEntity;
	    /**
	     *
	     * @param node
	     * @internal
	     */
	    iAddNode(node: NodeBase): void;
	    /**
	     *
	     * @param node
	     * @internal
	     */
	    iRemoveNode(node: NodeBase): void;
	    private _iUpdateImplicitBoundsVisible(value);
	    /**
	     * @internal
	     */
	    _iIsBoundsVisible(): boolean;
	    _iUpdateEntityBounds(): void;
	}
	export = NodeBase;
	
}
declare module "awayjs-display/lib/partition/EntityNode" {
	import Plane3D = require("awayjs-core/lib/geom/Plane3D");
	import Vector3D = require("awayjs-core/lib/geom/Vector3D");
	import NodeBase = require("awayjs-display/lib/partition/NodeBase");
	import ICollector = require("awayjs-display/lib/traverse/ICollector");
	import IEntity = require("awayjs-display/lib/entities/IEntity");
	/**
	 * @class away.partition.EntityNode
	 */
	class EntityNode extends NodeBase {
	    private _entity;
	    _iUpdateQueueNext: EntityNode;
	    constructor(entity: IEntity);
	    entity: IEntity;
	    removeFromParent(): void;
	    /**
	     *
	     * @returns {boolean}
	     */
	    isCastingShadow(): boolean;
	    /**
	     *
	     * @param planes
	     * @param numPlanes
	     * @returns {boolean}
	     */
	    isInFrustum(planes: Plane3D[], numPlanes: number): boolean;
	    /**
	     * @inheritDoc
	     */
	    acceptTraverser(traverser: ICollector): void;
	    /**
	     * @inheritDoc
	     */
	    isIntersectingRay(rayPosition: Vector3D, rayDirection: Vector3D): boolean;
	    /**
	     *
	     * @protected
	     */
	    _pCreateBoundsPrimitive(): IEntity;
	}
	export = EntityNode;
	
}
declare module "awayjs-display/lib/partition/NullNode" {
	/**
	 * @class away.partition.NullNode
	 */
	class NullNode {
	    constructor();
	}
	export = NullNode;
	
}
declare module "awayjs-display/lib/partition/Partition" {
	import DisplayObject = require("awayjs-display/lib/base/DisplayObject");
	import NodeBase = require("awayjs-display/lib/partition/NodeBase");
	import ICollector = require("awayjs-display/lib/traverse/ICollector");
	/**
	 * @class away.partition.Partition
	 */
	class Partition {
	    _rootNode: NodeBase;
	    private _updatesMade;
	    private _updateQueue;
	    constructor(rootNode: NodeBase);
	    rootNode: NodeBase;
	    traverse(traverser: ICollector): void;
	    iMarkForUpdate(entity: DisplayObject): void;
	    iRemoveEntity(entity: DisplayObject): void;
	    private updateEntities();
	}
	export = Partition;
	
}
declare module "awayjs-display/lib/containers/DisplayObjectContainer" {
	import Point = require("awayjs-core/lib/geom/Point");
	import IAsset = require("awayjs-core/lib/library/IAsset");
	import DisplayObject = require("awayjs-display/lib/base/DisplayObject");
	import Partition = require("awayjs-display/lib/partition/Partition");
	import Scene = require("awayjs-display/lib/containers/Scene");
	/**
	 * The DisplayObjectContainer class is the base class for all objects that can
	 * serve as display object containers on the display list. The display list
	 * manages all objects displayed in the Flash runtimes. Use the
	 * DisplayObjectContainer class to arrange the display objects in the display
	 * list. Each DisplayObjectContainer object has its own child list for
	 * organizing the z-order of the objects. The z-order is the front-to-back
	 * order that determines which object is drawn in front, which is behind, and
	 * so on.
	 *
	 * <p>DisplayObject is an abstract base class; therefore, you cannot call
	 * DisplayObject directly. Invoking <code>new DisplayObject()</code> throws an
	 * <code>ArgumentError</code> exception.</p>
	 * The DisplayObjectContainer class is an abstract base class for all objects
	 * that can contain child objects. It cannot be instantiated directly; calling
	 * the <code>new DisplayObjectContainer()</code> constructor throws an
	 * <code>ArgumentError</code> exception.
	 *
	 * <p>For more information, see the "Display Programming" chapter of the
	 * <i>ActionScript 3.0 Developer's Guide</i>.</p>
	 */
	class DisplayObjectContainer extends DisplayObject implements IAsset {
	    private _mouseChildren;
	    private _children;
	    _iIsRoot: boolean;
	    /**
	     *
	     */
	    assetType: string;
	    /**
	     * Determines whether or not the children of the object are mouse, or user
	     * input device, enabled. If an object is enabled, a user can interact with
	     * it by using a mouse or user input device. The default is
	     * <code>true</code>.
	     *
	     * <p>This property is useful when you create a button with an instance of
	     * the Sprite class(instead of using the SimpleButton class). When you use a
	     * Sprite instance to create a button, you can choose to decorate the button
	     * by using the <code>addChild()</code> method to add additional Sprite
	     * instances. This process can cause unexpected behavior with mouse events
	     * because the Sprite instances you add as children can become the target
	     * object of a mouse event when you expect the parent instance to be the
	     * target object. To ensure that the parent instance serves as the target
	     * objects for mouse events, you can set the <code>mouseChildren</code>
	     * property of the parent instance to <code>false</code>.</p>
	     *
	     * <p> No event is dispatched by setting this property. You must use the
	     * <code>addEventListener()</code> method to create interactive
	     * functionality.</p>
	     */
	    mouseChildren: boolean;
	    /**
	     * Returns the number of children of this object.
	     */
	    numChildren: number;
	    /**
	     * Determines whether the children of the object are tab enabled. Enables or
	     * disables tabbing for the children of the object. The default is
	     * <code>true</code>.
	     *
	     * <p><b>Note:</b> Do not use the <code>tabChildren</code> property with
	     * Flex. Instead, use the
	     * <code>mx.core.UIComponent.hasFocusableChildren</code> property.</p>
	     *
	     * @throws IllegalOperationError Calling this property of the Stage object
	     *                               throws an exception. The Stage object does
	     *                               not implement this property.
	     */
	    tabChildren: boolean;
	    /**
	     * Calling the <code>new DisplayObjectContainer()</code> constructor throws
	     * an <code>ArgumentError</code> exception. You <i>can</i>, however, call
	     * constructors for the following subclasses of DisplayObjectContainer:
	     * <ul>
	     *   <li><code>new Loader()</code></li>
	     *   <li><code>new Sprite()</code></li>
	     *   <li><code>new MovieClip()</code></li>
	     * </ul>
	     */
	    constructor();
	    /**
	     * Adds a child DisplayObject instance to this DisplayObjectContainer
	     * instance. The child is added to the front(top) of all other children in
	     * this DisplayObjectContainer instance.(To add a child to a specific index
	     * position, use the <code>addChildAt()</code> method.)
	     *
	     * <p>If you add a child object that already has a different display object
	     * container as a parent, the object is removed from the child list of the
	     * other display object container. </p>
	     *
	     * <p><b>Note:</b> The command <code>stage.addChild()</code> can cause
	     * problems with a published SWF file, including security problems and
	     * conflicts with other loaded SWF files. There is only one Stage within a
	     * Flash runtime instance, no matter how many SWF files you load into the
	     * runtime. So, generally, objects should not be added to the Stage,
	     * directly, at all. The only object the Stage should contain is the root
	     * object. Create a DisplayObjectContainer to contain all of the items on the
	     * display list. Then, if necessary, add that DisplayObjectContainer instance
	     * to the Stage.</p>
	     *
	     * @param child The DisplayObject instance to add as a child of this
	     *              DisplayObjectContainer instance.
	     * @return The DisplayObject instance that you pass in the <code>child</code>
	     *         parameter.
	     * @throws ArgumentError Throws if the child is the same as the parent. Also
	     *                       throws if the caller is a child(or grandchild etc.)
	     *                       of the child being added.
	     * @event added Dispatched when a display object is added to the display
	     *              list.
	     */
	    addChild(child: DisplayObject): DisplayObject;
	    /**
	     * Adds a child DisplayObject instance to this DisplayObjectContainer
	     * instance. The child is added at the index position specified. An index of
	     * 0 represents the back(bottom) of the display list for this
	     * DisplayObjectContainer object.
	     *
	     * <p>For example, the following example shows three display objects, labeled
	     * a, b, and c, at index positions 0, 2, and 1, respectively:</p>
	     *
	     * <p>If you add a child object that already has a different display object
	     * container as a parent, the object is removed from the child list of the
	     * other display object container. </p>
	     *
	     * @param child The DisplayObject instance to add as a child of this
	     *              DisplayObjectContainer instance.
	     * @param index The index position to which the child is added. If you
	     *              specify a currently occupied index position, the child object
	     *              that exists at that position and all higher positions are
	     *              moved up one position in the child list.
	     * @return The DisplayObject instance that you pass in the <code>child</code>
	     *         parameter.
	     * @throws ArgumentError Throws if the child is the same as the parent. Also
	     *                       throws if the caller is a child(or grandchild etc.)
	     *                       of the child being added.
	     * @throws RangeError    Throws if the index position does not exist in the
	     *                       child list.
	     * @event added Dispatched when a display object is added to the display
	     *              list.
	     */
	    addChildAt(child: DisplayObject, index: number): DisplayObject;
	    addChildren(...childarray: DisplayObject[]): void;
	    /**
	     *
	     */
	    clone(): DisplayObject;
	    /**
	     * Determines whether the specified display object is a child of the
	     * DisplayObjectContainer instance or the instance itself. The search
	     * includes the entire display list including this DisplayObjectContainer
	     * instance. Grandchildren, great-grandchildren, and so on each return
	     * <code>true</code>.
	     *
	     * @param child The child object to test.
	     * @return <code>true</code> if the <code>child</code> object is a child of
	     *         the DisplayObjectContainer or the container itself; otherwise
	     *         <code>false</code>.
	     */
	    contains(child: DisplayObject): boolean;
	    /**
	     *
	     */
	    disposeWithChildren(): void;
	    /**
	     * Returns the child display object instance that exists at the specified
	     * index.
	     *
	     * @param index The index position of the child object.
	     * @return The child display object at the specified index position.
	     * @throws RangeError    Throws if the index does not exist in the child
	     *                       list.
	     */
	    getChildAt(index: number): DisplayObject;
	    /**
	     * Returns the child display object that exists with the specified name. If
	     * more that one child display object has the specified name, the method
	     * returns the first object in the child list.
	     *
	     * <p>The <code>getChildAt()</code> method is faster than the
	     * <code>getChildByName()</code> method. The <code>getChildAt()</code> method
	     * accesses a child from a cached array, whereas the
	     * <code>getChildByName()</code> method has to traverse a linked list to
	     * access a child.</p>
	     *
	     * @param name The name of the child to return.
	     * @return The child display object with the specified name.
	     */
	    getChildByName(name: string): DisplayObject;
	    /**
	     * Returns the index position of a <code>child</code> DisplayObject instance.
	     *
	     * @param child The DisplayObject instance to identify.
	     * @return The index position of the child display object to identify.
	     * @throws ArgumentError Throws if the child parameter is not a child of this
	     *                       object.
	     */
	    getChildIndex(child: DisplayObject): number;
	    /**
	     * Returns an array of objects that lie under the specified point and are
	     * children(or grandchildren, and so on) of this DisplayObjectContainer
	     * instance. Any child objects that are inaccessible for security reasons are
	     * omitted from the returned array. To determine whether this security
	     * restriction affects the returned array, call the
	     * <code>areInaccessibleObjectsUnderPoint()</code> method.
	     *
	     * <p>The <code>point</code> parameter is in the coordinate space of the
	     * Stage, which may differ from the coordinate space of the display object
	     * container(unless the display object container is the Stage). You can use
	     * the <code>globalToLocal()</code> and the <code>localToGlobal()</code>
	     * methods to convert points between these coordinate spaces.</p>
	     *
	     * @param point The point under which to look.
	     * @return An array of objects that lie under the specified point and are
	     *         children(or grandchildren, and so on) of this
	     *         DisplayObjectContainer instance.
	     */
	    getObjectsUnderPoint(point: Point): DisplayObject[];
	    /**
	     * Removes the specified <code>child</code> DisplayObject instance from the
	     * child list of the DisplayObjectContainer instance. The <code>parent</code>
	     * property of the removed child is set to <code>null</code> , and the object
	     * is garbage collected if no other references to the child exist. The index
	     * positions of any display objects above the child in the
	     * DisplayObjectContainer are decreased by 1.
	     *
	     * <p>The garbage collector reallocates unused memory space. When a variable
	     * or object is no longer actively referenced or stored somewhere, the
	     * garbage collector sweeps through and wipes out the memory space it used to
	     * occupy if no other references to it exist.</p>
	     *
	     * @param child The DisplayObject instance to remove.
	     * @return The DisplayObject instance that you pass in the <code>child</code>
	     *         parameter.
	     * @throws ArgumentError Throws if the child parameter is not a child of this
	     *                       object.
	     */
	    removeChild(child: DisplayObject): DisplayObject;
	    /**
	     * Removes a child DisplayObject from the specified <code>index</code>
	     * position in the child list of the DisplayObjectContainer. The
	     * <code>parent</code> property of the removed child is set to
	     * <code>null</code>, and the object is garbage collected if no other
	     * references to the child exist. The index positions of any display objects
	     * above the child in the DisplayObjectContainer are decreased by 1.
	     *
	     * <p>The garbage collector reallocates unused memory space. When a variable
	     * or object is no longer actively referenced or stored somewhere, the
	     * garbage collector sweeps through and wipes out the memory space it used to
	     * occupy if no other references to it exist.</p>
	     *
	     * @param index The child index of the DisplayObject to remove.
	     * @return The DisplayObject instance that was removed.
	     * @throws RangeError    Throws if the index does not exist in the child
	     *                       list.
	     * @throws SecurityError This child display object belongs to a sandbox to
	     *                       which the calling object does not have access. You
	     *                       can avoid this situation by having the child movie
	     *                       call the <code>Security.allowDomain()</code> method.
	     */
	    removeChildAt(index: number): DisplayObject;
	    /**
	     * Removes all <code>child</code> DisplayObject instances from the child list
	     * of the DisplayObjectContainer instance. The <code>parent</code> property
	     * of the removed children is set to <code>null</code>, and the objects are
	     * garbage collected if no other references to the children exist.
	     *
	     * The garbage collector reallocates unused memory space. When a variable or
	     * object is no longer actively referenced or stored somewhere, the garbage
	     * collector sweeps through and wipes out the memory space it used to occupy
	     * if no other references to it exist.
	     *
	     * @param beginIndex The beginning position. A value smaller than 0 throws a RangeError.
	     * @param endIndex The ending position. A value smaller than 0 throws a RangeError.
	     * @throws RangeError    Throws if the beginIndex or endIndex positions do
	     *                       not exist in the child list.
	     */
	    removeChildren(beginIndex?: number, endIndex?: number): void;
	    /**
	     * Changes the position of an existing child in the display object container.
	     * This affects the layering of child objects. For example, the following
	     * example shows three display objects, labeled a, b, and c, at index
	     * positions 0, 1, and 2, respectively:
	     *
	     * <p>When you use the <code>setChildIndex()</code> method and specify an
	     * index position that is already occupied, the only positions that change
	     * are those in between the display object's former and new position. All
	     * others will stay the same. If a child is moved to an index LOWER than its
	     * current index, all children in between will INCREASE by 1 for their index
	     * reference. If a child is moved to an index HIGHER than its current index,
	     * all children in between will DECREASE by 1 for their index reference. For
	     * example, if the display object container in the previous example is named
	     * <code>container</code>, you can swap the position of the display objects
	     * labeled a and b by calling the following code:</p>
	     *
	     * <p>This code results in the following arrangement of objects:</p>
	     *
	     * @param child The child DisplayObject instance for which you want to change
	     *              the index number.
	     * @param index The resulting index number for the <code>child</code> display
	     *              object.
	     * @throws ArgumentError Throws if the child parameter is not a child of this
	     *                       object.
	     * @throws RangeError    Throws if the index does not exist in the child
	     *                       list.
	     */
	    setChildIndex(child: DisplayObject, index: number): void;
	    /**
	     * Swaps the z-order (front-to-back order) of the two specified child
	     * objects. All other child objects in the display object container remain in
	     * the same index positions.
	     *
	     * @param child1 The first child object.
	     * @param child2 The second child object.
	     * @throws ArgumentError Throws if either child parameter is not a child of
	     *                       this object.
	     */
	    swapChildren(child1: DisplayObject, child2: DisplayObject): void;
	    /**
	     * Swaps the z-order(front-to-back order) of the child objects at the two
	     * specified index positions in the child list. All other child objects in
	     * the display object container remain in the same index positions.
	     *
	     * @param index1 The index position of the first child object.
	     * @param index2 The index position of the second child object.
	     * @throws RangeError If either index does not exist in the child list.
	     */
	    swapChildrenAt(index1: number, index2: number): void;
	    /**
	     * @protected
	     */
	    pInvalidateSceneTransform(): void;
	    /**
	     * @protected
	     */
	    _pUpdateScene(value: Scene): void;
	    /**
	     * @protected
	     */
	    _pUpdateImplicitMouseEnabled(value: boolean): void;
	    /**
	     * @protected
	     */
	    _pUpdateImplicitVisibility(value: boolean): void;
	    /**
	     * @protected
	     */
	    _pUpdateImplicitPartition(value: Partition): void;
	    /**
	     * @private
	     *
	     * @param child
	     */
	    private removeChildInternal(child);
	}
	export = DisplayObjectContainer;
	
}
declare module "awayjs-display/lib/base/AlignmentMode" {
	/**
	 *
	 */
<<<<<<< HEAD
	class AlignmentMode {
=======
	class PrefabBase extends NamedAssetBase {
	    _pObjects: Array<DisplayObject>;
>>>>>>> 1e33bea6
	    /**
	     *
	     */
	    static REGISTRATION_POINT: string;
	    /**
	     *
	     */
	    static PIVOT_POINT: string;
	}
	export = AlignmentMode;
	
}
declare module "awayjs-display/lib/containers/Loader" {
	import AssetLoaderContext = require("awayjs-core/lib/library/AssetLoaderContext");
	import AssetLoaderToken = require("awayjs-core/lib/library/AssetLoaderToken");
	import URLRequest = require("awayjs-core/lib/net/URLRequest");
	import ParserBase = require("awayjs-core/lib/parsers/ParserBase");
	import DisplayObjectContainer = require("awayjs-display/lib/containers/DisplayObjectContainer");
	import DisplayObject = require("awayjs-display/lib/base/DisplayObject");
	import LoaderInfo = require("awayjs-display/lib/base/LoaderInfo");
	/**
	 * The Loader class is used to load SWF files or image(JPG, PNG, or GIF)
	 * files. Use the <code>load()</code> method to initiate loading. The loaded
	 * display object is added as a child of the Loader object.
	 *
	 * <p>Use the URLLoader class to load text or binary data.</p>
	 *
	 * <p>The Loader class overrides the following methods that it inherits,
	 * because a Loader object can only have one child display object - the
	 * display object that it loads. Calling the following methods throws an
	 * exception: <code>addChild()</code>, <code>addChildAt()</code>,
	 * <code>removeChild()</code>, <code>removeChildAt()</code>, and
	 * <code>setChildIndex()</code>. To remove a loaded display object, you must
	 * remove the <i>Loader</i> object from its parent DisplayObjectContainer
	 * child array. </p>
	 *
	 * <p><b>Note:</b> The ActionScript 2.0 MovieClipLoader and LoadVars classes
	 * are not used in ActionScript 3.0. The Loader and URLLoader classes replace
	 * them.</p>
	 *
	 * <p>When you use the Loader class, consider the Flash Player and Adobe AIR
	 * security model: </p>
	 *
	 * <ul>
	 *   <li>You can load content from any accessible source. </li>
	 *   <li>Loading is not allowed if the calling SWF file is in a network
	 * sandbox and the file to be loaded is local. </li>
	 *   <li>If the loaded content is a SWF file written with ActionScript 3.0, it
	 * cannot be cross-scripted by a SWF file in another security sandbox unless
	 * that cross-scripting arrangement was approved through a call to the
	 * <code>System.allowDomain()</code> or the
	 * <code>System.allowInsecureDomain()</code> method in the loaded content
	 * file.</li>
	 *   <li>If the loaded content is an AVM1 SWF file(written using ActionScript
	 * 1.0 or 2.0), it cannot be cross-scripted by an AVM2 SWF file(written using
	 * ActionScript 3.0). However, you can communicate between the two SWF files
	 * by using the LocalConnection class.</li>
	 *   <li>If the loaded content is an image, its data cannot be accessed by a
	 * SWF file outside of the security sandbox, unless the domain of that SWF
	 * file was included in a URL policy file at the origin domain of the
	 * image.</li>
	 *   <li>Movie clips in the local-with-file-system sandbox cannot script movie
	 * clips in the local-with-networking sandbox, and the reverse is also
	 * prevented. </li>
	 *   <li>You cannot connect to commonly reserved ports. For a complete list of
	 * blocked ports, see "Restricting Networking APIs" in the <i>ActionScript 3.0
	 * Developer's Guide</i>. </li>
	 * </ul>
	 *
	 * <p>However, in AIR, content in the <code>application</code> security
	 * sandbox(content installed with the AIR application) are not restricted by
	 * these security limitations.</p>
	 *
	 * <p>For more information related to security, see the Flash Player Developer
	 * Center Topic: <a href="http://www.adobe.com/go/devnet_security_en"
	 * scope="external">Security</a>.</p>
	 *
	 * <p>When loading a SWF file from an untrusted source(such as a domain other
	 * than that of the Loader object's root SWF file), you may want to define a
	 * mask for the Loader object, to prevent the loaded content(which is a child
	 * of the Loader object) from drawing to portions of the Stage outside of that
	 * mask, as shown in the following code:</p>
	 */
<<<<<<< HEAD
	class Loader extends DisplayObjectContainer {
=======
	class DisplayObject extends NamedAssetBase implements IBitmapDrawable {
	    private _loaderInfo;
	    private _mouseX;
	    private _mouseY;
	    private _root;
	    private _bounds;
	    private _boundsVisible;
	    private _depth;
	    private _height;
	    private _width;
	    _pScene: Scene;
	    _pParent: DisplayObjectContainer;
	    _pSceneTransform: Matrix3D;
	    _pSceneTransformDirty: boolean;
	    _pIsEntity: boolean;
	    private _explicitPartition;
	    _pImplicitPartition: Partition;
	    private _partitionNode;
	    private _sceneTransformChanged;
	    private _scenechanged;
	    private _transform;
	    private _matrix3D;
	    private _matrix3DDirty;
	    private _inverseSceneTransform;
	    private _inverseSceneTransformDirty;
	    private _scenePosition;
	    private _scenePositionDirty;
	    private _explicitVisibility;
	    _pImplicitVisibility: boolean;
	    private _explicitMouseEnabled;
	    _pImplicitMouseEnabled: boolean;
	    private _listenToSceneTransformChanged;
	    private _listenToSceneChanged;
	    private _positionDirty;
	    private _rotationDirty;
	    private _scaleDirty;
	    private _positionChanged;
	    private _rotationChanged;
	    private _scaleChanged;
	    private _rotationX;
	    private _rotationY;
	    private _rotationZ;
	    private _eulers;
	    private _flipY;
	    private _listenToPositionChanged;
	    private _listenToRotationChanged;
	    private _listenToScaleChanged;
	    private _zOffset;
	    _pScaleX: number;
	    _pScaleY: number;
	    _pScaleZ: number;
	    private _x;
	    private _y;
	    private _z;
	    private _pivot;
	    private _orientationMatrix;
	    private _pivotZero;
	    private _pivotDirty;
	    private _pos;
	    private _rot;
	    private _sca;
	    private _transformComponents;
	    _pIgnoreTransform: boolean;
	    private _shaderPickingDetails;
	    _pPickingCollisionVO: PickingCollisionVO;
	    _pBounds: BoundingVolumeBase;
	    _pBoundsInvalid: boolean;
	    private _worldBounds;
	    private _worldBoundsInvalid;
	    _pPickingCollider: IPickingCollider;
	    _pRenderables: Array<IRenderable>;
	    _iSourcePrefab: PrefabBase;
>>>>>>> 1e33bea6
	    /**
	     * Dispatched when any asset finishes parsing. Also see specific events for each
	     * individual asset type (meshes, materials et c.)
	     *
	     * @eventType AssetEvent
	     */
	    /**
	     * Dispatched when a full resource (including dependencies) finishes loading.
	     *
	     * @eventType LoaderEvent
	     */
	    private _loadingSessions;
	    private _useAssetLib;
	    private _assetLibId;
	    private _onResourceCompleteDelegate;
	    private _onAssetCompleteDelegate;
	    private _content;
	    private _contentLoaderInfo;
	    /**
	     * Contains the root display object of the SWF file or image(JPG, PNG, or
	     * GIF) file that was loaded by using the <code>load()</code> or
	     * <code>loadBytes()</code> methods.
	     *
	     * @throws SecurityError The loaded SWF file or image file belongs to a
	     *                       security sandbox to which you do not have access.
	     *                       For a loaded SWF file, you can avoid this situation
	     *                       by having the file call the
	     *                       <code>Security.allowDomain()</code> method or by
	     *                       having the loading file specify a
	     *                       <code>loaderContext</code> parameter with its
	     *                       <code>securityDomain</code> property set to
	     *                       <code>SecurityDomain.currentDomain</code> when you
	     *                       call the <code>load()</code> or
	     *                       <code>loadBytes()</code> method.
	     */
	    content: DisplayObject;
	    /**
	     * Returns a LoaderInfo object corresponding to the object being loaded.
	     * LoaderInfo objects are shared between the Loader object and the loaded
	     * content object. The LoaderInfo object supplies loading progress
	     * information and statistics about the loaded file.
	     *
	     * <p>Events related to the load are dispatched by the LoaderInfo object
	     * referenced by the <code>contentLoaderInfo</code> property of the Loader
	     * object. The <code>contentLoaderInfo</code> property is set to a valid
	     * LoaderInfo object, even before the content is loaded, so that you can add
	     * event listeners to the object prior to the load.</p>
	     *
	     * <p>To detect uncaught errors that happen in a loaded SWF, use the
	     * <code>Loader.uncaughtErrorEvents</code> property, not the
	     * <code>Loader.contentLoaderInfo.uncaughtErrorEvents</code> property.</p>
	     */
	    contentLoaderInfo: LoaderInfo;
	    /**
	     * Creates a Loader object that you can use to load files, such as SWF, JPEG,
	     * GIF, or PNG files. Call the <code>load()</code> method to load the asset
	     * as a child of the Loader instance. You can then add the Loader object to
	     * the display list(for instance, by using the <code>addChild()</code>
	     * method of a DisplayObjectContainer instance). The asset appears on the
	     * Stage as it loads.
	     *
	     * <p>You can also use a Loader instance "offlist," that is without adding it
	     * to a display object container on the display list. In this mode, the
	     * Loader instance might be used to load a SWF file that contains additional
	     * modules of an application. </p>
	     *
	     * <p>To detect when the SWF file is finished loading, you can use the events
	     * of the LoaderInfo object associated with the
	     * <code>contentLoaderInfo</code> property of the Loader object. At that
	     * point, the code in the module SWF file can be executed to initialize and
	     * start the module. In the offlist mode, a Loader instance might also be
	     * used to load a SWF file that contains components or media assets. Again,
	     * you can use the LoaderInfo object event notifications to detect when the
	     * components are finished loading. At that point, the application can start
	     * using the components and media assets in the library of the SWF file by
	     * instantiating the ActionScript 3.0 classes that represent those components
	     * and assets.</p>
	     *
	     * <p>To determine the status of a Loader object, monitor the following
	     * events that the LoaderInfo object associated with the
	     * <code>contentLoaderInfo</code> property of the Loader object:</p>
	     *
	     * <ul>
	     *   <li>The <code>open</code> event is dispatched when loading begins.</li>
	     *   <li>The <code>ioError</code> or <code>securityError</code> event is
	     * dispatched if the file cannot be loaded or if an error occured during the
	     * load process. </li>
	     *   <li>The <code>progress</code> event fires continuously while the file is
	     * being loaded.</li>
	     *   <li>The <code>complete</code> event is dispatched when a file completes
	     * downloading, but before the loaded movie clip's methods and properties are
	     * available. </li>
	     *   <li>The <code>init</code> event is dispatched after the properties and
	     * methods of the loaded SWF file are accessible, so you can begin
	     * manipulating the loaded SWF file. This event is dispatched before the
	     * <code>complete</code> handler. In streaming SWF files, the
	     * <code>init</code> event can occur significantly earlier than the
	     * <code>complete</code> event. For most purposes, use the <code>init</code>
	     * handler.</li>
	     * </ul>
	     */
	    constructor(useAssetLibrary?: boolean, assetLibraryId?: string);
	    /**
	     * Cancels a <code>load()</code> method operation that is currently in
	     * progress for the Loader instance.
	     *
	     */
	    close(): void;
	    /**
	     * Loads a SWF, JPEG, progressive JPEG, unanimated GIF, or PNG file into an
	     * object that is a child of this Loader object. If you load an animated GIF
	     * file, only the first frame is displayed. As the Loader object can contain
	     * only a single child, issuing a subsequent <code>load()</code> request
	     * terminates the previous request, if still pending, and commences a new
	     * load.
	     *
	     * <p><b>Note</b>: In AIR 1.5 and Flash Player 10, the maximum size for a
	     * loaded image is 8,191 pixels in width or height, and the total number of
	     * pixels cannot exceed 16,777,215 pixels.(So, if an loaded image is 8,191
	     * pixels wide, it can only be 2,048 pixels high.) In Flash Player 9 and
	     * earlier and AIR 1.1 and earlier, the limitation is 2,880 pixels in height
	     * and 2,880 pixels in width.</p>
	     *
	     * <p>A SWF file or image loaded into a Loader object inherits the position,
	     * rotation, and scale properties of the parent display objects of the Loader
	     * object. </p>
	     *
	     * <p>Use the <code>unload()</code> method to remove movies or images loaded
	     * with this method, or to cancel a load operation that is in progress.</p>
	     *
	     * <p>You can prevent a SWF file from using this method by setting the
	     * <code>allowNetworking</code> parameter of the the <code>object</code> and
	     * <code>embed</code> tags in the HTML page that contains the SWF
	     * content.</p>
	     *
	     * <p>When you use this method, consider the Flash Player security model,
	     * which is described in the Loader class description. </p>
	     *
	     * <p> In Flash Player 10 and later, if you use a multipart Content-Type(for
	     * example "multipart/form-data") that contains an upload(indicated by a
	     * "filename" parameter in a "content-disposition" header within the POST
	     * body), the POST operation is subject to the security rules applied to
	     * uploads:</p>
	     *
	     * <ul>
	     *   <li>The POST operation must be performed in response to a user-initiated
	     * action, such as a mouse click or key press.</li>
	     *   <li>If the POST operation is cross-domain(the POST target is not on the
	     * same server as the SWF file that is sending the POST request), the target
	     * server must provide a URL policy file that permits cross-domain
	     * access.</li>
	     * </ul>
	     *
	     * <p>Also, for any multipart Content-Type, the syntax must be valid
	     * (according to the RFC2046 standard). If the syntax appears to be invalid,
	     * the POST operation is subject to the security rules applied to
	     * uploads.</p>
	     *
	     * <p>For more information related to security, see the Flash Player
	     * Developer Center Topic: <a
	     * href="http://www.adobe.com/go/devnet_security_en"
	     * scope="external">Security</a>.</p>
	     *
	     * @param request The absolute or relative URL of the SWF, JPEG, GIF, or PNG
	     *                file to be loaded. A relative path must be relative to the
	     *                main SWF file. Absolute URLs must include the protocol
	     *                reference, such as http:// or file:///. Filenames cannot
	     *                include disk drive specifications.
	     * @param context A LoaderContext object, which has properties that define
	     *                the following:
	     *                <ul>
	     *                  <li>Whether or not to check for the existence of a policy
	     *                file upon loading the object</li>
	     *                  <li>The ApplicationDomain for the loaded object</li>
	     *                  <li>The SecurityDomain for the loaded object</li>
	     *                  <li>The ImageDecodingPolicy for the loaded image
	     *                object</li>
	     *                </ul>
	     *
	     *                <p>If the <code>context</code> parameter is not specified
	     *                or refers to a null object, the loaded content remains in
	     *                its own security domain.</p>
	     *
	     *                <p>For complete details, see the description of the
	     *                properties in the <a
	     *                href="../system/LoaderContext.html">LoaderContext</a>
	     *                class.</p>
	     * @param ns      An optional namespace string under which the file is to be
	     *                loaded, allowing the differentiation of two resources with
	     *                identical assets.
	     * @param parser  An optional parser object for translating the loaded data
	     *                into a usable resource. If not provided, AssetLoader will
	     *                attempt to auto-detect the file type.
	     * @throws IOError               The <code>digest</code> property of the
	     *                               <code>request</code> object is not
	     *                               <code>null</code>. You should only set the
	     *                               <code>digest</code> property of a URLRequest
	     *                               object when calling the
	     *                               <code>URLLoader.load()</code> method when
	     *                               loading a SWZ file(an Adobe platform
	     *                               component).
	     * @throws IllegalOperationError If the <code>requestedContentParent</code>
	     *                               property of the <code>context</code>
	     *                               parameter is a <code>Loader</code>.
	     * @throws IllegalOperationError If the <code>LoaderContext.parameters</code>
	     *                               parameter is set to non-null and has some
	     *                               values which are not Strings.
	     * @throws SecurityError         The value of
	     *                               <code>LoaderContext.securityDomain</code>
	     *                               must be either <code>null</code> or
	     *                               <code>SecurityDomain.currentDomain</code>.
	     *                               This reflects the fact that you can only
	     *                               place the loaded media in its natural
	     *                               security sandbox or your own(the latter
	     *                               requires a policy file).
	     * @throws SecurityError         Local SWF files may not set
	     *                               LoaderContext.securityDomain to anything
	     *                               other than <code>null</code>. It is not
	     *                               permitted to import non-local media into a
	     *                               local sandbox, or to place other local media
	     *                               in anything other than its natural sandbox.
	     * @throws SecurityError         You cannot connect to commonly reserved
	     *                               ports. For a complete list of blocked ports,
	     *                               see "Restricting Networking APIs" in the
	     *                               <i>ActionScript 3.0 Developer's Guide</i>.
	     * @throws SecurityError         If the <code>applicationDomain</code> or
	     *                               <code>securityDomain</code> properties of
	     *                               the <code>context</code> parameter are from
	     *                               a disallowed domain.
	     * @throws SecurityError         If a local SWF file is attempting to use the
	     *                               <code>securityDomain</code> property of the
	     *                               <code>context</code> parameter.
	     * @event asyncError    Dispatched by the <code>contentLoaderInfo</code>
	     *                      object if the
	     *                      <code>LoaderContext.requestedContentParent</code>
	     *                      property has been specified and it is not possible to
	     *                      add the loaded content as a child to the specified
	     *                      DisplayObjectContainer. This could happen if the
	     *                      loaded content is a
	     *                      <code>flash.display.AVM1Movie</code> or if the
	     *                      <code>addChild()</code> call to the
	     *                      requestedContentParent throws an error.
	     * @event complete      Dispatched by the <code>contentLoaderInfo</code>
	     *                      object when the file has completed loading. The
	     *                      <code>complete</code> event is always dispatched
	     *                      after the <code>init</code> event.
	     * @event httpStatus    Dispatched by the <code>contentLoaderInfo</code>
	     *                      object when a network request is made over HTTP and
	     *                      Flash Player can detect the HTTP status code.
	     * @event init          Dispatched by the <code>contentLoaderInfo</code>
	     *                      object when the properties and methods of the loaded
	     *                      SWF file are accessible. The <code>init</code> event
	     *                      always precedes the <code>complete</code> event.
	     * @event ioError       Dispatched by the <code>contentLoaderInfo</code>
	     *                      object when an input or output error occurs that
	     *                      causes a load operation to fail.
	     * @event open          Dispatched by the <code>contentLoaderInfo</code>
	     *                      object when the loading operation starts.
	     * @event progress      Dispatched by the <code>contentLoaderInfo</code>
	     *                      object as data is received while load operation
	     *                      progresses.
	     * @event securityError Dispatched by the <code>contentLoaderInfo</code>
	     *                      object if a SWF file in the local-with-filesystem
	     *                      sandbox attempts to load content in the
	     *                      local-with-networking sandbox, or vice versa.
	     * @event securityError Dispatched by the <code>contentLoaderInfo</code>
	     *                      object if the
	     *                      <code>LoaderContext.requestedContentParent</code>
	     *                      property has been specified and the security sandbox
	     *                      of the
	     *                      <code>LoaderContext.requestedContentParent</code>
	     *                      does not have access to the loaded SWF.
	     * @event unload        Dispatched by the <code>contentLoaderInfo</code>
	     *                      object when a loaded object is removed.
	     */
	    load(request: URLRequest, context?: AssetLoaderContext, ns?: string, parser?: ParserBase): AssetLoaderToken;
	    /**
	     * Loads from binary data stored in a ByteArray object.
	     *
	     * <p>The <code>loadBytes()</code> method is asynchronous. You must wait for
	     * the "init" event before accessing the properties of a loaded object.</p>
	     *
	     * <p>When you use this method, consider the Flash Player security model,
	     * which is described in the Loader class description. </p>
	     *
	     * @param bytes   A ByteArray object. The contents of the ByteArray can be
	     *                any of the file formats supported by the Loader class: SWF,
	     *                GIF, JPEG, or PNG.
	     * @param context A LoaderContext object. Only the
	     *                <code>applicationDomain</code> property of the
	     *                LoaderContext object applies; the
	     *                <code>checkPolicyFile</code> and
	     *                <code>securityDomain</code> properties of the LoaderContext
	     *                object do not apply.
	     *
	     *                <p>If the <code>context</code> parameter is not specified
	     *                or refers to a null object, the content is loaded into the
	     *                current security domain -  a process referred to as "import
	     *                loading" in Flash Player security documentation.
	     *                Specifically, if the loading SWF file trusts the remote SWF
	     *                by incorporating the remote SWF into its code, then the
	     *                loading SWF can import it directly into its own security
	     *                domain.</p>
	     *
	     *                <p>For more information related to security, see the Flash
	     *                Player Developer Center Topic: <a
	     *                href="http://www.adobe.com/go/devnet_security_en"
	     *                scope="external">Security</a>.</p>
	     * @throws ArgumentError         If the <code>length</code> property of the
	     *                               ByteArray object is not greater than 0.
	     * @throws IllegalOperationError If the <code>checkPolicyFile</code> or
	     *                               <code>securityDomain</code> property of the
	     *                               <code>context</code> parameter are non-null.
	     * @throws IllegalOperationError If the <code>requestedContentParent</code>
	     *                               property of the <code>context</code>
	     *                               parameter is a <code>Loader</code>.
	     * @throws IllegalOperationError If the <code>LoaderContext.parameters</code>
	     *                               parameter is set to non-null and has some
	     *                               values which are not Strings.
	     * @throws SecurityError         If the provided
	     *                               <code>applicationDomain</code> property of
	     *                               the <code>context</code> property is from a
	     *                               disallowed domain.
	     * @throws SecurityError         You cannot connect to commonly reserved
	     *                               ports. For a complete list of blocked ports,
	     *                               see "Restricting Networking APIs" in the
	     *                               <i>ActionScript 3.0 Developer's Guide</i>.
	     * @event asyncError    Dispatched by the <code>contentLoaderInfo</code>
	     *                      object if the
	     *                      <code>LoaderContext.requestedContentParent</code>
	     *                      property has been specified and it is not possible to
	     *                      add the loaded content as a child to the specified
	     *                      DisplayObjectContainer. This could happen if the
	     *                      loaded content is a
	     *                      <code>flash.display.AVM1Movie</code> or if the
	     *                      <code>addChild()</code> call to the
	     *                      requestedContentParent throws an error.
	     * @event complete      Dispatched by the <code>contentLoaderInfo</code>
	     *                      object when the operation is complete. The
	     *                      <code>complete</code> event is always dispatched
	     *                      after the <code>init</code> event.
	     * @event init          Dispatched by the <code>contentLoaderInfo</code>
	     *                      object when the properties and methods of the loaded
	     *                      data are accessible. The <code>init</code> event
	     *                      always precedes the <code>complete</code> event.
	     * @event ioError       Dispatched by the <code>contentLoaderInfo</code>
	     *                      object when the runtime cannot parse the data in the
	     *                      byte array.
	     * @event open          Dispatched by the <code>contentLoaderInfo</code>
	     *                      object when the operation starts.
	     * @event progress      Dispatched by the <code>contentLoaderInfo</code>
	     *                      object as data is transfered in memory.
	     * @event securityError Dispatched by the <code>contentLoaderInfo</code>
	     *                      object if the
	     *                      <code>LoaderContext.requestedContentParent</code>
	     *                      property has been specified and the security sandbox
	     *                      of the
	     *                      <code>LoaderContext.requestedContentParent</code>
	     *                      does not have access to the loaded SWF.
	     * @event unload        Dispatched by the <code>contentLoaderInfo</code>
	     *                      object when a loaded object is removed.
	     */
	    loadData(data: any, context?: AssetLoaderContext, ns?: string, parser?: ParserBase): AssetLoaderToken;
	    /**
	     * Removes a child of this Loader object that was loaded by using the
	     * <code>load()</code> method. The <code>property</code> of the associated
	     * LoaderInfo object is reset to <code>null</code>. The child is not
	     * necessarily destroyed because other objects might have references to it;
	     * however, it is no longer a child of the Loader object.
	     *
	     * <p>As a best practice, before you unload a child SWF file, you should
	     * explicitly close any streams in the child SWF file's objects, such as
	     * LocalConnection, NetConnection, NetStream, and Sound objects. Otherwise,
	     * audio in the child SWF file might continue to play, even though the child
	     * SWF file was unloaded. To close streams in the child SWF file, add an
	     * event listener to the child that listens for the <code>unload</code>
	     * event. When the parent calls <code>Loader.unload()</code>, the
	     * <code>unload</code> event is dispatched to the child. The following code
	     * shows how you might do this:</p>
	     * <pre xml:space="preserve"> public closeAllStreams(evt:Event) {
	     * myNetStream.close(); mySound.close(); myNetConnection.close();
	     * myLocalConnection.close(); }
	     * myMovieClip.loaderInfo.addEventListener(Event.UNLOAD,
	     * closeAllStreams);</pre>
	     *
	     */
	    unload(): void;
	    /**
	     * Enables a specific parser.
	     * When no specific parser is set for a loading/parsing opperation,
	     * loader3d can autoselect the correct parser to use.
	     * A parser must have been enabled, to be considered when autoselecting the parser.
	     *
	     * @param parserClass The parser class to enable.
	     * @see away.parsers.Parsers
	     */
	    static enableParser(parserClass: Object): void;
	    /**
	     * Enables a list of parsers.
	     * When no specific parser is set for a loading/parsing opperation,
	     * loader3d can autoselect the correct parser to use.
	     * A parser must have been enabled, to be considered when autoselecting the parser.
	     *
	     * @param parserClasses A Vector of parser classes to enable.
	     * @see away.parsers.Parsers
	     */
	    static enableParsers(parserClasses: Object[]): void;
	    private removeListeners(dispatcher);
	    private onAssetComplete(event);
	    /**
	     * Called when an error occurs during loading
	     */
	    private onLoadError(event);
	    /**
	     * Called when a an error occurs during parsing
	     */
	    private onParseError(event);
	    /**
	     * Called when the resource and all of its dependencies was retrieved.
	     */
	    private onResourceComplete(event);
	}
	export = Loader;
	
}
declare module "awayjs-display/lib/base/LoaderInfo" {
	import EventDispatcher = require("awayjs-core/lib/events/EventDispatcher");
	import ByteArray = require("awayjs-core/lib/utils/ByteArray");
	import Loader = require("awayjs-display/lib/containers/Loader");
	import DisplayObject = require("awayjs-display/lib/base/DisplayObject");
	/**
	 * The LoaderInfo class provides information about a loaded SWF file or a
	 * loaded image file(JPEG, GIF, or PNG). LoaderInfo objects are available for
	 * any display object. The information provided includes load progress, the
	 * URLs of the loader and loaded content, the number of bytes total for the
	 * media, and the nominal height and width of the media.
	 *
	 * <p>You can access LoaderInfo objects in two ways: </p>
	 *
	 * <ul>
	 *   <li>The <code>contentLoaderInfo</code> property of a flash.display.Loader
	 * object -  The <code>contentLoaderInfo</code> property is always available
	 * for any Loader object. For a Loader object that has not called the
	 * <code>load()</code> or <code>loadBytes()</code> method, or that has not
	 * sufficiently loaded, attempting to access many of the properties of the
	 * <code>contentLoaderInfo</code> property throws an error.</li>
	 *   <li>The <code>loaderInfo</code> property of a display object. </li>
	 * </ul>
	 *
	 * <p>The <code>contentLoaderInfo</code> property of a Loader object provides
	 * information about the content that the Loader object is loading, whereas
	 * the <code>loaderInfo</code> property of a DisplayObject provides
	 * information about the root SWF file for that display object. </p>
	 *
	 * <p>When you use a Loader object to load a display object(such as a SWF
	 * file or a bitmap), the <code>loaderInfo</code> property of the display
	 * object is the same as the <code>contentLoaderInfo</code> property of the
	 * Loader object(<code>DisplayObject.loaderInfo =
	 * Loader.contentLoaderInfo</code>). Because the instance of the main class of
	 * the SWF file has no Loader object, the <code>loaderInfo</code> property is
	 * the only way to access the LoaderInfo for the instance of the main class of
	 * the SWF file.</p>
	 *
	 * <p>The following diagram shows the different uses of the LoaderInfo
	 * object - for the instance of the main class of the SWF file, for the
	 * <code>contentLoaderInfo</code> property of a Loader object, and for the
	 * <code>loaderInfo</code> property of a loaded object:</p>
	 *
	 * <p>When a loading operation is not complete, some properties of the
	 * <code>contentLoaderInfo</code> property of a Loader object are not
	 * available. You can obtain some properties, such as
	 * <code>bytesLoaded</code>, <code>bytesTotal</code>, <code>url</code>,
	 * <code>loaderURL</code>, and <code>applicationDomain</code>. When the
	 * <code>loaderInfo</code> object dispatches the <code>init</code> event, you
	 * can access all properties of the <code>loaderInfo</code> object and the
	 * loaded image or SWF file.</p>
	 *
	 * <p><b>Note:</b> All properties of LoaderInfo objects are read-only.</p>
	 *
	 * <p>The <code>EventDispatcher.dispatchEvent()</code> method is not
	 * applicable to LoaderInfo objects. If you call <code>dispatchEvent()</code>
	 * on a LoaderInfo object, an IllegalOperationError exception is thrown.</p>
	 *
	 * @event complete   Dispatched when data has loaded successfully. In other
	 *                   words, it is dispatched when all the content has been
	 *                   downloaded and the loading has finished. The
	 *                   <code>complete</code> event is always dispatched after
	 *                   the <code>init</code> event. The <code>init</code> event
	 *                   is dispatched when the object is ready to access, though
	 *                   the content may still be downloading.
	 * @event httpStatus Dispatched when a network request is made over HTTP and
	 *                   an HTTP status code can be detected.
	 * @event init       Dispatched when the properties and methods of a loaded
	 *                   SWF file are accessible and ready for use. The content,
	 *                   however, can still be downloading. A LoaderInfo object
	 *                   dispatches the <code>init</code> event when the following
	 *                   conditions exist:
	 *                   <ul>
	 *                     <li>All properties and methods associated with the
	 *                   loaded object and those associated with the LoaderInfo
	 *                   object are accessible.</li>
	 *                     <li>The constructors for all child objects have
	 *                   completed.</li>
	 *                     <li>All ActionScript code in the first frame of the
	 *                   loaded SWF's main timeline has been executed.</li>
	 *                   </ul>
	 *
	 *                   <p>For example, an <code>Event.INIT</code> is dispatched
	 *                   when the first frame of a movie or animation is loaded.
	 *                   The movie is then accessible and can be added to the
	 *                   display list. The complete movie, however, can take
	 *                   longer to download. The <code>Event.COMPLETE</code> is
	 *                   only dispatched once the full movie is loaded.</p>
	 *
	 *                   <p>The <code>init</code> event always precedes the
	 *                   <code>complete</code> event.</p>
	 * @event ioError    Dispatched when an input or output error occurs that
	 *                   causes a load operation to fail.
	 * @event open       Dispatched when a load operation starts.
	 * @event progress   Dispatched when data is received as the download
	 *                   operation progresses.
	 * @event unload     Dispatched by a LoaderInfo object whenever a loaded
	 *                   object is removed by using the <code>unload()</code>
	 *                   method of the Loader object, or when a second load is
	 *                   performed by the same Loader object and the original
	 *                   content is removed prior to the load beginning.
	 */
	class LoaderInfo extends EventDispatcher {
	    private _bytes;
	    private _bytesLoaded;
	    private _bytesTotal;
	    private _content;
	    private _contentType;
	    private _loader;
	    private _url;
	    /**
	     * The bytes associated with a LoaderInfo object.
	     *
	     * @throws SecurityError If the object accessing this API is prevented from
	     *                       accessing the loaded object due to security
	     *                       restrictions. This situation can occur, for
	     *                       instance, when a Loader object attempts to access
	     *                       the <code>contentLoaderInfo.content</code> property
	     *                       and it is not granted security permission to access
	     *                       the loaded content.
	     *
	     *                       <p>For more information related to security, see the
	     *                       Flash Player Developer Center Topic: <a
	     *                       href="http://www.adobe.com/go/devnet_security_en"
	     *                       scope="external">Security</a>.</p>
	     */
	    bytes: ByteArray;
	    /**
	     * The number of bytes that are loaded for the media. When this number equals
	     * the value of <code>bytesTotal</code>, all of the bytes are loaded.
	     */
	    bytesLoaded: number;
	    /**
	     * The number of compressed bytes in the entire media file.
	     *
	     * <p>Before the first <code>progress</code> event is dispatched by this
	     * LoaderInfo object's corresponding Loader object, <code>bytesTotal</code>
	     * is 0. After the first <code>progress</code> event from the Loader object,
	     * <code>bytesTotal</code> reflects the actual number of bytes to be
	     * downloaded.</p>
	     */
	    bytesTotal: number;
	    /**
	     * The loaded object associated with this LoaderInfo object.
	     *
	     * @throws SecurityError If the object accessing this API is prevented from
	     *                       accessing the loaded object due to security
	     *                       restrictions. This situation can occur, for
	     *                       instance, when a Loader object attempts to access
	     *                       the <code>contentLoaderInfo.content</code> property
	     *                       and it is not granted security permission to access
	     *                       the loaded content.
	     *
	     *                       <p>For more information related to security, see the
	     *                       Flash Player Developer Center Topic: <a
	     *                       href="http://www.adobe.com/go/devnet_security_en"
	     *                       scope="external">Security</a>.</p>
	     */
	    content: DisplayObject;
	    /**
	     * The MIME type of the loaded file. The value is <code>null</code> if not
	     * enough of the file has loaded in order to determine the type. The
	     * following list gives the possible values:
	     * <ul>
	     *   <li><code>"application/x-shockwave-flash"</code></li>
	     *   <li><code>"image/jpeg"</code></li>
	     *   <li><code>"image/gif"</code></li>
	     *   <li><code>"image/png"</code></li>
	     * </ul>
	     */
	    contentType: string;
	    /**
	     * The Loader object associated with this LoaderInfo object. If this
	     * LoaderInfo object is the <code>loaderInfo</code> property of the instance
	     * of the main class of the SWF file, no Loader object is associated.
	     *
	     * @throws SecurityError If the object accessing this API is prevented from
	     *                       accessing the Loader object because of security
	     *                       restrictions. This can occur, for instance, when a
	     *                       loaded SWF file attempts to access its
	     *                       <code>loaderInfo.loader</code> property and it is
	     *                       not granted security permission to access the
	     *                       loading SWF file.
	     *
	     *                       <p>For more information related to security, see the
	     *                       Flash Player Developer Center Topic: <a
	     *                       href="http://www.adobe.com/go/devnet_security_en"
	     *                       scope="external">Security</a>.</p>
	     */
	    loader: Loader;
	    /**
	     * The URL of the media being loaded.
	     *
	     * <p>Before the first <code>progress</code> event is dispatched by this
	     * LoaderInfo object's corresponding Loader object, the value of the
	     * <code>url</code> property might reflect only the initial URL specified in
	     * the call to the <code>load()</code> method of the Loader object. After the
	     * first <code>progress</code> event, the <code>url</code> property reflects
	     * the media's final URL, after any redirects and relative URLs are
	     * resolved.</p>
	     *
	     * <p>In some cases, the value of the <code>url</code> property is truncated;
	     * see the <code>isURLInaccessible</code> property for details.</p>
	     */
	    url: string;
	}
	export = LoaderInfo;
	
}
declare module "awayjs-display/lib/base/OrientationMode" {
	class OrientationMode {
	    /**
	     *
	     */
	    static DEFAULT: string;
	    /**
	     *
	     */
	    static CAMERA_PLANE: string;
	    /**
	     *
	     */
	    static CAMERA_POSITION: string;
	}
	export = OrientationMode;
	
}
declare module "awayjs-display/lib/base/IBitmapDrawable" {
	/**
	 * The IBitmapDrawable interface is implemented by objects that can be passed as the
	 * source parameter of the <code>draw()</code> method of the BitmapData class. These
	 * objects are of type BitmapData or DisplayObject.
	 *
	 * @see away.base.BitmapData#draw()
	 * @see away.base.BitmapData
	 * @see away.base.DisplayObject
	 */
	interface IBitmapDrawable {
	}
	export = IBitmapDrawable;
	
}
declare module "awayjs-display/lib/events/DisplayObjectEvent" {
	import Event = require("awayjs-core/lib/events/Event");
	import DisplayObject = require("awayjs-display/lib/base/DisplayObject");
	class DisplayObjectEvent extends Event {
	    static VISIBLITY_UPDATED: string;
	    static SCENETRANSFORM_CHANGED: string;
	    static SCENE_CHANGED: string;
	    static POSITION_CHANGED: string;
	    static ROTATION_CHANGED: string;
	    static SCALE_CHANGED: string;
	    object: DisplayObject;
	    constructor(type: string, object: DisplayObject);
	}
	export = DisplayObjectEvent;
	
}
declare module "awayjs-display/lib/prefabs/PrefabBase" {
	import NamedAssetBase = require("awayjs-core/lib/library/NamedAssetBase");
	import DisplayObject = require("awayjs-display/lib/base/DisplayObject");
	/**
	 * PrefabBase is an abstract base class for prefabs, which are prebuilt display objects that allow easy cloning and updating
	 */
	class PrefabBase extends NamedAssetBase {
	    _pObjects: DisplayObject[];
	    /**
	     * Creates a new PrefabBase object.
	     */
	    constructor();
	    /**
	     * Returns a display object generated from this prefab
	     */
	    getNewObject(): DisplayObject;
	    _pCreateObject(): DisplayObject;
	    _iValidate(): void;
	}
	export = PrefabBase;
	
}
declare module "awayjs-display/lib/base/DisplayObject" {
	import BoundingVolumeBase = require("awayjs-core/lib/bounds/BoundingVolumeBase");
	import Matrix3D = require("awayjs-core/lib/geom/Matrix3D");
	import Point = require("awayjs-core/lib/geom/Point");
	import Rectangle = require("awayjs-core/lib/geom/Rectangle");
	import Vector3D = require("awayjs-core/lib/geom/Vector3D");
	import NamedAssetBase = require("awayjs-core/lib/library/NamedAssetBase");
	import DisplayObjectContainer = require("awayjs-display/lib/containers/DisplayObjectContainer");
	import Scene = require("awayjs-display/lib/containers/Scene");
	import ControllerBase = require("awayjs-display/lib/controllers/ControllerBase");
	import BlendMode = require("awayjs-display/lib/base/BlendMode");
	import LoaderInfo = require("awayjs-display/lib/base/LoaderInfo");
	import IBitmapDrawable = require("awayjs-display/lib/base/IBitmapDrawable");
	import Transform = require("awayjs-display/lib/base/Transform");
	import EntityNode = require("awayjs-display/lib/partition/EntityNode");
	import Partition = require("awayjs-display/lib/partition/Partition");
	import IPickingCollider = require("awayjs-display/lib/pick/IPickingCollider");
	import PickingCollisionVO = require("awayjs-display/lib/pick/PickingCollisionVO");
	import IRenderable = require("awayjs-display/lib/pool/IRenderable");
	import Camera = require("awayjs-display/lib/entities/Camera");
	import PrefabBase = require("awayjs-display/lib/prefabs/PrefabBase");
	/**
	 * The DisplayObject class is the base class for all objects that can be
	 * placed on the display list. The display list manages all objects displayed
	 * in flash. Use the DisplayObjectContainer class to arrange the
	 * display objects in the display list. DisplayObjectContainer objects can
	 * have child display objects, while other display objects, such as Shape and
	 * TextField objects, are "leaf" nodes that have only parents and siblings, no
	 * children.
	 *
	 * <p>The DisplayObject class supports basic functionality like the <i>x</i>
	 * and <i>y</i> position of an object, as well as more advanced properties of
	 * the object such as its transformation matrix. </p>
	 *
	 * <p>DisplayObject is an abstract base class; therefore, you cannot call
	 * DisplayObject directly. Invoking <code>new DisplayObject()</code> throws an
	 * <code>ArgumentError</code> exception. </p>
	 *
	 * <p>All display objects inherit from the DisplayObject class.</p>
	 *
	 * <p>The DisplayObject class itself does not include any APIs for rendering
	 * content onscreen. For that reason, if you want create a custom subclass of
	 * the DisplayObject class, you will want to extend one of its subclasses that
	 * do have APIs for rendering content onscreen, such as the Shape, Sprite,
	 * Bitmap, SimpleButton, TextField, or MovieClip class.</p>
	 *
	 * <p>The DisplayObject class contains several broadcast events. Normally, the
	 * target of any particular event is a specific DisplayObject instance. For
	 * example, the target of an <code>added</code> event is the specific
	 * DisplayObject instance that was added to the display list. Having a single
	 * target restricts the placement of event listeners to that target and in
	 * some cases the target's ancestors on the display list. With broadcast
	 * events, however, the target is not a specific DisplayObject instance, but
	 * rather all DisplayObject instances, including those that are not on the
	 * display list. This means that you can add a listener to any DisplayObject
	 * instance to listen for broadcast events. In addition to the broadcast
	 * events listed in the DisplayObject class's Events table, the DisplayObject
	 * class also inherits two broadcast events from the EventDispatcher class:
	 * <code>activate</code> and <code>deactivate</code>.</p>
	 *
	 * <p>Some properties previously used in the ActionScript 1.0 and 2.0
	 * MovieClip, TextField, and Button classes(such as <code>_alpha</code>,
	 * <code>_height</code>, <code>_name</code>, <code>_width</code>,
	 * <code>_x</code>, <code>_y</code>, and others) have equivalents in the
	 * ActionScript 3.0 DisplayObject class that are renamed so that they no
	 * longer begin with the underscore(_) character.</p>
	 *
	 * <p>For more information, see the "Display Programming" chapter of the
	 * <i>ActionScript 3.0 Developer's Guide</i>.</p>
	 *
	 * @event added            Dispatched when a display object is added to the
	 *                         display list. The following methods trigger this
	 *                         event:
	 *                         <code>DisplayObjectContainer.addChild()</code>,
	 *                         <code>DisplayObjectContainer.addChildAt()</code>.
	 * @event addedToStage     Dispatched when a display object is added to the on
	 *                         stage display list, either directly or through the
	 *                         addition of a sub tree in which the display object
	 *                         is contained. The following methods trigger this
	 *                         event:
	 *                         <code>DisplayObjectContainer.addChild()</code>,
	 *                         <code>DisplayObjectContainer.addChildAt()</code>.
	 * @event enterFrame       [broadcast event] Dispatched when the playhead is
	 *                         entering a new frame. If the playhead is not
	 *                         moving, or if there is only one frame, this event
	 *                         is dispatched continuously in conjunction with the
	 *                         frame rate. This event is a broadcast event, which
	 *                         means that it is dispatched by all display objects
	 *                         with a listener registered for this event.
	 * @event exitFrame        [broadcast event] Dispatched when the playhead is
	 *                         exiting the current frame. All frame scripts have
	 *                         been run. If the playhead is not moving, or if
	 *                         there is only one frame, this event is dispatched
	 *                         continuously in conjunction with the frame rate.
	 *                         This event is a broadcast event, which means that
	 *                         it is dispatched by all display objects with a
	 *                         listener registered for this event.
	 * @event frameConstructed [broadcast event] Dispatched after the constructors
	 *                         of frame display objects have run but before frame
	 *                         scripts have run. If the playhead is not moving, or
	 *                         if there is only one frame, this event is
	 *                         dispatched continuously in conjunction with the
	 *                         frame rate. This event is a broadcast event, which
	 *                         means that it is dispatched by all display objects
	 *                         with a listener registered for this event.
	 * @event removed          Dispatched when a display object is about to be
	 *                         removed from the display list. Two methods of the
	 *                         DisplayObjectContainer class generate this event:
	 *                         <code>removeChild()</code> and
	 *                         <code>removeChildAt()</code>.
	 *
	 *                         <p>The following methods of a
	 *                         DisplayObjectContainer object also generate this
	 *                         event if an object must be removed to make room for
	 *                         the new object: <code>addChild()</code>,
	 *                         <code>addChildAt()</code>, and
	 *                         <code>setChildIndex()</code>. </p>
	 * @event removedFromStage Dispatched when a display object is about to be
	 *                         removed from the display list, either directly or
	 *                         through the removal of a sub tree in which the
	 *                         display object is contained. Two methods of the
	 *                         DisplayObjectContainer class generate this event:
	 *                         <code>removeChild()</code> and
	 *                         <code>removeChildAt()</code>.
	 *
	 *                         <p>The following methods of a
	 *                         DisplayObjectContainer object also generate this
	 *                         event if an object must be removed to make room for
	 *                         the new object: <code>addChild()</code>,
	 *                         <code>addChildAt()</code>, and
	 *                         <code>setChildIndex()</code>. </p>
	 * @event render           [broadcast event] Dispatched when the display list
	 *                         is about to be updated and rendered. This event
	 *                         provides the last opportunity for objects listening
	 *                         for this event to make changes before the display
	 *                         list is rendered. You must call the
	 *                         <code>invalidate()</code> method of the Stage
	 *                         object each time you want a <code>render</code>
	 *                         event to be dispatched. <code>Render</code> events
	 *                         are dispatched to an object only if there is mutual
	 *                         trust between it and the object that called
	 *                         <code>Stage.invalidate()</code>. This event is a
	 *                         broadcast event, which means that it is dispatched
	 *                         by all display objects with a listener registered
	 *                         for this event.
	 *
	 *                         <p><b>Note: </b>This event is not dispatched if the
	 *                         display is not rendering. This is the case when the
	 *                         content is either minimized or obscured. </p>
	 */
	class DisplayObject extends NamedAssetBase implements IBitmapDrawable {
	    private _loaderInfo;
	    private _mouseX;
	    private _mouseY;
	    private _root;
	    private _bounds;
	    private _boundsVisible;
	    private _depth;
	    private _height;
	    private _width;
	    _pScene: Scene;
	    _pParent: DisplayObjectContainer;
	    _pSceneTransform: Matrix3D;
	    _pSceneTransformDirty: boolean;
	    _pIsEntity: boolean;
	    private _explicitPartition;
	    _pImplicitPartition: Partition;
	    private _partitionNode;
	    private _sceneTransformChanged;
	    private _scenechanged;
	    private _transform;
	    private _matrix3D;
	    private _matrix3DDirty;
	    private _inverseSceneTransform;
	    private _inverseSceneTransformDirty;
	    private _scenePosition;
	    private _scenePositionDirty;
	    private _explicitVisibility;
	    _pImplicitVisibility: boolean;
	    private _explicitMouseEnabled;
	    _pImplicitMouseEnabled: boolean;
	    private _listenToSceneTransformChanged;
	    private _listenToSceneChanged;
	    private _positionDirty;
	    private _rotationDirty;
	    private _scaleDirty;
	    private _positionChanged;
	    private _rotationChanged;
	    private _scaleChanged;
	    private _rotationX;
	    private _rotationY;
	    private _rotationZ;
	    private _eulers;
	    private _flipY;
	    private _listenToPositionChanged;
	    private _listenToRotationChanged;
	    private _listenToScaleChanged;
	    private _zOffset;
	    _pScaleX: number;
	    _pScaleY: number;
	    _pScaleZ: number;
	    private _x;
	    private _y;
	    private _z;
	    private _pivot;
	    private _orientationMatrix;
	    private _pivotZero;
	    private _pivotDirty;
	    private _pos;
	    private _rot;
	    private _sca;
	    private _transformComponents;
	    _pIgnoreTransform: boolean;
	    private _shaderPickingDetails;
	    _pPickingCollisionVO: PickingCollisionVO;
	    _pBounds: BoundingVolumeBase;
	    _pBoundsInvalid: boolean;
	    private _worldBounds;
	    private _worldBoundsInvalid;
	    _pPickingCollider: IPickingCollider;
	    _pRenderables: IRenderable[];
	    _iSourcePrefab: PrefabBase;
	    /**
	     *
	     */
	    alignmentMode: string;
	    /**
	     * Indicates the alpha transparency value of the object specified. Valid
	     * values are 0(fully transparent) to 1(fully opaque). The default value is
	     * 1. Display objects with <code>alpha</code> set to 0 <i>are</i> active,
	     * even though they are invisible.
	     */
	    alpha: number;
	    /**
	     * A value from the BlendMode class that specifies which blend mode to use. A
	     * bitmap can be drawn internally in two ways. If you have a blend mode
	     * enabled or an external clipping mask, the bitmap is drawn by adding a
	     * bitmap-filled square shape to the vector render. If you attempt to set
	     * this property to an invalid value, Flash runtimes set the value to
	     * <code>BlendMode.NORMAL</code>.
	     *
	     * <p>The <code>blendMode</code> property affects each pixel of the display
	     * object. Each pixel is composed of three constituent colors(red, green,
	     * and blue), and each constituent color has a value between 0x00 and 0xFF.
	     * Flash Player or Adobe AIR compares each constituent color of one pixel in
	     * the movie clip with the corresponding color of the pixel in the
	     * background. For example, if <code>blendMode</code> is set to
	     * <code>BlendMode.LIGHTEN</code>, Flash Player or Adobe AIR compares the red
	     * value of the display object with the red value of the background, and uses
	     * the lighter of the two as the value for the red component of the displayed
	     * color.</p>
	     *
	     * <p>The following table describes the <code>blendMode</code> settings. The
	     * BlendMode class defines string values you can use. The illustrations in
	     * the table show <code>blendMode</code> values applied to a circular display
	     * object(2) superimposed on another display object(1).</p>
	     */
	    blendMode: BlendMode;
	    /**
	     *
	     */
	    bounds: BoundingVolumeBase;
	    /**
	     * If set to <code>true</code>, NME will use the software renderer to cache
	     * an internal bitmap representation of the display object. For native targets,
	     * this is often much slower than the default hardware renderer. When you
	     * are using the Flash target, this caching may increase performance for display
	     * objects that contain complex vector content.
	     *
	     * <p>All vector data for a display object that has a cached bitmap is drawn
	     * to the bitmap instead of the main display. If
	     * <code>cacheAsBitmapMatrix</code> is null or unsupported, the bitmap is
	     * then copied to the main display as unstretched, unrotated pixels snapped
	     * to the nearest pixel boundaries. Pixels are mapped 1 to 1 with the parent
	     * object. If the bounds of the bitmap change, the bitmap is recreated
	     * instead of being stretched.</p>
	     *
	     * <p>If <code>cacheAsBitmapMatrix</code> is non-null and supported, the
	     * object is drawn to the off-screen bitmap using that matrix and the
	     * stretched and/or rotated results of that rendering are used to draw the
	     * object to the main display.</p>
	     *
	     * <p>No internal bitmap is created unless the <code>cacheAsBitmap</code>
	     * property is set to <code>true</code>.</p>
	     *
	     * <p>After you set the <code>cacheAsBitmap</code> property to
	     * <code>true</code>, the rendering does not change, however the display
	     * object performs pixel snapping automatically. The animation speed can be
	     * significantly faster depending on the complexity of the vector content.
	     * </p>
	     *
	     * <p>The <code>cacheAsBitmap</code> property is automatically set to
	     * <code>true</code> whenever you apply a filter to a display object(when
	     * its <code>filter</code> array is not empty), and if a display object has a
	     * filter applied to it, <code>cacheAsBitmap</code> is reported as
	     * <code>true</code> for that display object, even if you set the property to
	     * <code>false</code>. If you clear all filters for a display object, the
	     * <code>cacheAsBitmap</code> setting changes to what it was last set to.</p>
	     *
	     * <p>A display object does not use a bitmap even if the
	     * <code>cacheAsBitmap</code> property is set to <code>true</code> and
	     * instead renders from vector data in the following cases:</p>
	     *
	     * <ul>
	     *   <li>The bitmap is too large. In AIR 1.5 and Flash Player 10, the maximum
	     * size for a bitmap image is 8,191 pixels in width or height, and the total
	     * number of pixels cannot exceed 16,777,215 pixels.(So, if a bitmap image
	     * is 8,191 pixels wide, it can only be 2,048 pixels high.) In Flash Player 9
	     * and earlier, the limitation is is 2880 pixels in height and 2,880 pixels
	     * in width.</li>
	     *   <li>The bitmap fails to allocate(out of memory error). </li>
	     * </ul>
	     *
	     * <p>The <code>cacheAsBitmap</code> property is best used with movie clips
	     * that have mostly static content and that do not scale and rotate
	     * frequently. With such movie clips, <code>cacheAsBitmap</code> can lead to
	     * performance increases when the movie clip is translated(when its <i>x</i>
	     * and <i>y</i> position is changed).</p>
	     */
	    cacheAsBitmap: boolean;
	    /**
	     *
	     */
	    castsShadows: boolean;
	    /**
	     * Indicates the depth of the display object, in pixels. The depth is
	     * calculated based on the bounds of the content of the display object. When
	     * you set the <code>depth</code> property, the <code>scaleZ</code> property
	     * is adjusted accordingly, as shown in the following code:
	     *
	     * <p>Except for TextField and Video objects, a display object with no
	     * content (such as an empty sprite) has a depth of 0, even if you try to
	     * set <code>depth</code> to a different value.</p>
	     */
	    depth: number;
	    /**
	     * Defines the rotation of the 3d object as a <code>Vector3D</code> object containing euler angles for rotation around x, y and z axis.
	     */
	    eulers: Vector3D;
	    /**
	     * An object that can contain any extra data.
	     */
	    extra: Object;
	    /**
	     * An indexed array that contains each filter object currently associated
	     * with the display object. The flash.filters package contains several
	     * classes that define specific filters you can use.
	     *
	     * <p>Filters can be applied in Flash Professional at design time, or at run
	     * time by using ActionScript code. To apply a filter by using ActionScript,
	     * you must make a temporary copy of the entire <code>filters</code> array,
	     * modify the temporary array, then assign the value of the temporary array
	     * back to the <code>filters</code> array. You cannot directly add a new
	     * filter object to the <code>filters</code> array.</p>
	     *
	     * <p>To add a filter by using ActionScript, perform the following steps
	     * (assume that the target display object is named
	     * <code>myDisplayObject</code>):</p>
	     *
	     * <ol>
	     *   <li>Create a new filter object by using the constructor method of your
	     * chosen filter class.</li>
	     *   <li>Assign the value of the <code>myDisplayObject.filters</code> array
	     * to a temporary array, such as one named <code>myFilters</code>.</li>
	     *   <li>Add the new filter object to the <code>myFilters</code> temporary
	     * array.</li>
	     *   <li>Assign the value of the temporary array to the
	     * <code>myDisplayObject.filters</code> array.</li>
	     * </ol>
	     *
	     * <p>If the <code>filters</code> array is undefined, you do not need to use
	     * a temporary array. Instead, you can directly assign an array literal that
	     * contains one or more filter objects that you create. The first example in
	     * the Examples section adds a drop shadow filter by using code that handles
	     * both defined and undefined <code>filters</code> arrays.</p>
	     *
	     * <p>To modify an existing filter object, you must use the technique of
	     * modifying a copy of the <code>filters</code> array:</p>
	     *
	     * <ol>
	     *   <li>Assign the value of the <code>filters</code> array to a temporary
	     * array, such as one named <code>myFilters</code>.</li>
	     *   <li>Modify the property by using the temporary array,
	     * <code>myFilters</code>. For example, to set the quality property of the
	     * first filter in the array, you could use the following code:
	     * <code>myFilters[0].quality = 1;</code></li>
	     *   <li>Assign the value of the temporary array to the <code>filters</code>
	     * array.</li>
	     * </ol>
	     *
	     * <p>At load time, if a display object has an associated filter, it is
	     * marked to cache itself as a transparent bitmap. From this point forward,
	     * as long as the display object has a valid filter list, the player caches
	     * the display object as a bitmap. This source bitmap is used as a source
	     * image for the filter effects. Each display object usually has two bitmaps:
	     * one with the original unfiltered source display object and another for the
	     * final image after filtering. The final image is used when rendering. As
	     * long as the display object does not change, the final image does not need
	     * updating.</p>
	     *
	     * <p>The flash.filters package includes classes for filters. For example, to
	     * create a DropShadow filter, you would write:</p>
	     *
	     * @throws ArgumentError When <code>filters</code> includes a ShaderFilter
	     *                       and the shader output type is not compatible with
	     *                       this operation(the shader must specify a
	     *                       <code>pixel4</code> output).
	     * @throws ArgumentError When <code>filters</code> includes a ShaderFilter
	     *                       and the shader doesn't specify any image input or
	     *                       the first input is not an <code>image4</code> input.
	     * @throws ArgumentError When <code>filters</code> includes a ShaderFilter
	     *                       and the shader specifies an image input that isn't
	     *                       provided.
	     * @throws ArgumentError When <code>filters</code> includes a ShaderFilter, a
	     *                       ByteArray or Vector.<Number> instance as a shader
	     *                       input, and the <code>width</code> and
	     *                       <code>height</code> properties aren't specified for
	     *                       the ShaderInput object, or the specified values
	     *                       don't match the amount of data in the input data.
	     *                       See the <code>ShaderInput.input</code> property for
	     *                       more information.
	     */
	    /**
	     * Indicates the height of the display object, in pixels. The height is
	     * calculated based on the bounds of the content of the display object. When
	     * you set the <code>height</code> property, the <code>scaleY</code> property
	     * is adjusted accordingly, as shown in the following code:
	     *
	     * <p>Except for TextField and Video objects, a display object with no
	     * content (such as an empty sprite) has a height of 0, even if you try to
	     * set <code>height</code> to a different value.</p>
	     */
	    height: number;
	    /**
	     * Indicates the instance container index of the DisplayObject. The object can be
	     * identified in the child list of its parent display object container by
	     * calling the <code>getChildByIndex()</code> method of the display object
	     * container.
	     *
	     * <p>If the DisplayObject has no parent container, index defaults to 0.</p>
	     */
	    index: number;
	    /**
	     *
	     */
	    inverseSceneTransform: Matrix3D;
	    /**
	     *
	     */
	    ignoreTransform: boolean;
	    /**
	     *
	     */
	    isEntity: boolean;
	    /**
	     * Returns a LoaderInfo object containing information about loading the file
	     * to which this display object belongs. The <code>loaderInfo</code> property
	     * is defined only for the root display object of a SWF file or for a loaded
	     * Bitmap(not for a Bitmap that is drawn with ActionScript). To find the
	     * <code>loaderInfo</code> object associated with the SWF file that contains
	     * a display object named <code>myDisplayObject</code>, use
	     * <code>myDisplayObject.root.loaderInfo</code>.
	     *
	     * <p>A large SWF file can monitor its download by calling
	     * <code>this.root.loaderInfo.addEventListener(Event.COMPLETE,
	     * func)</code>.</p>
	     */
	    loaderInfo: LoaderInfo;
	    /**
	     * The calling display object is masked by the specified <code>mask</code>
	     * object. To ensure that masking works when the Stage is scaled, the
	     * <code>mask</code> display object must be in an active part of the display
	     * list. The <code>mask</code> object itself is not drawn. Set
	     * <code>mask</code> to <code>null</code> to remove the mask.
	     *
	     * <p>To be able to scale a mask object, it must be on the display list. To
	     * be able to drag a mask Sprite object(by calling its
	     * <code>startDrag()</code> method), it must be on the display list. To call
	     * the <code>startDrag()</code> method for a mask sprite based on a
	     * <code>mouseDown</code> event being dispatched by the sprite, set the
	     * sprite's <code>buttonMode</code> property to <code>true</code>.</p>
	     *
	     * <p>When display objects are cached by setting the
	     * <code>cacheAsBitmap</code> property to <code>true</code> an the
	     * <code>cacheAsBitmapMatrix</code> property to a Matrix object, both the
	     * mask and the display object being masked must be part of the same cached
	     * bitmap. Thus, if the display object is cached, then the mask must be a
	     * child of the display object. If an ancestor of the display object on the
	     * display list is cached, then the mask must be a child of that ancestor or
	     * one of its descendents. If more than one ancestor of the masked object is
	     * cached, then the mask must be a descendent of the cached container closest
	     * to the masked object in the display list.</p>
	     *
	     * <p><b>Note:</b> A single <code>mask</code> object cannot be used to mask
	     * more than one calling display object. When the <code>mask</code> is
	     * assigned to a second display object, it is removed as the mask of the
	     * first object, and that object's <code>mask</code> property becomes
	     * <code>null</code>.</p>
	     */
	    mask: DisplayObject;
	    /**
	     * Specifies whether this object receives mouse, or other user input,
	     * messages. The default value is <code>true</code>, which means that by
	     * default any InteractiveObject instance that is on the display list
	     * receives mouse events or other user input events. If
	     * <code>mouseEnabled</code> is set to <code>false</code>, the instance does
	     * not receive any mouse events(or other user input events like keyboard
	     * events). Any children of this instance on the display list are not
	     * affected. To change the <code>mouseEnabled</code> behavior for all
	     * children of an object on the display list, use
	     * <code>flash.display.DisplayObjectContainer.mouseChildren</code>.
	     *
	     * <p> No event is dispatched by setting this property. You must use the
	     * <code>addEventListener()</code> method to create interactive
	     * functionality.</p>
	     */
	    mouseEnabled: boolean;
	    /**
	     * Indicates the x coordinate of the mouse or user input device position, in
	     * pixels.
	     *
	     * <p><b>Note</b>: For a DisplayObject that has been rotated, the returned x
	     * coordinate will reflect the non-rotated object.</p>
	     */
	    mouseX: number;
	    /**
	     * Indicates the y coordinate of the mouse or user input device position, in
	     * pixels.
	     *
	     * <p><b>Note</b>: For a DisplayObject that has been rotated, the returned y
	     * coordinate will reflect the non-rotated object.</p>
	     */
	    mouseY: number;
	    /**
	     * Indicates the instance name of the DisplayObject. The object can be
	     * identified in the child list of its parent display object container by
	     * calling the <code>getChildByName()</code> method of the display object
	     * container.
	     *
	     * @throws IllegalOperationError If you are attempting to set this property
	     *                               on an object that was placed on the timeline
	     *                               in the Flash authoring tool.
	     */
	    name: string;
	    /**
	     *
	     */
	    orientationMode: string;
	    /**
	     * Indicates the DisplayObjectContainer object that contains this display
	     * object. Use the <code>parent</code> property to specify a relative path to
	     * display objects that are above the current display object in the display
	     * list hierarchy.
	     *
	     * <p>You can use <code>parent</code> to move up multiple levels in the
	     * display list as in the following:</p>
	     *
	     * @throws SecurityError The parent display object belongs to a security
	     *                       sandbox to which you do not have access. You can
	     *                       avoid this situation by having the parent movie call
	     *                       the <code>Security.allowDomain()</code> method.
	     */
	    parent: DisplayObjectContainer;
	    /**
	     *
	     */
	    partition: Partition;
	    /**
	     *
	     */
	    partitionNode: EntityNode;
	    /**
	     *
	     */
	    pickingCollider: IPickingCollider;
	    /**
	     * Defines the local point around which the object rotates.
	     */
	    pivot: Vector3D;
	    /**
	     * For a display object in a loaded SWF file, the <code>root</code> property
	     * is the top-most display object in the portion of the display list's tree
	     * structure represented by that SWF file. For a Bitmap object representing a
	     * loaded image file, the <code>root</code> property is the Bitmap object
	     * itself. For the instance of the main class of the first SWF file loaded,
	     * the <code>root</code> property is the display object itself. The
	     * <code>root</code> property of the Stage object is the Stage object itself.
	     * The <code>root</code> property is set to <code>null</code> for any display
	     * object that has not been added to the display list, unless it has been
	     * added to a display object container that is off the display list but that
	     * is a child of the top-most display object in a loaded SWF file.
	     *
	     * <p>For example, if you create a new Sprite object by calling the
	     * <code>Sprite()</code> constructor method, its <code>root</code> property
	     * is <code>null</code> until you add it to the display list(or to a display
	     * object container that is off the display list but that is a child of the
	     * top-most display object in a SWF file).</p>
	     *
	     * <p>For a loaded SWF file, even though the Loader object used to load the
	     * file may not be on the display list, the top-most display object in the
	     * SWF file has its <code>root</code> property set to itself. The Loader
	     * object does not have its <code>root</code> property set until it is added
	     * as a child of a display object for which the <code>root</code> property is
	     * set.</p>
	     */
	    root: DisplayObjectContainer;
	    /**
	     * Indicates the rotation of the DisplayObject instance, in degrees, from its
	     * original orientation. Values from 0 to 180 represent clockwise rotation;
	     * values from 0 to -180 represent counterclockwise rotation. Values outside
	     * this range are added to or subtracted from 360 to obtain a value within
	     * the range. For example, the statement <code>my_video.rotation = 450</code>
	     * is the same as <code> my_video.rotation = 90</code>.
	     */
	    rotation: number;
	    /**
	     * Indicates the x-axis rotation of the DisplayObject instance, in degrees,
	     * from its original orientation relative to the 3D parent container. Values
	     * from 0 to 180 represent clockwise rotation; values from 0 to -180
	     * represent counterclockwise rotation. Values outside this range are added
	     * to or subtracted from 360 to obtain a value within the range.
	     */
	    rotationX: number;
	    /**
	     * Indicates the y-axis rotation of the DisplayObject instance, in degrees,
	     * from its original orientation relative to the 3D parent container. Values
	     * from 0 to 180 represent clockwise rotation; values from 0 to -180
	     * represent counterclockwise rotation. Values outside this range are added
	     * to or subtracted from 360 to obtain a value within the range.
	     */
	    rotationY: number;
	    /**
	     * Indicates the z-axis rotation of the DisplayObject instance, in degrees,
	     * from its original orientation relative to the 3D parent container. Values
	     * from 0 to 180 represent clockwise rotation; values from 0 to -180
	     * represent counterclockwise rotation. Values outside this range are added
	     * to or subtracted from 360 to obtain a value within the range.
	     */
	    rotationZ: number;
	    /**
	     * The current scaling grid that is in effect. If set to <code>null</code>,
	     * the entire display object is scaled normally when any scale transformation
	     * is applied.
	     *
	     * <p>When you define the <code>scale9Grid</code> property, the display
	     * object is divided into a grid with nine regions based on the
	     * <code>scale9Grid</code> rectangle, which defines the center region of the
	     * grid. The eight other regions of the grid are the following areas: </p>
	     *
	     * <ul>
	     *   <li>The upper-left corner outside of the rectangle</li>
	     *   <li>The area above the rectangle </li>
	     *   <li>The upper-right corner outside of the rectangle</li>
	     *   <li>The area to the left of the rectangle</li>
	     *   <li>The area to the right of the rectangle</li>
	     *   <li>The lower-left corner outside of the rectangle</li>
	     *   <li>The area below the rectangle</li>
	     *   <li>The lower-right corner outside of the rectangle</li>
	     * </ul>
	     *
	     * <p>You can think of the eight regions outside of the center(defined by
	     * the rectangle) as being like a picture frame that has special rules
	     * applied to it when scaled.</p>
	     *
	     * <p>When the <code>scale9Grid</code> property is set and a display object
	     * is scaled, all text and gradients are scaled normally; however, for other
	     * types of objects the following rules apply:</p>
	     *
	     * <ul>
	     *   <li>Content in the center region is scaled normally. </li>
	     *   <li>Content in the corners is not scaled. </li>
	     *   <li>Content in the top and bottom regions is scaled horizontally only.
	     * Content in the left and right regions is scaled vertically only.</li>
	     *   <li>All fills(including bitmaps, video, and gradients) are stretched to
	     * fit their shapes.</li>
	     * </ul>
	     *
	     * <p>If a display object is rotated, all subsequent scaling is normal(and
	     * the <code>scale9Grid</code> property is ignored).</p>
	     *
	     * <p>For example, consider the following display object and a rectangle that
	     * is applied as the display object's <code>scale9Grid</code>:</p>
	     *
	     * <p>A common use for setting <code>scale9Grid</code> is to set up a display
	     * object to be used as a component, in which edge regions retain the same
	     * width when the component is scaled.</p>
	     *
	     * @throws ArgumentError If you pass an invalid argument to the method.
	     */
	    scale9Grid: Rectangle;
	    /**
	     * Indicates the horizontal scale(percentage) of the object as applied from
	     * the registration point. The default registration point is(0,0). 1.0
	     * equals 100% scale.
	     *
	     * <p>Scaling the local coordinate system changes the <code>x</code> and
	     * <code>y</code> property values, which are defined in whole pixels. </p>
	     */
	    scaleX: number;
	    /**
	     * Indicates the vertical scale(percentage) of an object as applied from the
	     * registration point of the object. The default registration point is(0,0).
	     * 1.0 is 100% scale.
	     *
	     * <p>Scaling the local coordinate system changes the <code>x</code> and
	     * <code>y</code> property values, which are defined in whole pixels. </p>
	     */
	    scaleY: number;
	    /**
	     * Indicates the depth scale(percentage) of an object as applied from the
	     * registration point of the object. The default registration point is(0,0).
	     * 1.0 is 100% scale.
	     *
	     * <p>Scaling the local coordinate system changes the <code>x</code>,
	     * <code>y</code> and <code>z</code> property values, which are defined in
	     * whole pixels. </p>
	     */
	    scaleZ: number;
	    /**
	     *
	     */
	    scene: Scene;
	    /**
	     *
	     */
	    scenePosition: Vector3D;
	    sceneTransform: Matrix3D;
	    /**
	     * The scroll rectangle bounds of the display object. The display object is
	     * cropped to the size defined by the rectangle, and it scrolls within the
	     * rectangle when you change the <code>x</code> and <code>y</code> properties
	     * of the <code>scrollRect</code> object.
	     *
	     * <p>The properties of the <code>scrollRect</code> Rectangle object use the
	     * display object's coordinate space and are scaled just like the overall
	     * display object. The corner bounds of the cropped window on the scrolling
	     * display object are the origin of the display object(0,0) and the point
	     * defined by the width and height of the rectangle. They are not centered
	     * around the origin, but use the origin to define the upper-left corner of
	     * the area. A scrolled display object always scrolls in whole pixel
	     * increments. </p>
	     *
	     * <p>You can scroll an object left and right by setting the <code>x</code>
	     * property of the <code>scrollRect</code> Rectangle object. You can scroll
	     * an object up and down by setting the <code>y</code> property of the
	     * <code>scrollRect</code> Rectangle object. If the display object is rotated
	     * 90° and you scroll it left and right, the display object actually scrolls
	     * up and down.</p>
	     */
	    scrollRect: Rectangle;
	    /**
	     *
	     */
	    shaderPickingDetails: boolean;
	    /**
	     *
	     */
	    boundsVisible: boolean;
	    /**
	     * An object with properties pertaining to a display object's matrix, color
	     * transform, and pixel bounds. The specific properties  -  matrix,
	     * colorTransform, and three read-only properties
	     * (<code>concatenatedMatrix</code>, <code>concatenatedColorTransform</code>,
	     * and <code>pixelBounds</code>)  -  are described in the entry for the
	     * Transform class.
	     *
	     * <p>Each of the transform object's properties is itself an object. This
	     * concept is important because the only way to set new values for the matrix
	     * or colorTransform objects is to create a new object and copy that object
	     * into the transform.matrix or transform.colorTransform property.</p>
	     *
	     * <p>For example, to increase the <code>tx</code> value of a display
	     * object's matrix, you must make a copy of the entire matrix object, then
	     * copy the new object into the matrix property of the transform object:</p>
	     * <pre xml:space="preserve"><code> public myMatrix:Matrix =
	     * myDisplayObject.transform.matrix; myMatrix.tx += 10;
	     * myDisplayObject.transform.matrix = myMatrix; </code></pre>
	     *
	     * <p>You cannot directly set the <code>tx</code> property. The following
	     * code has no effect on <code>myDisplayObject</code>: </p>
	     * <pre xml:space="preserve"><code> myDisplayObject.transform.matrix.tx +=
	     * 10; </code></pre>
	     *
	     * <p>You can also copy an entire transform object and assign it to another
	     * display object's transform property. For example, the following code
	     * copies the entire transform object from <code>myOldDisplayObj</code> to
	     * <code>myNewDisplayObj</code>:</p>
	     * <code>myNewDisplayObj.transform = myOldDisplayObj.transform;</code>
	     *
	     * <p>The resulting display object, <code>myNewDisplayObj</code>, now has the
	     * same values for its matrix, color transform, and pixel bounds as the old
	     * display object, <code>myOldDisplayObj</code>.</p>
	     *
	     * <p>Note that AIR for TV devices use hardware acceleration, if it is
	     * available, for color transforms.</p>
	     */
	    transform: Transform;
	    /**
	     * Whether or not the display object is visible. Display objects that are not
	     * visible are disabled. For example, if <code>visible=false</code> for an
	     * InteractiveObject instance, it cannot be clicked.
	     */
	    visible: boolean;
	    /**
	     * Indicates the width of the display object, in pixels. The width is
	     * calculated based on the bounds of the content of the display object. When
	     * you set the <code>width</code> property, the <code>scaleX</code> property
	     * is adjusted accordingly, as shown in the following code:
	     *
	     * <p>Except for TextField and Video objects, a display object with no
	     * content(such as an empty sprite) has a width of 0, even if you try to set
	     * <code>width</code> to a different value.</p>
	     */
	    width: number;
	    /**
	     *
	     */
	    worldBounds: BoundingVolumeBase;
	    /**
	     * Indicates the <i>x</i> coordinate of the DisplayObject instance relative
	     * to the local coordinates of the parent DisplayObjectContainer. If the
	     * object is inside a DisplayObjectContainer that has transformations, it is
	     * in the local coordinate system of the enclosing DisplayObjectContainer.
	     * Thus, for a DisplayObjectContainer rotated 90° counterclockwise, the
	     * DisplayObjectContainer's children inherit a coordinate system that is
	     * rotated 90° counterclockwise. The object's coordinates refer to the
	     * registration point position.
	     */
	    x: number;
	    /**
	     * Indicates the <i>y</i> coordinate of the DisplayObject instance relative
	     * to the local coordinates of the parent DisplayObjectContainer. If the
	     * object is inside a DisplayObjectContainer that has transformations, it is
	     * in the local coordinate system of the enclosing DisplayObjectContainer.
	     * Thus, for a DisplayObjectContainer rotated 90° counterclockwise, the
	     * DisplayObjectContainer's children inherit a coordinate system that is
	     * rotated 90° counterclockwise. The object's coordinates refer to the
	     * registration point position.
	     */
	    y: number;
	    /**
	     * Indicates the z coordinate position along the z-axis of the DisplayObject
	     * instance relative to the 3D parent container. The z property is used for
	     * 3D coordinates, not screen or pixel coordinates.
	     *
	     * <p>When you set a <code>z</code> property for a display object to
	     * something other than the default value of <code>0</code>, a corresponding
	     * Matrix3D object is automatically created. for adjusting a display object's
	     * position and orientation in three dimensions. When working with the
	     * z-axis, the existing behavior of x and y properties changes from screen or
	     * pixel coordinates to positions relative to the 3D parent container.</p>
	     *
	     * <p>For example, a child of the <code>_root</code> at position x = 100, y =
	     * 100, z = 200 is not drawn at pixel location(100,100). The child is drawn
	     * wherever the 3D projection calculation puts it. The calculation is:</p>
	     *
	     * <p><code>(x~~cameraFocalLength/cameraRelativeZPosition,
	     * y~~cameraFocalLength/cameraRelativeZPosition)</code></p>
	     */
	    z: number;
	    /**
	     *
	     */
	    zOffset: number;
	    /**
	     * Creates a new <code>DisplayObject</code> instance.
	     */
	    constructor();
	    /**
	     *
	     */
	    addEventListener(type: string, listener: Function): void;
	    /**
	     *
	     */
	    clone(): DisplayObject;
	    /**
	     *
	     */
	    dispose(): void;
	    /**
	     * @inheritDoc
	     */
	    disposeAsset(): void;
	    /**
	     * Returns a rectangle that defines the area of the display object relative
	     * to the coordinate system of the <code>targetCoordinateSpace</code> object.
	     * Consider the following code, which shows how the rectangle returned can
	     * vary depending on the <code>targetCoordinateSpace</code> parameter that
	     * you pass to the method:
	     *
	     * <p><b>Note:</b> Use the <code>localToGlobal()</code> and
	     * <code>globalToLocal()</code> methods to convert the display object's local
	     * coordinates to display coordinates, or display coordinates to local
	     * coordinates, respectively.</p>
	     *
	     * <p>The <code>getBounds()</code> method is similar to the
	     * <code>getRect()</code> method; however, the Rectangle returned by the
	     * <code>getBounds()</code> method includes any strokes on shapes, whereas
	     * the Rectangle returned by the <code>getRect()</code> method does not. For
	     * an example, see the description of the <code>getRect()</code> method.</p>
	     *
	     * @param targetCoordinateSpace The display object that defines the
	     *                              coordinate system to use.
	     * @return The rectangle that defines the area of the display object relative
	     *         to the <code>targetCoordinateSpace</code> object's coordinate
	     *         system.
	     */
	    getBounds(targetCoordinateSpace: DisplayObject): Rectangle;
	    /**
	     * Returns a rectangle that defines the boundary of the display object, based
	     * on the coordinate system defined by the <code>targetCoordinateSpace</code>
	     * parameter, excluding any strokes on shapes. The values that the
	     * <code>getRect()</code> method returns are the same or smaller than those
	     * returned by the <code>getBounds()</code> method.
	     *
	     * <p><b>Note:</b> Use <code>localToGlobal()</code> and
	     * <code>globalToLocal()</code> methods to convert the display object's local
	     * coordinates to Stage coordinates, or Stage coordinates to local
	     * coordinates, respectively.</p>
	     *
	     * @param targetCoordinateSpace The display object that defines the
	     *                              coordinate system to use.
	     * @return The rectangle that defines the area of the display object relative
	     *         to the <code>targetCoordinateSpace</code> object's coordinate
	     *         system.
	     */
	    getRect(targetCoordinateSpace: DisplayObject): Rectangle;
	    /**
	     * Converts the <code>point</code> object from the Stage(global) coordinates
	     * to the display object's(local) coordinates.
	     *
	     * <p>To use this method, first create an instance of the Point class. The
	     * <i>x</i> and <i>y</i> values that you assign represent global coordinates
	     * because they relate to the origin(0,0) of the main display area. Then
	     * pass the Point instance as the parameter to the
	     * <code>globalToLocal()</code> method. The method returns a new Point object
	     * with <i>x</i> and <i>y</i> values that relate to the origin of the display
	     * object instead of the origin of the Stage.</p>
	     *
	     * @param point An object created with the Point class. The Point object
	     *              specifies the <i>x</i> and <i>y</i> coordinates as
	     *              properties.
	     * @return A Point object with coordinates relative to the display object.
	     */
	    globalToLocal(point: Point): Point;
	    /**
	     * Converts a two-dimensional point from the Stage(global) coordinates to a
	     * three-dimensional display object's(local) coordinates.
	     *
	     * <p>To use this method, first create an instance of the Point class. The x
	     * and y values that you assign to the Point object represent global
	     * coordinates because they are relative to the origin(0,0) of the main
	     * display area. Then pass the Point object to the
	     * <code>globalToLocal3D()</code> method as the <code>point</code> parameter.
	     * The method returns three-dimensional coordinates as a Vector3D object
	     * containing <code>x</code>, <code>y</code>, and <code>z</code> values that
	     * are relative to the origin of the three-dimensional display object.</p>
	     *
	     * @param point A two dimensional Point object representing global x and y
	     *              coordinates.
	     * @return A Vector3D object with coordinates relative to the
	     *         three-dimensional display object.
	     */
	    globalToLocal3D(point: Point): Vector3D;
	    /**
	     * Evaluates the bounding box of the display object to see if it overlaps or
	     * intersects with the bounding box of the <code>obj</code> display object.
	     *
	     * @param obj The display object to test against.
	     * @return <code>true</code> if the bounding boxes of the display objects
	     *         intersect; <code>false</code> if not.
	     */
	    hitTestObject(obj: DisplayObject): boolean;
	    /**
	     * Evaluates the display object to see if it overlaps or intersects with the
	     * point specified by the <code>x</code> and <code>y</code> parameters. The
	     * <code>x</code> and <code>y</code> parameters specify a point in the
	     * coordinate space of the Stage, not the display object container that
	     * contains the display object(unless that display object container is the
	     * Stage).
	     *
	     * @param x         The <i>x</i> coordinate to test against this object.
	     * @param y         The <i>y</i> coordinate to test against this object.
	     * @param shapeFlag Whether to check against the actual pixels of the object
	     *                 (<code>true</code>) or the bounding box
	     *                 (<code>false</code>).
	     * @return <code>true</code> if the display object overlaps or intersects
	     *         with the specified point; <code>false</code> otherwise.
	     */
	    hitTestPoint(x: number, y: number, shapeFlag?: boolean): boolean;
	    /**
	     * @inheritDoc
	     */
	    isIntersectingRay(rayPosition: Vector3D, rayDirection: Vector3D): boolean;
	    /**
	     * Converts a three-dimensional point of the three-dimensional display
	     * object's(local) coordinates to a two-dimensional point in the Stage
	     * (global) coordinates.
	     *
	     * <p>For example, you can only use two-dimensional coordinates(x,y) to draw
	     * with the <code>display.Graphics</code> methods. To draw a
	     * three-dimensional object, you need to map the three-dimensional
	     * coordinates of a display object to two-dimensional coordinates. First,
	     * create an instance of the Vector3D class that holds the x-, y-, and z-
	     * coordinates of the three-dimensional display object. Then pass the
	     * Vector3D object to the <code>local3DToGlobal()</code> method as the
	     * <code>point3d</code> parameter. The method returns a two-dimensional Point
	     * object that can be used with the Graphics API to draw the
	     * three-dimensional object.</p>
	     *
	     * @param point3d A Vector3D object containing either a three-dimensional
	     *                point or the coordinates of the three-dimensional display
	     *                object.
	     * @return A two-dimensional point representing a three-dimensional point in
	     *         two-dimensional space.
	     */
	    local3DToGlobal(point3d: Vector3D): Point;
	    /**
	     * Rotates the 3d object around to face a point defined relative to the local coordinates of the parent <code>ObjectContainer3D</code>.
	     *
	     * @param    target        The vector defining the point to be looked at
	     * @param    upAxis        An optional vector used to define the desired up orientation of the 3d object after rotation has occurred
	     */
	    lookAt(target: Vector3D, upAxis?: Vector3D): void;
	    /**
	     * Converts the <code>point</code> object from the display object's(local)
	     * coordinates to the Stage(global) coordinates.
	     *
	     * <p>This method allows you to convert any given <i>x</i> and <i>y</i>
	     * coordinates from values that are relative to the origin(0,0) of a
	     * specific display object(local coordinates) to values that are relative to
	     * the origin of the Stage(global coordinates).</p>
	     *
	     * <p>To use this method, first create an instance of the Point class. The
	     * <i>x</i> and <i>y</i> values that you assign represent local coordinates
	     * because they relate to the origin of the display object.</p>
	     *
	     * <p>You then pass the Point instance that you created as the parameter to
	     * the <code>localToGlobal()</code> method. The method returns a new Point
	     * object with <i>x</i> and <i>y</i> values that relate to the origin of the
	     * Stage instead of the origin of the display object.</p>
	     *
	     * @param point The name or identifier of a point created with the Point
	     *              class, specifying the <i>x</i> and <i>y</i> coordinates as
	     *              properties.
	     * @return A Point object with coordinates relative to the Stage.
	     */
	    localToGlobal(point: Point): Point;
	    /**
	     * Moves the 3d object directly to a point in space
	     *
	     * @param    dx        The amount of movement along the local x axis.
	     * @param    dy        The amount of movement along the local y axis.
	     * @param    dz        The amount of movement along the local z axis.
	     */
	    moveTo(dx: number, dy: number, dz: number): void;
	    /**
	     * Moves the local point around which the object rotates.
	     *
	     * @param    dx        The amount of movement along the local x axis.
	     * @param    dy        The amount of movement along the local y axis.
	     * @param    dz        The amount of movement along the local z axis.
	     */
	    movePivot(dx: number, dy: number, dz: number): void;
	    /**
	     * Rotates the 3d object around it's local x-axis
	     *
	     * @param    angle        The amount of rotation in degrees
	     */
	    pitch(angle: number): void;
	    /**
	     *
	     */
	    getRenderSceneTransform(camera: Camera): Matrix3D;
	    /**
	     * Rotates the 3d object around it's local z-axis
	     *
	     * @param    angle        The amount of rotation in degrees
	     */
	    roll(angle: number): void;
	    /**
	     * Rotates the 3d object around an axis by a defined angle
	     *
	     * @param    axis        The vector defining the axis of rotation
	     * @param    angle        The amount of rotation in degrees
	     */
	    rotate(axis: Vector3D, angle: number): void;
	    /**
	     * Rotates the 3d object directly to a euler angle
	     *
	     * @param    ax        The angle in degrees of the rotation around the x axis.
	     * @param    ay        The angle in degrees of the rotation around the y axis.
	     * @param    az        The angle in degrees of the rotation around the z axis.
	     */
	    rotateTo(ax: number, ay: number, az: number): void;
	    /**
	     *
	     */
	    removeEventListener(type: string, listener: Function): void;
	    /**
	     * Moves the 3d object along a vector by a defined length
	     *
	     * @param    axis        The vector defining the axis of movement
	     * @param    distance    The length of the movement
	     */
	    translate(axis: Vector3D, distance: number): void;
	    /**
	     * Moves the 3d object along a vector by a defined length
	     *
	     * @param    axis        The vector defining the axis of movement
	     * @param    distance    The length of the movement
	     */
	    translateLocal(axis: Vector3D, distance: number): void;
	    /**
	     * Rotates the 3d object around it's local y-axis
	     *
	     * @param    angle        The amount of rotation in degrees
	     */
	    yaw(angle: number): void;
	    /**
	     * @internal
	     */
	    _iController: ControllerBase;
	    /**
	     * @internal
	     */
	    _iAssignedPartition: Partition;
	    /**
	     * The transformation of the 3d object, relative to the local coordinates of the parent <code>ObjectContainer3D</code>.
	     *
	     * @internal
	     */
	    _iMatrix3D: Matrix3D;
	    /**
	     * @internal
	     */
	    _iPickingCollisionVO: PickingCollisionVO;
	    /**
	     * @internal
	     */
	    iSetParent(value: DisplayObjectContainer): void;
	    /**
	     * @protected
	     */
	    pCreateDefaultBoundingVolume(): BoundingVolumeBase;
	    /**
	     * @protected
	     */
	    pCreateEntityPartitionNode(): EntityNode;
	    /**
	     * @protected
	     */
	    pInvalidateBounds(): void;
	    /**
	     * @protected
	     */
	    pInvalidateSceneTransform(): void;
	    /**
	     * @protected
	     */
	    pUpdateBounds(): void;
	    /**
	     * @protected
	     */
	    _pUpdateImplicitMouseEnabled(value: boolean): void;
	    /**
	     * @protected
	     */
	    _pUpdateImplicitPartition(value: Partition): void;
	    /**
	     * @protected
	     */
	    _pUpdateImplicitVisibility(value: boolean): void;
	    /**
	     * @protected
	     */
	    _pUpdateMatrix3D(): void;
	    /**
	     * @protected
	     */
	    pUpdateSceneTransform(): void;
	    _iAddRenderable(renderable: IRenderable): IRenderable;
	    _iRemoveRenderable(renderable: IRenderable): IRenderable;
	    /**
	     * //TODO
	     *
	     * @param shortestCollisionDistance
	     * @param findClosest
	     * @returns {boolean}
	     *
	     * @internal
	     */
	    _iTestCollision(shortestCollisionDistance: number, findClosest: boolean): boolean;
	    /**
	     *
	     */
	    _iInternalUpdate(): void;
	    /**
	     * @internal
	     */
	    _iIsVisible(): boolean;
	    /**
	     * @internal
	     */
	    _iIsMouseEnabled(): boolean;
	    /**
	     * @internal
	     */
	    _iSetScene(value: Scene): void;
	    /**
	     * @protected
	     */
	    _pUpdateScene(value: Scene): void;
	    /**
	     * @private
	     */
	    private notifyPositionChanged();
	    /**
	     * @private
	     */
	    private notifyRotationChanged();
	    /**
	     * @private
	     */
	    private notifyScaleChanged();
	    /**
	     * @private
	     */
	    private notifySceneChange();
	    /**
	     * @private
	     */
	    private notifySceneTransformChange();
	    /**
	     * Invalidates the 3D transformation matrix, causing it to be updated upon the next request
	     *
	     * @private
	     */
	    private invalidateMatrix3D();
	    /**
	     * @private
	     */
	    private invalidatePartition();
	    /**
	     * @private
	     */
	    private invalidatePivot();
	    /**
	     * @private
	     */
	    private invalidatePosition();
	    /**
	     * @private
	     */
	    private invalidateRotation();
	    /**
	     * @private
	     */
	    private invalidateScale();
	}
	export = DisplayObject;
	
}
declare module "awayjs-display/lib/partition/SkyboxNode" {
	import Plane3D = require("awayjs-core/lib/geom/Plane3D");
	import EntityNode = require("awayjs-display/lib/partition/EntityNode");
	import ICollector = require("awayjs-display/lib/traverse/ICollector");
	import IEntity = require("awayjs-display/lib/entities/IEntity");
	/**
	 * SkyboxNode is a space partitioning leaf node that contains a Skybox object.
	 *
	 * @class away.partition.SkyboxNode
	 */
	class SkyboxNode extends EntityNode {
	    private _skyBox;
	    /**
	     * Creates a new SkyboxNode object.
	     * @param skyBox The Skybox to be contained in the node.
	     */
	    constructor(skyBox: IEntity);
	    /**
	     * @inheritDoc
	     */
	    acceptTraverser(traverser: ICollector): void;
	    /**
	     *
	     * @param planes
	     * @param numPlanes
	     * @returns {boolean}
	     */
	    isInFrustum(planes: Plane3D[], numPlanes: number): boolean;
	}
	export = SkyboxNode;
	
}
declare module "awayjs-display/lib/materials/lightpickers/LightPickerBase" {
	import NamedAssetBase = require("awayjs-core/lib/library/NamedAssetBase");
	import IAsset = require("awayjs-core/lib/library/IAsset");
	import LightBase = require("awayjs-display/lib/base/LightBase");
	import IRenderable = require("awayjs-display/lib/pool/IRenderable");
	import DirectionalLight = require("awayjs-display/lib/entities/DirectionalLight");
	import LightProbe = require("awayjs-display/lib/entities/LightProbe");
	import PointLight = require("awayjs-display/lib/entities/PointLight");
	/**
	 * LightPickerBase provides an abstract base clase for light picker classes. These classes are responsible for
	 * feeding materials with relevant lights. Usually, StaticLightPicker can be used, but LightPickerBase can be
	 * extended to provide more application-specific dynamic selection of lights.
	 *
	 * @see StaticLightPicker
	 */
	class LightPickerBase extends NamedAssetBase implements IAsset {
	    _pNumPointLights: number;
	    _pNumDirectionalLights: number;
	    _pNumCastingPointLights: number;
	    _pNumCastingDirectionalLights: number;
	    _pNumLightProbes: number;
	    _pAllPickedLights: Array<LightBase>;
	    _pPointLights: Array<PointLight>;
	    _pCastingPointLights: Array<PointLight>;
	    _pDirectionalLights: Array<DirectionalLight>;
	    _pCastingDirectionalLights: Array<DirectionalLight>;
	    _pLightProbes: Array<LightProbe>;
	    _pLightProbeWeights: Array<number>;
	    /**
	     * Creates a new LightPickerBase object.
	     */
	    constructor();
	    /**
	     * Disposes resources used by the light picker.
	     */
	    dispose(): void;
	    /**
	     * @inheritDoc
	     */
	    assetType: string;
	    /**
	     * The maximum amount of directional lights that will be provided.
	     */
	    numDirectionalLights: number;
	    /**
	     * The maximum amount of point lights that will be provided.
	     */
	    numPointLights: number;
	    /**
	     * The maximum amount of directional lights that cast shadows.
	     */
	    numCastingDirectionalLights: number;
	    /**
	     * The amount of point lights that cast shadows.
	     */
	    numCastingPointLights: number;
	    /**
	     * The maximum amount of light probes that will be provided.
	     */
	    numLightProbes: number;
	    /**
	     * The collected point lights to be used for shading.
	     */
	    pointLights: Array<PointLight>;
	    /**
	     * The collected directional lights to be used for shading.
	     */
	    directionalLights: Array<DirectionalLight>;
	    /**
	     * The collected point lights that cast shadows to be used for shading.
	     */
	    castingPointLights: Array<PointLight>;
	    /**
	     * The collected directional lights that cast shadows to be used for shading.
	     */
	    castingDirectionalLights: Array<DirectionalLight>;
	    /**
	     * The collected light probes to be used for shading.
	     */
	    lightProbes: Array<LightProbe>;
	    /**
	     * The weights for each light probe, defining their influence on the object.
	     */
	    lightProbeWeights: Array<number>;
	    /**
	     * A collection of all the collected lights.
	     */
	    allPickedLights: Array<LightBase>;
	    /**
	     * Updates set of lights for a given renderable and EntityCollector. Always call super.collectLights() after custom overridden code.
	     */
	    collectLights(renderable: IRenderable): void;
	    /**
	     * Updates the weights for the light probes, based on the renderable's position relative to them.
	     * @param renderable The renderble for which to calculate the light probes' influence.
	     */
	    private updateProbeWeights(renderable);
	}
	export = LightPickerBase;
	
}
declare module "awayjs-display/lib/entities/Skybox" {
	import BoundingVolumeBase = require("awayjs-core/lib/bounds/BoundingVolumeBase");
	import UVTransform = require("awayjs-core/lib/geom/UVTransform");
	import CubeTextureBase = require("awayjs-core/lib/textures/CubeTextureBase");
	import IAnimationSet = require("awayjs-display/lib/animators/IAnimationSet");
	import IAnimator = require("awayjs-display/lib/animators/IAnimator");
	import DisplayObject = require("awayjs-display/lib/base/DisplayObject");
	import IRenderableOwner = require("awayjs-display/lib/base/IRenderableOwner");
	import IRenderObjectOwner = require("awayjs-display/lib/base/IRenderObjectOwner");
	import IRenderable = require("awayjs-display/lib/pool/IRenderable");
	import IRenderablePool = require("awayjs-display/lib/pool/IRenderablePool");
	import IRenderObject = require("awayjs-display/lib/pool/IRenderObject");
	import SkyboxNode = require("awayjs-display/lib/partition/SkyboxNode");
	import IRendererPool = require("awayjs-display/lib/pool/IRendererPool");
	import IEntity = require("awayjs-display/lib/entities/IEntity");
	import LightPickerBase = require("awayjs-display/lib/materials/lightpickers/LightPickerBase");
	/**
	 * A Skybox class is used to render a sky in the scene. It's always considered static and 'at infinity', and as
	 * such it's always centered at the camera's position and sized to exactly fit within the camera's frustum, ensuring
	 * the sky box is always as large as possible without being clipped.
	 */
	class Skybox extends DisplayObject implements IEntity, IRenderableOwner, IRenderObjectOwner {
	    private _cubeMap;
	    _pAlphaThreshold: number;
	    private _animationSet;
	    _pLightPicker: LightPickerBase;
	    _pBlendMode: string;
	    private _renderObjects;
	    private _renderables;
	    private _uvTransform;
	    private _owners;
	    private _mipmap;
	    private _smooth;
	    private _material;
	    private _animator;
	    /**
	     * The minimum alpha value for which pixels should be drawn. This is used for transparency that is either
	     * invisible or entirely opaque, often used with textures for foliage, etc.
	     * Recommended values are 0 to disable alpha, or 0.5 to create smooth edges. Default value is 0 (disabled).
	     */
	    alphaThreshold: number;
	    /**
	     * Indicates whether or not any used textures should use mipmapping. Defaults to true.
	     */
	    mipmap: boolean;
	    /**
	     * Indicates whether or not any used textures should use smoothing.
	     */
	    smooth: boolean;
	    /**
	     * The light picker used by the material to provide lights to the material if it supports lighting.
	     *
	     * @see LightPickerBase
	     * @see StaticLightPicker
	     */
	    lightPicker: LightPickerBase;
	    /**
	     *
	     */
	    animationSet: IAnimationSet;
	    /**
	     * The blend mode to use when drawing this renderable. The following blend modes are supported:
	     * <ul>
	     * <li>BlendMode.NORMAL: No blending, unless the material inherently needs it</li>
	     * <li>BlendMode.LAYER: Force blending. This will draw the object the same as NORMAL, but without writing depth writes.</li>
	     * <li>BlendMode.MULTIPLY</li>
	     * <li>BlendMode.ADD</li>
	     * <li>BlendMode.ALPHA</li>
	     * </ul>
	     */
	    blendMode: string;
	    _pInvalidateRenderObject(): void;
	    /**
	     * Marks the shader programs for all passes as invalid, so they will be recompiled before the next use.
	     *
	     * @private
	     */
	    _pIinvalidatePasses(): void;
	    /**
	     * A list of the IRenderableOwners that use this material
	     *
	     * @private
	     */
	    iOwners: IRenderableOwner[];
	    animator: IAnimator;
	    /**
	     *
	     */
	    uvTransform: UVTransform;
	    /**
	    * The cube texture to use as the skybox.
	    */
	    cubeMap: CubeTextureBase;
	    /**
	     * Create a new Skybox object.
	     *
	     * @param material	The material with which to render the Skybox.
	     */
	    constructor(cubeMap?: CubeTextureBase);
	    assetType: string;
	    /**
	     * @protected
	     */
	    pInvalidateBounds(): void;
	    /**
	     * @protected
	     */
	    pCreateEntityPartitionNode(): SkyboxNode;
	    /**
	     * @protected
	     */
	    pCreateDefaultBoundingVolume(): BoundingVolumeBase;
	    /**
	     * @protected
	     */
	    pUpdateBounds(): void;
	    castsShadows: boolean;
	    /**
	     * Cleans up resources owned by the material, including passes. Textures are not owned by the material since they
	     * could be used by other materials and will not be disposed.
	     */
	    dispose(): void;
	    _iCollectRenderables(rendererPool: IRendererPool): void;
	    _iCollectRenderable(rendererPool: IRendererPool): void;
	    _iAddRenderObject(renderObject: IRenderObject): IRenderObject;
	    _iRemoveRenderObject(renderObject: IRenderObject): IRenderObject;
	    _iAddRenderable(renderable: IRenderable): IRenderable;
	    _iRemoveRenderable(renderable: IRenderable): IRenderable;
	    /**
	     *
	     * @param renderer
	     *
	     * @internal
	     */
	    getRenderObject(renderablePool: IRenderablePool): IRenderObject;
	}
	export = Skybox;
	
}
declare module "awayjs-display/lib/pool/IRenderablePool" {
	import IRenderableOwner = require("awayjs-display/lib/base/IRenderableOwner");
	import IRenderObject = require("awayjs-display/lib/pool/IRenderObject");
	import MaterialBase = require("awayjs-display/lib/materials/MaterialBase");
	import Skybox = require("awayjs-display/lib/entities/Skybox");
	/**
	 * IRenderPass provides an abstract base class for material shader passes. A material pass constitutes at least
	 * a render call per required renderable.
	 */
	interface IRenderablePool {
	    getMaterialRenderObject(material: MaterialBase): IRenderObject;
	    getSkyboxRenderObject(skybox: Skybox): IRenderObject;
	    disposeItem(renderableOwner: IRenderableOwner): any;
	}
	export = IRenderablePool;
	
}
declare module "awayjs-display/lib/base/IRenderObjectOwner" {
	import IAsset = require("awayjs-core/lib/library/IAsset");
	import IAnimationSet = require("awayjs-display/lib/animators/IAnimationSet");
	import IRenderObject = require("awayjs-display/lib/pool/IRenderObject");
	import IRenderablePool = require("awayjs-display/lib/pool/IRenderablePool");
	import IRenderableOwner = require("awayjs-display/lib/base/IRenderableOwner");
	import LightPickerBase = require("awayjs-display/lib/materials/lightpickers/LightPickerBase");
	/**
	 * IRenderObjectOwner provides an interface for objects that can use materials.
	 *
	 * @interface away.base.IRenderObjectOwner
	 */
	interface IRenderObjectOwner extends IAsset {
	    alphaThreshold: number;
	    mipmap: boolean;
	    smooth: boolean;
	    blendMode: string;
	    lightPicker: LightPickerBase;
	    animationSet: IAnimationSet;
	    iOwners: IRenderableOwner[];
	    _iAddRenderObject(renderObject: IRenderObject): IRenderObject;
	    _iRemoveRenderObject(renderObject: IRenderObject): IRenderObject;
	    /**
	     *
	     * @param renderer
	     *
	     * @internal
	     */
	    getRenderObject(renderablePool: IRenderablePool): IRenderObject;
	}
	export = IRenderObjectOwner;
	
}
declare module "awayjs-display/lib/events/RenderableOwnerEvent" {
	import Event = require("awayjs-core/lib/events/Event");
	import IRenderObjectOwner = require("awayjs-display/lib/base/IRenderObjectOwner");
	/**
	 * Dispatched to notify changes in a sub geometry object's state.
	 *
	 * @class away.events.RenderableOwnerEvent
	 * @see away.core.base.Geometry
	 */
	class RenderableOwnerEvent extends Event {
	    /**
	     * Dispatched when a Renderable owners's render object owner has been updated.
	     */
	    static RENDER_OBJECT_OWNER_UPDATED: string;
	    private _renderObjectOwner;
	    /**
	     * Create a new GeometryEvent
	     * @param type The event type.
	     * @param dataType An optional data type of the vertex data being updated.
	     */
	    constructor(type: string, renderObjectOwner: IRenderObjectOwner);
	    /**
	     * The renderobject owner of the renderable owner.
	     */
	    renderObjectOwner: IRenderObjectOwner;
	    /**
	     * Clones the event.
	     *
	     * @return An exact duplicate of the current object.
	     */
	    clone(): Event;
	}
	export = RenderableOwnerEvent;
	
}
declare module "awayjs-display/lib/materials/MaterialBase" {
	import ColorTransform = require("awayjs-core/lib/geom/ColorTransform");
	import NamedAssetBase = require("awayjs-core/lib/library/NamedAssetBase");
	import Texture2DBase = require("awayjs-core/lib/textures/Texture2DBase");
	import IAnimationSet = require("awayjs-display/lib/animators/IAnimationSet");
	import IRenderObjectOwner = require("awayjs-display/lib/base/IRenderObjectOwner");
	import IRenderableOwner = require("awayjs-display/lib/base/IRenderableOwner");
	import IRenderObject = require("awayjs-display/lib/pool/IRenderObject");
	import IRenderablePool = require("awayjs-display/lib/pool/IRenderablePool");
	import LightPickerBase = require("awayjs-display/lib/materials/lightpickers/LightPickerBase");
	/**
	 * MaterialBase forms an abstract base class for any material.
	 * A material consists of several passes, each of which constitutes at least one render call. Several passes could
	 * be used for special effects (render lighting for many lights in several passes, render an outline in a separate
	 * pass) or to provide additional render-to-texture passes (rendering diffuse light to texture for texture-space
	 * subsurface scattering, or rendering a depth map for specialized self-shadowing).
	 *
	 * Away3D provides default materials trough SinglePassMaterialBase and TriangleMaterial, which use modular
	 * methods to build the shader code. MaterialBase can be extended to build specific and high-performant custom
	 * shaders, or entire new material frameworks.
	 */
	class MaterialBase extends NamedAssetBase implements IRenderObjectOwner {
	    private _colorTransform;
	    private _alphaBlending;
	    private _alpha;
	    private _sizeChanged;
	    private _renderObjects;
	    _pAlphaThreshold: number;
	    _pAnimateUVs: boolean;
	    private _enableLightFallOff;
	    private _specularLightSources;
	    private _diffuseLightSources;
	    /**
	     * An object to contain any extra data.
	     */
	    extra: Object;
	    /**
	     * A value that can be used by materials that only work with a given type of renderer. The renderer can test the
	     * classification to choose which render path to use. For example, a deferred material could set this value so
	     * that the deferred renderer knows not to take the forward rendering path.
	     *
	     * @private
	     */
	    _iClassification: string;
	    /**
	     * An id for this material used to sort the renderables by shader program, which reduces Program state changes.
	     *
	     * @private
	     */
	    _iMaterialId: number;
	    _iBaseScreenPassIndex: number;
	    private _bothSides;
	    private _animationSet;
	    /**
	     * A list of material owners, renderables or custom Entities.
	     */
	    private _owners;
	    private _alphaPremultiplied;
	    _pBlendMode: string;
	    private _mipmap;
	    private _smooth;
	    private _repeat;
	    private _color;
	    _pTexture: Texture2DBase;
	    _pLightPicker: LightPickerBase;
	    _pHeight: number;
	    _pWidth: number;
	    private _onLightChangeDelegate;
	    /**
	     *
	     */
	    assetType: string;
	    /**
	     * Creates a new MaterialBase object.
	     */
	    constructor();
	    /**
	     * The alpha of the surface.
	     */
	    alpha: number;
	    /**
	     * The ColorTransform object to transform the colour of the material with. Defaults to null.
	     */
	    colorTransform: ColorTransform;
	    /**
	     * Indicates whether or not the material has transparency. If binary transparency is sufficient, for
	     * example when using textures of foliage, consider using alphaThreshold instead.
	     */
	    alphaBlending: boolean;
	    /**
	     *
	     */
	    height: number;
	    /**
	     *
	     */
	    animationSet: IAnimationSet;
	    /**
	     * The light picker used by the material to provide lights to the material if it supports lighting.
	     *
	     * @see LightPickerBase
	     * @see StaticLightPicker
	     */
	    lightPicker: LightPickerBase;
	    /**
	     * Indicates whether or not any used textures should use mipmapping. Defaults to true.
	     */
	    mipmap: boolean;
	    /**
	     * Indicates whether or not any used textures should use smoothing.
	     */
	    smooth: boolean;
	    /**
	     * Indicates whether or not any used textures should be tiled. If set to false, texture samples are clamped to
	     * the texture's borders when the uv coordinates are outside the [0, 1] interval.
	     */
	    repeat: boolean;
	    /**
	     * The diffuse reflectivity color of the surface.
	     */
	    color: number;
	    /**
	     * The texture object to use for the albedo colour.
	     */
	    texture: Texture2DBase;
	    /**
	     * Specifies whether or not the UV coordinates should be animated using a transformation matrix.
	     */
	    animateUVs: boolean;
	    /**
	     * Whether or not to use fallOff and radius properties for lights. This can be used to improve performance and
	     * compatibility for constrained mode.
	     */
	    enableLightFallOff: boolean;
	    /**
	     * Define which light source types to use for diffuse reflections. This allows choosing between regular lights
	     * and/or light probes for diffuse reflections.
	     *
	     * @see away3d.materials.LightSources
	     */
	    diffuseLightSources: number;
	    /**
	     * Define which light source types to use for specular reflections. This allows choosing between regular lights
	     * and/or light probes for specular reflections.
	     *
	     * @see away3d.materials.LightSources
	     */
	    specularLightSources: number;
	    /**
	     * Cleans up resources owned by the material, including passes. Textures are not owned by the material since they
	     * could be used by other materials and will not be disposed.
	     */
	    dispose(): void;
	    /**
	     * Defines whether or not the material should cull triangles facing away from the camera.
	     */
	    bothSides: boolean;
	    /**
	     * The blend mode to use when drawing this renderable. The following blend modes are supported:
	     * <ul>
	     * <li>BlendMode.NORMAL: No blending, unless the material inherently needs it</li>
	     * <li>BlendMode.LAYER: Force blending. This will draw the object the same as NORMAL, but without writing depth writes.</li>
	     * <li>BlendMode.MULTIPLY</li>
	     * <li>BlendMode.ADD</li>
	     * <li>BlendMode.ALPHA</li>
	     * </ul>
	     */
	    blendMode: string;
	    /**
	     * Indicates whether visible textures (or other pixels) used by this material have
	     * already been premultiplied. Toggle this if you are seeing black halos around your
	     * blended alpha edges.
	     */
	    alphaPremultiplied: boolean;
	    /**
	     * The minimum alpha value for which pixels should be drawn. This is used for transparency that is either
	     * invisible or entirely opaque, often used with textures for foliage, etc.
	     * Recommended values are 0 to disable alpha, or 0.5 to create smooth edges. Default value is 0 (disabled).
	     */
	    alphaThreshold: number;
	    /**
<<<<<<< HEAD
	     *
=======
	     * Indicates whether or not the material requires alpha blending during rendering.
	     */
	    requiresBlending: boolean;
	    /**
	     *
	     */
	    width: number;
	    /**
	     * Sets the render state for a pass that is independent of the rendered object. This needs to be called before
	     * calling renderPass. Before activating a pass, the previously used pass needs to be deactivated.
	     * @param pass The pass data to activate.
	     * @param stage The Stage object which is currently used for rendering.
	     * @param camera The camera from which the scene is viewed.
	     * @private
	     */
	    _iActivatePass(pass: IMaterialPassData, renderer: IRenderer, camera: Camera): void;
	    /**
	     * Clears the render state for a pass. This needs to be called before activating another pass.
	     * @param pass The pass to deactivate.
	     * @param stage The Stage used for rendering
	     *
	     * @internal
	     */
	    _iDeactivatePass(pass: IMaterialPassData, renderer: IRenderer): void;
	    /**
	     * Renders the current pass. Before calling renderPass, activatePass needs to be called with the same index.
	     * @param pass The pass used to render the renderable.
	     * @param renderable The IRenderable object to draw.
	     * @param stage The Stage object used for rendering.
	     * @param entityCollector The EntityCollector object that contains the visible scene data.
	     * @param viewProjection The view-projection matrix used to project to the screen. This is not the same as
	     * camera.viewProjection as it includes the scaling factors when rendering to textures.
	     *
	     * @internal
	     */
	    _iRenderPass(pass: IMaterialPassData, renderable: IRenderable, stage: IStage, camera: Camera, viewProjection: Matrix3D): void;
	    /**
	     * Mark an IMaterialOwner as owner of this material.
	     * Assures we're not using the same material across renderables with different animations, since the
	     * Programs depend on animation. This method needs to be called when a material is assigned.
	     *
	     * @param owner The IMaterialOwner that had this material assigned
	     *
	     * @internal
	     */
	    iAddOwner(owner: IMaterialOwner): void;
	    /**
	     * Removes an IMaterialOwner as owner.
	     * @param owner
	     *
	     * @internal
	     */
	    iRemoveOwner(owner: IMaterialOwner): void;
	    /**
	     * A list of the IMaterialOwners that use this material
	     *
	     * @private
	     */
	    iOwners: Array<IMaterialOwner>;
	    /**
	     * The amount of passes used by the material.
	     *
	     * @private
	     */
	    _iNumScreenPasses(): number;
	    /**
	     * A list of the screen passes used in this material
	     *
	     * @private
	     */
	    _iScreenPasses: Array<IMaterialPass>;
	    /**
	     * Marks the shader programs for all passes as invalid, so they will be recompiled before the next use.
	     *
	     * @private
	     */
	    _pInvalidatePasses(): void;
	    /**
	     * Flags that the screen passes have become invalid and need possible re-ordering / adding / deleting
	     */
	    _pInvalidateScreenPasses(): void;
	    /**
	     * Removes a pass from the material.
	     * @param pass The pass to be removed.
>>>>>>> 1e33bea6
	     */
	    width: number;
	    /**
	     * Mark an IRenderableOwner as owner of this material.
	     * Assures we're not using the same material across renderables with different animations, since the
	     * Programs depend on animation. This method needs to be called when a material is assigned.
	     *
	     * @param owner The IRenderableOwner that had this material assigned
	     *
	     * @internal
	     */
	    iAddOwner(owner: IRenderableOwner): void;
	    /**
	     * Removes an IRenderableOwner as owner.
	     * @param owner
	     *
	     * @internal
	     */
	    iRemoveOwner(owner: IRenderableOwner): void;
	    /**
	     * A list of the IRenderableOwners that use this material
	     *
	     * @private
	     */
	    iOwners: IRenderableOwner[];
	    /**
	     * Marks the shader programs for all passes as invalid, so they will be recompiled before the next use.
	     *
	     * @private
	     */
	    _pInvalidatePasses(): void;
	    private invalidateAnimation();
	    _pInvalidateRenderObject(): void;
	    /**
	     * Called when the light picker's configuration changed.
	     */
	    private onLightsChange(event);
	    _pNotifySizeChanged(): void;
	    _iAddRenderObject(renderObject: IRenderObject): IRenderObject;
	    _iRemoveRenderObject(renderObject: IRenderObject): IRenderObject;
	    /**
	     *
	     * @param renderer
	     *
	     * @internal
	     */
	    getRenderObject(renderablePool: IRenderablePool): IRenderObject;
	}
	export = MaterialBase;
	
}
declare module "awayjs-display/lib/base/IRenderableOwner" {
	import UVTransform = require("awayjs-core/lib/geom/UVTransform");
	import IAsset = require("awayjs-core/lib/library/IAsset");
	import IAnimator = require("awayjs-display/lib/animators/IAnimator");
	import IRenderable = require("awayjs-display/lib/pool/IRenderable");
	import IRendererPool = require("awayjs-display/lib/pool/IRendererPool");
	/**
	 * IRenderableOwner provides an interface for objects that can use materials.
	 *
	 * @interface away.base.IRenderableOwner
	 */
	interface IRenderableOwner extends IAsset {
	    /**
	     * The animation used by the material owner to assemble the vertex code.
	     */
	    animator: IAnimator;
	    /**
	     *
	     */
	    uvTransform: UVTransform;
	    /**
	     *
	     * @param renderable
	     * @private
	     */
	    _iAddRenderable(renderable: IRenderable): IRenderable;
	    /**
	     *
	     * @param renderable
	     * @private
	     */
	    _iRemoveRenderable(renderable: IRenderable): IRenderable;
	    /**
	     *
	     * @param renderer
	     * @private
	     */
	    _iCollectRenderable(rendererPool: IRendererPool): any;
	}
	export = IRenderableOwner;
	
}
declare module "awayjs-display/lib/base/ISubMesh" {
	import IRenderableOwner = require("awayjs-display/lib/base/IRenderableOwner");
	import MaterialBase = require("awayjs-display/lib/materials/MaterialBase");
	import SubGeometryBase = require("awayjs-display/lib/base/SubGeometryBase");
	import Mesh = require("awayjs-display/lib/entities/Mesh");
	/**
	 * ISubMesh is an interface for object SubMesh that is used to
	 * apply a material to a SubGeometry class
	 *
	 * @class away.base.ISubMesh
	 */
	interface ISubMesh extends IRenderableOwner {
	    subGeometry: SubGeometryBase;
	    parentMesh: Mesh;
	    material: MaterialBase;
	    _iIndex: number;
	    _iInvalidateRenderableGeometry(): any;
	    _iGetExplicitMaterial(): MaterialBase;
	}
	export = ISubMesh;
	
}
declare module "awayjs-display/lib/base/ISubMeshClass" {
	import ISubMesh = require("awayjs-display/lib/base/ISubMesh");
	import MaterialBase = require("awayjs-display/lib/materials/MaterialBase");
	import SubGeometryBase = require("awayjs-display/lib/base/SubGeometryBase");
	import Mesh = require("awayjs-display/lib/entities/Mesh");
	/**
	 * ISubMeshClass is an interface for the constructable class definition ISubMesh that is used to
	 * apply a material to a SubGeometry class
	 *
	 * @class away.base.ISubMeshClass
	 */
	interface ISubMeshClass {
	    /**
	     *
	     */
	    new (subGeometry: SubGeometryBase, parentMesh: Mesh, material?: MaterialBase): ISubMesh;
	}
	export = ISubMeshClass;
	
}
declare module "awayjs-display/lib/base/SubGeometryBase" {
	import NamedAssetBase = require("awayjs-core/lib/library/NamedAssetBase");
	import Matrix3D = require("awayjs-core/lib/geom/Matrix3D");
	import Geometry = require("awayjs-display/lib/base/Geometry");
	import ISubMeshClass = require("awayjs-display/lib/base/ISubMeshClass");
	/**
	 * @class away.base.TriangleSubGeometry
	 */
	class SubGeometryBase extends NamedAssetBase {
	    static VERTEX_DATA: string;
	    _pStrideOffsetDirty: boolean;
	    _pIndices: Array<number>;
	    _pVertices: Array<number>;
	    private _numIndices;
	    private _numTriangles;
	    _pNumVertices: number;
	    _pConcatenateArrays: boolean;
	    private _indicesUpdated;
	    _pStride: Object;
	    _pOffset: Object;
	    _pUpdateStrideOffset(): void;
	    _pSubMeshClass: ISubMeshClass;
	    subMeshClass: ISubMeshClass;
	    /**
	     *
	     */
	    concatenateArrays: boolean;
	    /**
	     * The raw index data that define the faces.
	     */
	    indices: Array<number>;
	    /**
	     *
	     */
	    vertices: Array<number>;
	    /**
	     * The total amount of triangles in the TriangleSubGeometry.
	     */
	    numTriangles: number;
	    numVertices: number;
	    /**
	     *
	     */
	    constructor(concatenatedArrays: boolean);
	    /**
	     *
	     */
	    getStride(dataType: string): any;
	    /**
	     *
	     */
	    getOffset(dataType: string): any;
	    updateVertices(): void;
	    /**
	     *
	     */
	    dispose(): void;
	    /**
	     * Updates the face indices of the TriangleSubGeometry.
	     *
	     * @param indices The face indices to upload.
	     */
	    updateIndices(indices: Array<number>): void;
	    /**
	     * @protected
	     */
	    pInvalidateBounds(): void;
	    /**
	     * The Geometry object that 'owns' this TriangleSubGeometry object.
	     *
	     * @private
	     */
	    parentGeometry: Geometry;
	    /**
	     * Clones the current object
	     * @return An exact duplicate of the current object.
	     */
	    clone(): SubGeometryBase;
	    applyTransformation(transform: Matrix3D): void;
	    /**
	     * Scales the geometry.
	     * @param scale The amount by which to scale.
	     */
	    scale(scale: number): void;
	    scaleUV(scaleU?: number, scaleV?: number): void;
	    getBoundingPositions(): Array<number>;
	    private notifyIndicesUpdate();
	    _pNotifyVerticesUpdate(): void;
	}
	export = SubGeometryBase;
	
}
declare module "awayjs-display/lib/animators/IAnimator" {
	import IAsset = require("awayjs-core/lib/library/IAsset");
	import IAnimationSet = require("awayjs-display/lib/animators/IAnimationSet");
	import SubGeometryBase = require("awayjs-display/lib/base/SubGeometryBase");
	import IRenderable = require("awayjs-display/lib/pool/IRenderable");
	import IEntity = require("awayjs-display/lib/entities/IEntity");
	/**
	 * Provides an interface for animator classes that control animation output from a data set subtype of <code>AnimationSetBase</code>.
	 *
	 * @see away.animators.IAnimationSet
	 */
	interface IAnimator extends IAsset {
	    /**
	     *
	     */
	    animationSet: IAnimationSet;
	    /**
	     *
	     */
	    clone(): IAnimator;
	    /**
	     *
	     */
	    dispose(): any;
	    /**
	     * Used by the entity object to which the animator is applied, registers the owner for internal use.
	     *
	     * @private
	     */
	    addOwner(mesh: IEntity): any;
	    /**
	     * Used by the mesh object from which the animator is removed, unregisters the owner for internal use.
	     *
	     * @private
	     */
	    removeOwner(mesh: IEntity): any;
	    /**
	     * //TODO
	     *
	     * @param sourceSubGeometry
	     */
	    getRenderableSubGeometry(renderable: IRenderable, sourceSubGeometry: SubGeometryBase): SubGeometryBase;
	}
	export = IAnimator;
	
}
declare module "awayjs-display/lib/base/CapsStyle" {
	/**
	 * The CapsStyle class is an enumeration of constant values that specify the
	 * caps style to use in drawing lines. The constants are provided for use as
	 * values in the <code>caps</code> parameter of the
	 * <code>flash.display.Graphics.lineStyle()</code> method. You can specify the
	 * following three types of caps:
	 */
	class CapsStyle {
	    /**
	     * Used to specify round caps in the <code>caps</code> parameter of the
	     * <code>flash.display.Graphics.lineStyle()</code> method.
	     */
	    static ROUND: string;
	    /**
	     * Used to specify no caps in the <code>caps</code> parameter of the
	     * <code>flash.display.Graphics.lineStyle()</code> method.
	     */
	    static NONE: string;
	    /**
	     * Used to specify square caps in the <code>caps</code> parameter of the
	     * <code>flash.display.Graphics.lineStyle()</code> method.
	     */
	    static SQUARE: string;
	}
	export = CapsStyle;
	
}
declare module "awayjs-display/lib/base/GradientType" {
	/**
	 * The GradientType class provides values for the <code>type</code> parameter
	 * in the <code>beginGradientFill()</code> and
	 * <code>lineGradientStyle()</code> methods of the flash.display.Graphics
	 * class.
	 */
	class GradientType {
	    /**
	     * Value used to specify a linear gradient fill.
	     */
	    static LINEAR: string;
	    /**
	     * Value used to specify a radial gradient fill.
	     */
	    static RADIAL: string;
	}
	export = GradientType;
	
}
declare module "awayjs-display/lib/base/GraphicsPathWinding" {
	/**
	 * The GraphicsPathWinding class provides values for the
	 * <code>flash.display.GraphicsPath.winding</code> property and the
	 * <code>flash.display.Graphics.drawPath()</code> method to determine the
	 * direction to draw a path. A clockwise path is positively wound, and a
	 * counter-clockwise path is negatively wound:
	 *
	 * <p> When paths intersect or overlap, the winding direction determines the
	 * rules for filling the areas created by the intersection or overlap:</p>
	 */
	class GraphicsPathWinding {
	    static EVEN_ODD: string;
	    static NON_ZERO: string;
	}
	export = GraphicsPathWinding;
	
}
declare module "awayjs-display/lib/base/IGraphicsData" {
	/**
	 * This interface is used to define objects that can be used as parameters in the
	 * <code>away.base.Graphics</code> methods, including fills, strokes, and paths. Use
	 * the implementor classes of this interface to create and manage drawing property
	 * data, and to reuse the same data for different instances. Then, use the methods of
	 * the Graphics class to render the drawing objects.
	 *
	 * @see away.base.Graphics.drawGraphicsData()
	 * @see away.base.Graphics.readGraphicsData()
	 */
	interface IGraphicsData {
	}
	export = IGraphicsData;
	
}
declare module "awayjs-display/lib/base/InterpolationMethod" {
	/**
	 * The InterpolationMethod class provides values for the
	 * <code>interpolationMethod</code> parameter in the
	 * <code>Graphics.beginGradientFill()</code> and
	 * <code>Graphics.lineGradientStyle()</code> methods. This parameter
	 * determines the RGB space to use when rendering the gradient.
	 */
	class InterpolationMethod {
	    /**
	     * Specifies that the RGB interpolation method should be used. This means
	     * that the gradient is rendered with exponential sRGB(standard RGB) space.
	     * The sRGB space is a W3C-endorsed standard that defines a non-linear
	     * conversion between red, green, and blue component values and the actual
	     * intensity of the visible component color.
	     *
	     * <p>For example, consider a simple linear gradient between two colors(with
	     * the <code>spreadMethod</code> parameter set to
	     * <code>SpreadMethod.REFLECT</code>). The different interpolation methods
	     * affect the appearance as follows: </p>
	     */
	    static LINEAR_RGB: string;
	    /**
	     * Specifies that the RGB interpolation method should be used. This means
	     * that the gradient is rendered with exponential sRGB(standard RGB) space.
	     * The sRGB space is a W3C-endorsed standard that defines a non-linear
	     * conversion between red, green, and blue component values and the actual
	     * intensity of the visible component color.
	     *
	     * <p>For example, consider a simple linear gradient between two colors(with
	     * the <code>spreadMethod</code> parameter set to
	     * <code>SpreadMethod.REFLECT</code>). The different interpolation methods
	     * affect the appearance as follows: </p>
	     */
	    static RGB: string;
	}
	export = InterpolationMethod;
	
}
declare module "awayjs-display/lib/base/JointStyle" {
	/**
	 * The JointStyle class is an enumeration of constant values that specify the
	 * joint style to use in drawing lines. These constants are provided for use
	 * as values in the <code>joints</code> parameter of the
	 * <code>flash.display.Graphics.lineStyle()</code> method. The method supports
	 * three types of joints: miter, round, and bevel, as the following example
	 * shows:
	 */
	class JointStyle {
	    /**
	     * Specifies beveled joints in the <code>joints</code> parameter of the
	     * <code>flash.display.Graphics.lineStyle()</code> method.
	     */
	    static BEVEL: string;
	    /**
	     * Specifies mitered joints in the <code>joints</code> parameter of the
	     * <code>flash.display.Graphics.lineStyle()</code> method.
	     */
	    static MITER: string;
	    /**
	     * Specifies round joints in the <code>joints</code> parameter of the
	     * <code>flash.display.Graphics.lineStyle()</code> method.
	     */
	    static ROUND: string;
	}
	export = JointStyle;
	
}
declare module "awayjs-display/lib/base/LineScaleMode" {
	/**
	 * The LineScaleMode class provides values for the <code>scaleMode</code>
	 * parameter in the <code>Graphics.lineStyle()</code> method.
	 */
	class LineScaleMode {
	    /**
	     * With this setting used as the <code>scaleMode</code> parameter of the
	     * <code>lineStyle()</code> method, the thickness of the line scales
	     * <i>only</i> vertically. For example, consider the following circles, drawn
	     * with a one-pixel line, and each with the <code>scaleMode</code> parameter
	     * set to <code>LineScaleMode.VERTICAL</code>. The circle on the left is
	     * scaled only vertically, and the circle on the right is scaled both
	     * vertically and horizontally.
	     */
	    static HORIZONTAL: string;
	    /**
	     * With this setting used as the <code>scaleMode</code> parameter of the
	     * <code>lineStyle()</code> method, the thickness of the line never scales.
	     */
	    static NONE: string;
	    /**
	     * With this setting used as the <code>scaleMode</code> parameter of the
	     * <code>lineStyle()</code> method, the thickness of the line always scales
	     * when the object is scaled(the default).
	     */
	    static NORMAL: string;
	    /**
	     * With this setting used as the <code>scaleMode</code> parameter of the
	     * <code>lineStyle()</code> method, the thickness of the line scales
	     * <i>only</i> horizontally. For example, consider the following circles,
	     * drawn with a one-pixel line, and each with the <code>scaleMode</code>
	     * parameter set to <code>LineScaleMode.HORIZONTAL</code>. The circle on the
	     * left is scaled only horizontally, and the circle on the right is scaled
	     * both vertically and horizontally.
	     */
	    static VERTICAL: string;
	}
	export = LineScaleMode;
	
}
declare module "awayjs-display/lib/base/TriangleCulling" {
	/**
	 * Defines codes for culling algorithms that determine which triangles not to
	 * render when drawing triangle paths.
	 *
	 * <p> The terms <code>POSITIVE</code> and <code>NEGATIVE</code> refer to the
	 * sign of a triangle's normal along the z-axis. The normal is a 3D vector
	 * that is perpendicular to the surface of the triangle. </p>
	 *
	 * <p> A triangle whose vertices 0, 1, and 2 are arranged in a clockwise order
	 * has a positive normal value. That is, its normal points in a positive
	 * z-axis direction, away from the current view point. When the
	 * <code>TriangleCulling.POSITIVE</code> algorithm is used, triangles with
	 * positive normals are not rendered. Another term for this is backface
	 * culling. </p>
	 *
	 * <p> A triangle whose vertices are arranged in a counter-clockwise order has
	 * a negative normal value. That is, its normal points in a negative z-axis
	 * direction, toward the current view point. When the
	 * <code>TriangleCulling.NEGATIVE</code> algorithm is used, triangles with
	 * negative normals will not be rendered. </p>
	 */
	class TriangleCulling {
	    /**
	     * Specifies culling of all triangles facing toward the current view point.
	     */
	    static NEGATIVE: string;
	    /**
	     * Specifies no culling. All triangles in the path are rendered.
	     */
	    static NONE: string;
	    /**
	     * Specifies culling of all triangles facing away from the current view
	     * point. This is also known as backface culling.
	     */
	    static POSITIVE: string;
	}
	export = TriangleCulling;
	
}
declare module "awayjs-display/lib/base/SpreadMethod" {
	/**
	 * The SpreadMethod class provides values for the <code>spreadMethod</code>
	 * parameter in the <code>beginGradientFill()</code> and
	 * <code>lineGradientStyle()</code> methods of the Graphics class.
	 *
	 * <p>The following example shows the same gradient fill using various spread
	 * methods:</p>
	 */
	class SpreadMethod {
	    /**
	     * Specifies that the gradient use the <i>pad</i> spread method.
	     */
	    static PAD: string;
	    /**
	     * Specifies that the gradient use the <i>reflect</i> spread method.
	     */
	    static REFLECT: string;
	    /**
	     * Specifies that the gradient use the <i>repeat</i> spread method.
	     */
	    static REPEAT: string;
	}
	export = SpreadMethod;
	
}
declare module "awayjs-display/lib/base/Graphics" {
	import BitmapData = require("awayjs-core/lib/base/BitmapData");
	import Matrix = require("awayjs-core/lib/geom/Matrix");
	import CapsStyle = require("awayjs-display/lib/base/CapsStyle");
	import GradientType = require("awayjs-display/lib/base/GradientType");
	import GraphicsPathWinding = require("awayjs-display/lib/base/GraphicsPathWinding");
	import IGraphicsData = require("awayjs-display/lib/base/IGraphicsData");
	import InterpolationMethod = require("awayjs-display/lib/base/InterpolationMethod");
	import JointStyle = require("awayjs-display/lib/base/JointStyle");
	import LineScaleMode = require("awayjs-display/lib/base/LineScaleMode");
	import TriangleCulling = require("awayjs-display/lib/base/TriangleCulling");
	import SpreadMethod = require("awayjs-display/lib/base/SpreadMethod");
	/**
	 * The Graphics class contains a set of methods that you can use to create a
	 * vector shape. Display objects that support drawing include Sprite and Shape
	 * objects. Each of these classes includes a <code>graphics</code> property
	 * that is a Graphics object. The following are among those helper functions
	 * provided for ease of use: <code>drawRect()</code>,
	 * <code>drawRoundRect()</code>, <code>drawCircle()</code>, and
	 * <code>drawEllipse()</code>.
	 *
	 * <p>You cannot create a Graphics object directly from ActionScript code. If
	 * you call <code>new Graphics()</code>, an exception is thrown.</p>
	 *
	 * <p>The Graphics class is final; it cannot be subclassed.</p>
	 */
	class Graphics {
	    /**
	     * Fills a drawing area with a bitmap image. The bitmap can be repeated or
	     * tiled to fill the area. The fill remains in effect until you call the
	     * <code>beginFill()</code>, <code>beginBitmapFill()</code>,
	     * <code>beginGradientFill()</code>, or <code>beginShaderFill()</code>
	     * method. Calling the <code>clear()</code> method clears the fill.
	     *
	     * <p>The application renders the fill whenever three or more points are
	     * drawn, or when the <code>endFill()</code> method is called. </p>
	     *
	     * @param bitmap A transparent or opaque bitmap image that contains the bits
	     *               to be displayed.
	     * @param matrix A matrix object(of the flash.geom.Matrix class), which you
	     *               can use to define transformations on the bitmap. For
	     *               example, you can use the following matrix to rotate a bitmap
	     *               by 45 degrees(pi/4 radians):
	     * @param repeat If <code>true</code>, the bitmap image repeats in a tiled
	     *               pattern. If <code>false</code>, the bitmap image does not
	     *               repeat, and the edges of the bitmap are used for any fill
	     *               area that extends beyond the bitmap.
	     *
	     *               <p>For example, consider the following bitmap(a 20 x
	     *               20-pixel checkerboard pattern):</p>
	     *
	     *               <p>When <code>repeat</code> is set to <code>true</code>(as
	     *               in the following example), the bitmap fill repeats the
	     *               bitmap:</p>
	     *
	     *               <p>When <code>repeat</code> is set to <code>false</code>,
	     *               the bitmap fill uses the edge pixels for the fill area
	     *               outside the bitmap:</p>
	     * @param smooth If <code>false</code>, upscaled bitmap images are rendered
	     *               by using a nearest-neighbor algorithm and look pixelated. If
	     *               <code>true</code>, upscaled bitmap images are rendered by
	     *               using a bilinear algorithm. Rendering by using the nearest
	     *               neighbor algorithm is faster.
	     */
	    beginBitmapFill(bitmap: BitmapData, matrix?: Matrix, repeat?: boolean, smooth?: boolean): void;
	    /**
	     * Specifies a simple one-color fill that subsequent calls to other Graphics
	     * methods(such as <code>lineTo()</code> or <code>drawCircle()</code>) use
	     * when drawing. The fill remains in effect until you call the
	     * <code>beginFill()</code>, <code>beginBitmapFill()</code>,
	     * <code>beginGradientFill()</code>, or <code>beginShaderFill()</code>
	     * method. Calling the <code>clear()</code> method clears the fill.
	     *
	     * <p>The application renders the fill whenever three or more points are
	     * drawn, or when the <code>endFill()</code> method is called.</p>
	     *
	     * @param color The color of the fill(0xRRGGBB).
	     * @param alpha The alpha value of the fill(0.0 to 1.0).
	     */
	    beginFill(color: number, alpha?: number): void;
	    /**
	     * Specifies a gradient fill used by subsequent calls to other Graphics
	     * methods(such as <code>lineTo()</code> or <code>drawCircle()</code>) for
	     * the object. The fill remains in effect until you call the
	     * <code>beginFill()</code>, <code>beginBitmapFill()</code>,
	     * <code>beginGradientFill()</code>, or <code>beginShaderFill()</code>
	     * method. Calling the <code>clear()</code> method clears the fill.
	     *
	     * <p>The application renders the fill whenever three or more points are
	     * drawn, or when the <code>endFill()</code> method is called. </p>
	     *
	     * @param type                A value from the GradientType class that
	     *                            specifies which gradient type to use:
	     *                            <code>GradientType.LINEAR</code> or
	     *                            <code>GradientType.RADIAL</code>.
	     * @param colors              An array of RGB hexadecimal color values used
	     *                            in the gradient; for example, red is 0xFF0000,
	     *                            blue is 0x0000FF, and so on. You can specify
	     *                            up to 15 colors. For each color, specify a
	     *                            corresponding value in the alphas and ratios
	     *                            parameters.
	     * @param alphas              An array of alpha values for the corresponding
	     *                            colors in the colors array; valid values are 0
	     *                            to 1. If the value is less than 0, the default
	     *                            is 0. If the value is greater than 1, the
	     *                            default is 1.
	     * @param ratios              An array of color distribution ratios; valid
	     *                            values are 0-255. This value defines the
	     *                            percentage of the width where the color is
	     *                            sampled at 100%. The value 0 represents the
	     *                            left position in the gradient box, and 255
	     *                            represents the right position in the gradient
	     *                            box.
	     * @param matrix              A transformation matrix as defined by the
	     *                            flash.geom.Matrix class. The flash.geom.Matrix
	     *                            class includes a
	     *                            <code>createGradientBox()</code> method, which
	     *                            lets you conveniently set up the matrix for use
	     *                            with the <code>beginGradientFill()</code>
	     *                            method.
	     * @param spreadMethod        A value from the SpreadMethod class that
	     *                            specifies which spread method to use, either:
	     *                            <code>SpreadMethod.PAD</code>,
	     *                            <code>SpreadMethod.REFLECT</code>, or
	     *                            <code>SpreadMethod.REPEAT</code>.
	     *
	     *                            <p>For example, consider a simple linear
	     *                            gradient between two colors:</p>
	     *
	     *                            <p>This example uses
	     *                            <code>SpreadMethod.PAD</code> for the spread
	     *                            method, and the gradient fill looks like the
	     *                            following:</p>
	     *
	     *                            <p>If you use <code>SpreadMethod.REFLECT</code>
	     *                            for the spread method, the gradient fill looks
	     *                            like the following:</p>
	     *
	     *                            <p>If you use <code>SpreadMethod.REPEAT</code>
	     *                            for the spread method, the gradient fill looks
	     *                            like the following:</p>
	     * @param interpolationMethod A value from the InterpolationMethod class that
	     *                            specifies which value to use:
	     *                            <code>InterpolationMethod.LINEAR_RGB</code> or
	     *                            <code>InterpolationMethod.RGB</code>
	     *
	     *                            <p>For example, consider a simple linear
	     *                            gradient between two colors(with the
	     *                            <code>spreadMethod</code> parameter set to
	     *                            <code>SpreadMethod.REFLECT</code>). The
	     *                            different interpolation methods affect the
	     *                            appearance as follows: </p>
	     * @param focalPointRatio     A number that controls the location of the
	     *                            focal point of the gradient. 0 means that the
	     *                            focal point is in the center. 1 means that the
	     *                            focal point is at one border of the gradient
	     *                            circle. -1 means that the focal point is at the
	     *                            other border of the gradient circle. A value
	     *                            less than -1 or greater than 1 is rounded to -1
	     *                            or 1. For example, the following example shows
	     *                            a <code>focalPointRatio</code> set to 0.75:
	     * @throws ArgumentError If the <code>type</code> parameter is not valid.
	     */
	    beginGradientFill(type: GradientType, colors: Array<number>, alphas: Array<number>, ratios: Array<number>, matrix?: Matrix, spreadMethod?: string, interpolationMethod?: string, focalPointRatio?: number): void;
	    /**
	     * Specifies a shader fill used by subsequent calls to other Graphics methods
	     * (such as <code>lineTo()</code> or <code>drawCircle()</code>) for the
	     * object. The fill remains in effect until you call the
	     * <code>beginFill()</code>, <code>beginBitmapFill()</code>,
	     * <code>beginGradientFill()</code>, or <code>beginShaderFill()</code>
	     * method. Calling the <code>clear()</code> method clears the fill.
	     *
	     * <p>The application renders the fill whenever three or more points are
	     * drawn, or when the <code>endFill()</code> method is called.</p>
	     *
	     * <p>Shader fills are not supported under GPU rendering; filled areas will
	     * be colored cyan.</p>
	     *
	     * @param shader The shader to use for the fill. This Shader instance is not
	     *               required to specify an image input. However, if an image
	     *               input is specified in the shader, the input must be provided
	     *               manually. To specify the input, set the <code>input</code>
	     *               property of the corresponding ShaderInput property of the
	     *               <code>Shader.data</code> property.
	     *
	     *               <p>When you pass a Shader instance as an argument the shader
	     *               is copied internally. The drawing fill operation uses that
	     *               internal copy, not a reference to the original shader. Any
	     *               changes made to the shader, such as changing a parameter
	     *               value, input, or bytecode, are not applied to the copied
	     *               shader that's used for the fill.</p>
	     * @param matrix A matrix object(of the flash.geom.Matrix class), which you
	     *               can use to define transformations on the shader. For
	     *               example, you can use the following matrix to rotate a shader
	     *               by 45 degrees(pi/4 radians):
	     *
	     *               <p>The coordinates received in the shader are based on the
	     *               matrix that is specified for the <code>matrix</code>
	     *               parameter. For a default(<code>null</code>) matrix, the
	     *               coordinates in the shader are local pixel coordinates which
	     *               can be used to sample an input.</p>
	     * @throws ArgumentError When the shader output type is not compatible with
	     *                       this operation(the shader must specify a
	     *                       <code>pixel3</code> or <code>pixel4</code> output).
	     * @throws ArgumentError When the shader specifies an image input that isn't
	     *                       provided.
	     * @throws ArgumentError When a ByteArray or Vector.<Number> instance is used
	     *                       as an input and the <code>width</code> and
	     *                       <code>height</code> properties aren't specified for
	     *                       the ShaderInput, or the specified values don't match
	     *                       the amount of data in the input object. See the
	     *                       <code>ShaderInput.input</code> property for more
	     *                       information.
	     */
	    /**
	     * Clears the graphics that were drawn to this Graphics object, and resets
	     * fill and line style settings.
	     *
	     */
	    clear(): void;
	    /**
	     * Copies all of drawing commands from the source Graphics object into the
	     * calling Graphics object.
	     *
	     * @param sourceGraphics The Graphics object from which to copy the drawing
	     *                       commands.
	     */
	    copyFrom(sourceGraphics: Graphics): void;
	    /**
	     * Draws a cubic Bezier curve from the current drawing position to the
	     * specified anchor point. Cubic Bezier curves consist of two anchor points
	     * and two control points. The curve interpolates the two anchor points and
	     * curves toward the two control points.
	     *
	     * The four points you use to draw a cubic Bezier curve with the
	     * <code>cubicCurveTo()</code> method are as follows:
	     *
	     * <ul>
	     *   <li>The current drawing position is the first anchor point. </li>
	     *   <li>The anchorX and anchorY parameters specify the second anchor point.
	     *   </li>
	     *   <li>The <code>controlX1</code> and <code>controlY1</code> parameters
	     *   specify the first control point.</li>
	     *   <li>The <code>controlX2</code> and <code>controlY2</code> parameters
	     *   specify the second control point.</li>
	     * </ul>
	     *
	     * If you call the <code>cubicCurveTo()</code> method before calling the
	     * <code>moveTo()</code> method, your curve starts at position (0, 0).
	     *
	     * If the <code>cubicCurveTo()</code> method succeeds, the Flash runtime sets
	     * the current drawing position to (<code>anchorX</code>,
	     * <code>anchorY</code>). If the <code>cubicCurveTo()</code> method fails,
	     * the current drawing position remains unchanged.
	     *
	     * If your movie clip contains content created with the Flash drawing tools,
	     * the results of calls to the <code>cubicCurveTo()</code> method are drawn
	     * underneath that content.
	     *
	     * @param controlX1 Specifies the horizontal position of the first control
	     *                  point relative to the registration point of the parent
	     *                  display object.
	     * @param controlY1 Specifies the vertical position of the first control
	     *                  point relative to the registration point of the parent
	     *                  display object.
	     * @param controlX2 Specifies the horizontal position of the second control
	     *                  point relative to the registration point of the parent
	     *                  display object.
	     * @param controlY2 Specifies the vertical position of the second control
	     *                  point relative to the registration point of the parent
	     *                  display object.
	     * @param anchorX   Specifies the horizontal position of the anchor point
	     *                  relative to the registration point of the parent display
	     *                  object.
	     * @param anchorY   Specifies the vertical position of the anchor point
	     *                  relative to the registration point of the parent display
	     *                  object.
	     */
	    cubicCurveTo(controlX1: number, controlY1: number, controlX2: number, controlY2: number, anchorX: number, anchorY: number): void;
	    /**
	     * Draws a curve using the current line style from the current drawing
	     * position to(anchorX, anchorY) and using the control point that
	     * (<code>controlX</code>, <code>controlY</code>) specifies. The current
	     * drawing position is then set to(<code>anchorX</code>,
	     * <code>anchorY</code>). If the movie clip in which you are drawing contains
	     * content created with the Flash drawing tools, calls to the
	     * <code>curveTo()</code> method are drawn underneath this content. If you
	     * call the <code>curveTo()</code> method before any calls to the
	     * <code>moveTo()</code> method, the default of the current drawing position
	     * is(0, 0). If any of the parameters are missing, this method fails and the
	     * current drawing position is not changed.
	     *
	     * <p>The curve drawn is a quadratic Bezier curve. Quadratic Bezier curves
	     * consist of two anchor points and one control point. The curve interpolates
	     * the two anchor points and curves toward the control point. </p>
	     *
	     * @param controlX A number that specifies the horizontal position of the
	     *                 control point relative to the registration point of the
	     *                 parent display object.
	     * @param controlY A number that specifies the vertical position of the
	     *                 control point relative to the registration point of the
	     *                 parent display object.
	     * @param anchorX  A number that specifies the horizontal position of the
	     *                 next anchor point relative to the registration point of
	     *                 the parent display object.
	     * @param anchorY  A number that specifies the vertical position of the next
	     *                 anchor point relative to the registration point of the
	     *                 parent display object.
	     */
	    curveTo(controlX: number, controlY: number, anchorX: number, anchorY: number): void;
	    /**
	     * Draws a circle. Set the line style, fill, or both before you call the
	     * <code>drawCircle()</code> method, by calling the <code>linestyle()</code>,
	     * <code>lineGradientStyle()</code>, <code>beginFill()</code>,
	     * <code>beginGradientFill()</code>, or <code>beginBitmapFill()</code>
	     * method.
	     *
	     * @param x      The <i>x</i> location of the center of the circle relative
	     *               to the registration point of the parent display object(in
	     *               pixels).
	     * @param y      The <i>y</i> location of the center of the circle relative
	     *               to the registration point of the parent display object(in
	     *               pixels).
	     * @param radius The radius of the circle(in pixels).
	     */
	    drawCircle(x: number, y: number, radius: number): void;
	    /**
	     * Draws an ellipse. Set the line style, fill, or both before you call the
	     * <code>drawEllipse()</code> method, by calling the
	     * <code>linestyle()</code>, <code>lineGradientStyle()</code>,
	     * <code>beginFill()</code>, <code>beginGradientFill()</code>, or
	     * <code>beginBitmapFill()</code> method.
	     *
	     * @param x      The <i>x</i> location of the top-left of the bounding-box of
	     *               the ellipse relative to the registration point of the parent
	     *               display object(in pixels).
	     * @param y      The <i>y</i> location of the top left of the bounding-box of
	     *               the ellipse relative to the registration point of the parent
	     *               display object(in pixels).
	     * @param width  The width of the ellipse(in pixels).
	     * @param height The height of the ellipse(in pixels).
	     */
	    drawEllipse(x: number, y: number, width: number, height: number): void;
	    /**
	     * Submits a series of IGraphicsData instances for drawing. This method
	     * accepts a Vector containing objects including paths, fills, and strokes
	     * that implement the IGraphicsData interface. A Vector of IGraphicsData
	     * instances can refer to a part of a shape, or a complex fully defined set
	     * of data for rendering a complete shape.
	     *
	     * <p> Graphics paths can contain other graphics paths. If the
	     * <code>graphicsData</code> Vector includes a path, that path and all its
	     * sub-paths are rendered during this operation. </p>
	     *
	     */
	    drawGraphicsData(graphicsData: Array<IGraphicsData>): void;
	    /**
	     * Submits a series of commands for drawing. The <code>drawPath()</code>
	     * method uses vector arrays to consolidate individual <code>moveTo()</code>,
	     * <code>lineTo()</code>, and <code>curveTo()</code> drawing commands into a
	     * single call. The <code>drawPath()</code> method parameters combine drawing
	     * commands with x- and y-coordinate value pairs and a drawing direction. The
	     * drawing commands are values from the GraphicsPathCommand class. The x- and
	     * y-coordinate value pairs are Numbers in an array where each pair defines a
	     * coordinate location. The drawing direction is a value from the
	     * GraphicsPathWinding class.
	     *
	     * <p> Generally, drawings render faster with <code>drawPath()</code> than
	     * with a series of individual <code>lineTo()</code> and
	     * <code>curveTo()</code> methods. </p>
	     *
	     * <p> The <code>drawPath()</code> method uses a uses a floating computation
	     * so rotation and scaling of shapes is more accurate and gives better
	     * results. However, curves submitted using the <code>drawPath()</code>
	     * method can have small sub-pixel alignment errors when used in conjunction
	     * with the <code>lineTo()</code> and <code>curveTo()</code> methods. </p>
	     *
	     * <p> The <code>drawPath()</code> method also uses slightly different rules
	     * for filling and drawing lines. They are: </p>
	     *
	     * <ul>
	     *   <li>When a fill is applied to rendering a path:
	     * <ul>
	     *   <li>A sub-path of less than 3 points is not rendered.(But note that the
	     * stroke rendering will still occur, consistent with the rules for strokes
	     * below.)</li>
	     *   <li>A sub-path that isn't closed(the end point is not equal to the
	     * begin point) is implicitly closed.</li>
	     * </ul>
	     * </li>
	     *   <li>When a stroke is applied to rendering a path:
	     * <ul>
	     *   <li>The sub-paths can be composed of any number of points.</li>
	     *   <li>The sub-path is never implicitly closed.</li>
	     * </ul>
	     * </li>
	     * </ul>
	     *
	     * @param winding Specifies the winding rule using a value defined in the
	     *                GraphicsPathWinding class.
	     */
	    drawPath(commands: Array<number>, data: Array<number>, winding: GraphicsPathWinding): void;
	    /**
	     * Draws a rectangle. Set the line style, fill, or both before you call the
	     * <code>drawRect()</code> method, by calling the <code>linestyle()</code>,
	     * <code>lineGradientStyle()</code>, <code>beginFill()</code>,
	     * <code>beginGradientFill()</code>, or <code>beginBitmapFill()</code>
	     * method.
	     *
	     * @param x      A number indicating the horizontal position relative to the
	     *               registration point of the parent display object(in pixels).
	     * @param y      A number indicating the vertical position relative to the
	     *               registration point of the parent display object(in pixels).
	     * @param width  The width of the rectangle(in pixels).
	     * @param height The height of the rectangle(in pixels).
	     * @throws ArgumentError If the <code>width</code> or <code>height</code>
	     *                       parameters are not a number
	     *                      (<code>Number.NaN</code>).
	     */
	    drawRect(x: number, y: number, width: number, height: number): void;
	    /**
	     * Draws a rounded rectangle. Set the line style, fill, or both before you
	     * call the <code>drawRoundRect()</code> method, by calling the
	     * <code>linestyle()</code>, <code>lineGradientStyle()</code>,
	     * <code>beginFill()</code>, <code>beginGradientFill()</code>, or
	     * <code>beginBitmapFill()</code> method.
	     *
	     * @param x             A number indicating the horizontal position relative
	     *                      to the registration point of the parent display
	     *                      object(in pixels).
	     * @param y             A number indicating the vertical position relative to
	     *                      the registration point of the parent display object
	     *                     (in pixels).
	     * @param width         The width of the round rectangle(in pixels).
	     * @param height        The height of the round rectangle(in pixels).
	     * @param ellipseWidth  The width of the ellipse used to draw the rounded
	     *                      corners(in pixels).
	     * @param ellipseHeight The height of the ellipse used to draw the rounded
	     *                      corners(in pixels). Optional; if no value is
	     *                      specified, the default value matches that provided
	     *                      for the <code>ellipseWidth</code> parameter.
	     * @throws ArgumentError If the <code>width</code>, <code>height</code>,
	     *                       <code>ellipseWidth</code> or
	     *                       <code>ellipseHeight</code> parameters are not a
	     *                       number(<code>Number.NaN</code>).
	     */
	    drawRoundRect(x: number, y: number, width: number, height: number, ellipseWidth: number, ellipseHeight?: number): void;
	    /**
	     * Renders a set of triangles, typically to distort bitmaps and give them a
	     * three-dimensional appearance. The <code>drawTriangles()</code> method maps
	     * either the current fill, or a bitmap fill, to the triangle faces using a
	     * set of(u,v) coordinates.
	     *
	     * <p> Any type of fill can be used, but if the fill has a transform matrix
	     * that transform matrix is ignored. </p>
	     *
	     * <p> A <code>uvtData</code> parameter improves texture mapping when a
	     * bitmap fill is used. </p>
	     *
	     * @param culling Specifies whether to render triangles that face in a
	     *                specified direction. This parameter prevents the rendering
	     *                of triangles that cannot be seen in the current view. This
	     *                parameter can be set to any value defined by the
	     *                TriangleCulling class.
	     */
	    drawTriangles(vertices: Array<number>, indices?: Array<number>, uvtData?: Array<number>, culling?: TriangleCulling): void;
	    /**
	     * Applies a fill to the lines and curves that were added since the last call
	     * to the <code>beginFill()</code>, <code>beginGradientFill()</code>, or
	     * <code>beginBitmapFill()</code> method. Flash uses the fill that was
	     * specified in the previous call to the <code>beginFill()</code>,
	     * <code>beginGradientFill()</code>, or <code>beginBitmapFill()</code>
	     * method. If the current drawing position does not equal the previous
	     * position specified in a <code>moveTo()</code> method and a fill is
	     * defined, the path is closed with a line and then filled.
	     *
	     */
	    endFill(): void;
	    /**
	     * Specifies a bitmap to use for the line stroke when drawing lines.
	     *
	     * <p>The bitmap line style is used for subsequent calls to Graphics methods
	     * such as the <code>lineTo()</code> method or the <code>drawCircle()</code>
	     * method. The line style remains in effect until you call the
	     * <code>lineStyle()</code> or <code>lineGradientStyle()</code> methods, or
	     * the <code>lineBitmapStyle()</code> method again with different parameters.
	     * </p>
	     *
	     * <p>You can call the <code>lineBitmapStyle()</code> method in the middle of
	     * drawing a path to specify different styles for different line segments
	     * within a path. </p>
	     *
	     * <p>Call the <code>lineStyle()</code> method before you call the
	     * <code>lineBitmapStyle()</code> method to enable a stroke, or else the
	     * value of the line style is <code>undefined</code>.</p>
	     *
	     * <p>Calls to the <code>clear()</code> method set the line style back to
	     * <code>undefined</code>. </p>
	     *
	     * @param bitmap The bitmap to use for the line stroke.
	     * @param matrix An optional transformation matrix as defined by the
	     *               flash.geom.Matrix class. The matrix can be used to scale or
	     *               otherwise manipulate the bitmap before applying it to the
	     *               line style.
	     * @param repeat Whether to repeat the bitmap in a tiled fashion.
	     * @param smooth Whether smoothing should be applied to the bitmap.
	     */
	    lineBitmapStyle(bitmap: BitmapData, matrix?: Matrix, repeat?: boolean, smooth?: boolean): void;
	    /**
	     * Specifies a gradient to use for the stroke when drawing lines.
	     *
	     * <p>The gradient line style is used for subsequent calls to Graphics
	     * methods such as the <code>lineTo()</code> methods or the
	     * <code>drawCircle()</code> method. The line style remains in effect until
	     * you call the <code>lineStyle()</code> or <code>lineBitmapStyle()</code>
	     * methods, or the <code>lineGradientStyle()</code> method again with
	     * different parameters. </p>
	     *
	     * <p>You can call the <code>lineGradientStyle()</code> method in the middle
	     * of drawing a path to specify different styles for different line segments
	     * within a path. </p>
	     *
	     * <p>Call the <code>lineStyle()</code> method before you call the
	     * <code>lineGradientStyle()</code> method to enable a stroke, or else the
	     * value of the line style is <code>undefined</code>.</p>
	     *
	     * <p>Calls to the <code>clear()</code> method set the line style back to
	     * <code>undefined</code>. </p>
	     *
	     * @param type                A value from the GradientType class that
	     *                            specifies which gradient type to use, either
	     *                            GradientType.LINEAR or GradientType.RADIAL.
	     * @param colors              An array of RGB hexadecimal color values used
	     *                            in the gradient; for example, red is 0xFF0000,
	     *                            blue is 0x0000FF, and so on. You can specify
	     *                            up to 15 colors. For each color, specify a
	     *                            corresponding value in the alphas and ratios
	     *                            parameters.
	     * @param alphas              An array of alpha values for the corresponding
	     *                            colors in the colors array; valid values are 0
	     *                            to 1. If the value is less than 0, the default
	     *                            is 0. If the value is greater than 1, the
	     *                            default is 1.
	     * @param ratios              An array of color distribution ratios; valid
	     *                            values are 0-255. This value defines the
	     *                            percentage of the width where the color is
	     *                            sampled at 100%. The value 0 represents the
	     *                            left position in the gradient box, and 255
	     *                            represents the right position in the gradient
	     *                            box.
	     * @param matrix              A transformation matrix as defined by the
	     *                            flash.geom.Matrix class. The flash.geom.Matrix
	     *                            class includes a
	     *                            <code>createGradientBox()</code> method, which
	     *                            lets you conveniently set up the matrix for use
	     *                            with the <code>lineGradientStyle()</code>
	     *                            method.
	     * @param spreadMethod        A value from the SpreadMethod class that
	     *                            specifies which spread method to use:
	     * @param interpolationMethod A value from the InterpolationMethod class that
	     *                            specifies which value to use. For example,
	     *                            consider a simple linear gradient between two
	     *                            colors(with the <code>spreadMethod</code>
	     *                            parameter set to
	     *                            <code>SpreadMethod.REFLECT</code>). The
	     *                            different interpolation methods affect the
	     *                            appearance as follows:
	     * @param focalPointRatio     A number that controls the location of the
	     *                            focal point of the gradient. The value 0 means
	     *                            the focal point is in the center. The value 1
	     *                            means the focal point is at one border of the
	     *                            gradient circle. The value -1 means that the
	     *                            focal point is at the other border of the
	     *                            gradient circle. Values less than -1 or greater
	     *                            than 1 are rounded to -1 or 1. The following
	     *                            image shows a gradient with a
	     *                            <code>focalPointRatio</code> of -0.75:
	     */
	    lineGradientStyle(type: GradientType, colors: Array<number>, alphas: Array<number>, ratios: Array<number>, matrix?: Matrix, spreadMethod?: SpreadMethod, interpolationMethod?: InterpolationMethod, focalPointRatio?: number): void;
	    /**
	     * Specifies a shader to use for the line stroke when drawing lines.
	     *
	     * <p>The shader line style is used for subsequent calls to Graphics methods
	     * such as the <code>lineTo()</code> method or the <code>drawCircle()</code>
	     * method. The line style remains in effect until you call the
	     * <code>lineStyle()</code> or <code>lineGradientStyle()</code> methods, or
	     * the <code>lineBitmapStyle()</code> method again with different parameters.
	     * </p>
	     *
	     * <p>You can call the <code>lineShaderStyle()</code> method in the middle of
	     * drawing a path to specify different styles for different line segments
	     * within a path. </p>
	     *
	     * <p>Call the <code>lineStyle()</code> method before you call the
	     * <code>lineShaderStyle()</code> method to enable a stroke, or else the
	     * value of the line style is <code>undefined</code>.</p>
	     *
	     * <p>Calls to the <code>clear()</code> method set the line style back to
	     * <code>undefined</code>. </p>
	     *
	     * @param shader The shader to use for the line stroke.
	     * @param matrix An optional transformation matrix as defined by the
	     *               flash.geom.Matrix class. The matrix can be used to scale or
	     *               otherwise manipulate the bitmap before applying it to the
	     *               line style.
	     */
	    /**
	     * Specifies a line style used for subsequent calls to Graphics methods such
	     * as the <code>lineTo()</code> method or the <code>drawCircle()</code>
	     * method. The line style remains in effect until you call the
	     * <code>lineGradientStyle()</code> method, the
	     * <code>lineBitmapStyle()</code> method, or the <code>lineStyle()</code>
	     * method with different parameters.
	     *
	     * <p>You can call the <code>lineStyle()</code> method in the middle of
	     * drawing a path to specify different styles for different line segments
	     * within the path.</p>
	     *
	     * <p><b>Note: </b>Calls to the <code>clear()</code> method set the line
	     * style back to <code>undefined</code>.</p>
	     *
	     * <p><b>Note: </b>Flash Lite 4 supports only the first three parameters
	     * (<code>thickness</code>, <code>color</code>, and <code>alpha</code>).</p>
	     *
	     * @param thickness    An integer that indicates the thickness of the line in
	     *                     points; valid values are 0-255. If a number is not
	     *                     specified, or if the parameter is undefined, a line is
	     *                     not drawn. If a value of less than 0 is passed, the
	     *                     default is 0. The value 0 indicates hairline
	     *                     thickness; the maximum thickness is 255. If a value
	     *                     greater than 255 is passed, the default is 255.
	     * @param color        A hexadecimal color value of the line; for example,
	     *                     red is 0xFF0000, blue is 0x0000FF, and so on. If a
	     *                     value is not indicated, the default is 0x000000
	     *                    (black). Optional.
	     * @param alpha        A number that indicates the alpha value of the color
	     *                     of the line; valid values are 0 to 1. If a value is
	     *                     not indicated, the default is 1(solid). If the value
	     *                     is less than 0, the default is 0. If the value is
	     *                     greater than 1, the default is 1.
	     * @param pixelHinting(Not supported in Flash Lite 4) A Boolean value that
	     *                     specifies whether to hint strokes to full pixels. This
	     *                     affects both the position of anchors of a curve and
	     *                     the line stroke size itself. With
	     *                     <code>pixelHinting</code> set to <code>true</code>,
	     *                     line widths are adjusted to full pixel widths. With
	     *                     <code>pixelHinting</code> set to <code>false</code>,
	     *                     disjoints can appear for curves and straight lines.
	     *                     For example, the following illustrations show how
	     *                     Flash Player or Adobe AIR renders two rounded
	     *                     rectangles that are identical, except that the
	     *                     <code>pixelHinting</code> parameter used in the
	     *                     <code>lineStyle()</code> method is set differently
	     *                    (the images are scaled by 200%, to emphasize the
	     *                     difference):
	     *
	     *                     <p>If a value is not supplied, the line does not use
	     *                     pixel hinting.</p>
	     * @param scaleMode   (Not supported in Flash Lite 4) A value from the
	     *                     LineScaleMode class that specifies which scale mode to
	     *                     use:
	     *                     <ul>
	     *                       <li> <code>LineScaleMode.NORMAL</code> - Always
	     *                     scale the line thickness when the object is scaled
	     *                    (the default). </li>
	     *                       <li> <code>LineScaleMode.NONE</code> - Never scale
	     *                     the line thickness. </li>
	     *                       <li> <code>LineScaleMode.VERTICAL</code> - Do not
	     *                     scale the line thickness if the object is scaled
	     *                     vertically <i>only</i>. For example, consider the
	     *                     following circles, drawn with a one-pixel line, and
	     *                     each with the <code>scaleMode</code> parameter set to
	     *                     <code>LineScaleMode.VERTICAL</code>. The circle on the
	     *                     left is scaled vertically only, and the circle on the
	     *                     right is scaled both vertically and horizontally:
	     *                     </li>
	     *                       <li> <code>LineScaleMode.HORIZONTAL</code> - Do not
	     *                     scale the line thickness if the object is scaled
	     *                     horizontally <i>only</i>. For example, consider the
	     *                     following circles, drawn with a one-pixel line, and
	     *                     each with the <code>scaleMode</code> parameter set to
	     *                     <code>LineScaleMode.HORIZONTAL</code>. The circle on
	     *                     the left is scaled horizontally only, and the circle
	     *                     on the right is scaled both vertically and
	     *                     horizontally:   </li>
	     *                     </ul>
	     * @param caps        (Not supported in Flash Lite 4) A value from the
	     *                     CapsStyle class that specifies the type of caps at the
	     *                     end of lines. Valid values are:
	     *                     <code>CapsStyle.NONE</code>,
	     *                     <code>CapsStyle.ROUND</code>, and
	     *                     <code>CapsStyle.SQUARE</code>. If a value is not
	     *                     indicated, Flash uses round caps.
	     *
	     *                     <p>For example, the following illustrations show the
	     *                     different <code>capsStyle</code> settings. For each
	     *                     setting, the illustration shows a blue line with a
	     *                     thickness of 30(for which the <code>capsStyle</code>
	     *                     applies), and a superimposed black line with a
	     *                     thickness of 1(for which no <code>capsStyle</code>
	     *                     applies): </p>
	     * @param joints      (Not supported in Flash Lite 4) A value from the
	     *                     JointStyle class that specifies the type of joint
	     *                     appearance used at angles. Valid values are:
	     *                     <code>JointStyle.BEVEL</code>,
	     *                     <code>JointStyle.MITER</code>, and
	     *                     <code>JointStyle.ROUND</code>. If a value is not
	     *                     indicated, Flash uses round joints.
	     *
	     *                     <p>For example, the following illustrations show the
	     *                     different <code>joints</code> settings. For each
	     *                     setting, the illustration shows an angled blue line
	     *                     with a thickness of 30(for which the
	     *                     <code>jointStyle</code> applies), and a superimposed
	     *                     angled black line with a thickness of 1(for which no
	     *                     <code>jointStyle</code> applies): </p>
	     *
	     *                     <p><b>Note:</b> For <code>joints</code> set to
	     *                     <code>JointStyle.MITER</code>, you can use the
	     *                     <code>miterLimit</code> parameter to limit the length
	     *                     of the miter.</p>
	     * @param miterLimit  (Not supported in Flash Lite 4) A number that
	     *                     indicates the limit at which a miter is cut off. Valid
	     *                     values range from 1 to 255(and values outside that
	     *                     range are rounded to 1 or 255). This value is only
	     *                     used if the <code>jointStyle</code> is set to
	     *                     <code>"miter"</code>. The <code>miterLimit</code>
	     *                     value represents the length that a miter can extend
	     *                     beyond the point at which the lines meet to form a
	     *                     joint. The value expresses a factor of the line
	     *                     <code>thickness</code>. For example, with a
	     *                     <code>miterLimit</code> factor of 2.5 and a
	     *                     <code>thickness</code> of 10 pixels, the miter is cut
	     *                     off at 25 pixels.
	     *
	     *                     <p>For example, consider the following angled lines,
	     *                     each drawn with a <code>thickness</code> of 20, but
	     *                     with <code>miterLimit</code> set to 1, 2, and 4.
	     *                     Superimposed are black reference lines showing the
	     *                     meeting points of the joints:</p>
	     *
	     *                     <p>Notice that a given <code>miterLimit</code> value
	     *                     has a specific maximum angle for which the miter is
	     *                     cut off. The following table lists some examples:</p>
	     */
	    lineStyle(thickness?: number, color?: number, alpha?: number, pixelHinting?: boolean, scaleMode?: LineScaleMode, caps?: CapsStyle, joints?: JointStyle, miterLimit?: number): void;
	    /**
	     * Draws a line using the current line style from the current drawing
	     * position to(<code>x</code>, <code>y</code>); the current drawing position
	     * is then set to(<code>x</code>, <code>y</code>). If the display object in
	     * which you are drawing contains content that was created with the Flash
	     * drawing tools, calls to the <code>lineTo()</code> method are drawn
	     * underneath the content. If you call <code>lineTo()</code> before any calls
	     * to the <code>moveTo()</code> method, the default position for the current
	     * drawing is(<i>0, 0</i>). If any of the parameters are missing, this
	     * method fails and the current drawing position is not changed.
	     *
	     * @param x A number that indicates the horizontal position relative to the
	     *          registration point of the parent display object(in pixels).
	     * @param y A number that indicates the vertical position relative to the
	     *          registration point of the parent display object(in pixels).
	     */
	    lineTo(x: number, y: number): void;
	    /**
	     * Moves the current drawing position to(<code>x</code>, <code>y</code>). If
	     * any of the parameters are missing, this method fails and the current
	     * drawing position is not changed.
	     *
	     * @param x A number that indicates the horizontal position relative to the
	     *          registration point of the parent display object(in pixels).
	     * @param y A number that indicates the vertical position relative to the
	     *          registration point of the parent display object(in pixels).
	     */
	    moveTo(x: number, y: number): void;
	}
	export = Graphics;
	
}
declare module "awayjs-display/lib/base/PixelSnapping" {
	/**
	 * The PixelSnapping class is an enumeration of constant values for setting
	 * the pixel snapping options by using the <code>pixelSnapping</code> property
	 * of a Bitmap object.
	 */
	class PixelSnapping {
	    /**
	     * A constant value used in the <code>pixelSnapping</code> property of a
	     * Bitmap object to specify that the bitmap image is always snapped to the
	     * nearest pixel, independent of any transformation.
	     */
	    static ALWAYS: string;
	    /**
	     * A constant value used in the <code>pixelSnapping</code> property of a
	     * Bitmap object to specify that the bitmap image is snapped to the nearest
	     * pixel if it is drawn with no rotation or skew and it is drawn at a scale
	     * factor of 99.9% to 100.1%. If these conditions are satisfied, the image is
	     * drawn at 100% scale, snapped to the nearest pixel. Internally, this
	     * setting allows the image to be drawn as fast as possible by using the
	     * vector renderer.
	     */
	    static AUTO: string;
	    /**
	     * A constant value used in the <code>pixelSnapping</code> property of a
	     * Bitmap object to specify that no pixel snapping occurs.
	     */
	    static NEVER: string;
	}
	export = PixelSnapping;
	
}
declare module "awayjs-display/lib/controllers/FirstPersonController" {
	import ControllerBase = require("awayjs-display/lib/controllers/ControllerBase");
	import DisplayObject = require("awayjs-display/lib/base/DisplayObject");
	/**
	 * Extended camera used to hover round a specified target object.
	 *
	 * @see    away3d.containers.View3D
	 */
	class FirstPersonController extends ControllerBase {
	    _iCurrentPanAngle: number;
	    _iCurrentTiltAngle: number;
	    private _panAngle;
	    private _tiltAngle;
	    private _minTiltAngle;
	    private _maxTiltAngle;
	    private _steps;
	    private _walkIncrement;
	    private _strafeIncrement;
	    private _wrapPanAngle;
	    fly: boolean;
	    /**
	     * Fractional step taken each time the <code>hover()</code> method is called. Defaults to 8.
	     *
	     * Affects the speed at which the <code>tiltAngle</code> and <code>panAngle</code> resolve to their targets.
	     *
	     * @see    #tiltAngle
	     * @see    #panAngle
	     */
	    steps: number;
	    /**
	     * Rotation of the camera in degrees around the y axis. Defaults to 0.
	     */
	    panAngle: number;
	    /**
	     * Elevation angle of the camera in degrees. Defaults to 90.
	     */
	    tiltAngle: number;
	    /**
	     * Minimum bounds for the <code>tiltAngle</code>. Defaults to -90.
	     *
	     * @see    #tiltAngle
	     */
	    minTiltAngle: number;
	    /**
	     * Maximum bounds for the <code>tiltAngle</code>. Defaults to 90.
	     *
	     * @see    #tiltAngle
	     */
	    maxTiltAngle: number;
	    /**
	     * Defines whether the value of the pan angle wraps when over 360 degrees or under 0 degrees. Defaults to false.
	     */
	    wrapPanAngle: boolean;
	    /**
	     * Creates a new <code>HoverController</code> object.
	     */
	    constructor(targetObject?: DisplayObject, panAngle?: number, tiltAngle?: number, minTiltAngle?: number, maxTiltAngle?: number, steps?: number, wrapPanAngle?: boolean);
	    /**
	     * Updates the current tilt angle and pan angle values.
	     *
	     * Values are calculated using the defined <code>tiltAngle</code>, <code>panAngle</code> and <code>steps</code> variables.
	     *
	     * @param interpolate   If the update to a target pan- or tiltAngle is interpolated. Default is true.
	     *
	     * @see    #tiltAngle
	     * @see    #panAngle
	     * @see    #steps
	     */
	    update(interpolate?: boolean): void;
	    incrementWalk(val: number): void;
	    incrementStrafe(val: number): void;
	}
	export = FirstPersonController;
	
}
declare module "awayjs-display/lib/controllers/LookAtController" {
	import Vector3D = require("awayjs-core/lib/geom/Vector3D");
	import DisplayObject = require("awayjs-display/lib/base/DisplayObject");
	import ControllerBase = require("awayjs-display/lib/controllers/ControllerBase");
	class LookAtController extends ControllerBase {
	    _pLookAtPosition: Vector3D;
	    _pLookAtObject: DisplayObject;
	    _pOrigin: Vector3D;
	    private _onLookAtObjectChangedDelegate;
	    constructor(targetObject?: DisplayObject, lookAtObject?: DisplayObject);
	    lookAtPosition: Vector3D;
	    lookAtObject: DisplayObject;
	    update(interpolate?: boolean): void;
	    private onLookAtObjectChanged(event);
	}
	export = LookAtController;
	
}
declare module "awayjs-display/lib/controllers/HoverController" {
	import DisplayObject = require("awayjs-display/lib/base/DisplayObject");
	import LookAtController = require("awayjs-display/lib/controllers/LookAtController");
	/**
	 * Extended camera used to hover round a specified target object.
	 *
	 * @see    away.containers.View
	 */
	class HoverController extends LookAtController {
	    _iCurrentPanAngle: number;
	    _iCurrentTiltAngle: number;
	    private _panAngle;
	    private _tiltAngle;
	    private _distance;
	    private _minPanAngle;
	    private _maxPanAngle;
	    private _minTiltAngle;
	    private _maxTiltAngle;
	    private _steps;
	    private _yFactor;
	    private _wrapPanAngle;
	    private _upAxis;
	    /**
	     * Fractional step taken each time the <code>hover()</code> method is called. Defaults to 8.
	     *
	     * Affects the speed at which the <code>tiltAngle</code> and <code>panAngle</code> resolve to their targets.
	     *
	     * @see    #tiltAngle
	     * @see    #panAngle
	     */
	    steps: number;
	    /**
	     * Rotation of the camera in degrees around the y axis. Defaults to 0.
	     */
	    panAngle: number;
	    /**
	     * Elevation angle of the camera in degrees. Defaults to 90.
	     */
	    tiltAngle: number;
	    /**
	     * Distance between the camera and the specified target. Defaults to 1000.
	     */
	    distance: number;
	    /**
	     * Minimum bounds for the <code>panAngle</code>. Defaults to -Infinity.
	     *
	     * @see    #panAngle
	     */
	    minPanAngle: number;
	    /**
	     * Maximum bounds for the <code>panAngle</code>. Defaults to Infinity.
	     *
	     * @see    #panAngle
	     */
	    maxPanAngle: number;
	    /**
	     * Minimum bounds for the <code>tiltAngle</code>. Defaults to -90.
	     *
	     * @see    #tiltAngle
	     */
	    minTiltAngle: number;
	    /**
	     * Maximum bounds for the <code>tiltAngle</code>. Defaults to 90.
	     *
	     * @see    #tiltAngle
	     */
	    maxTiltAngle: number;
	    /**
	     * Fractional difference in distance between the horizontal camera orientation and vertical camera orientation. Defaults to 2.
	     *
	     * @see    #distance
	     */
	    yFactor: number;
	    /**
	     * Defines whether the value of the pan angle wraps when over 360 degrees or under 0 degrees. Defaults to false.
	     */
	    wrapPanAngle: boolean;
	    /**
	     * Creates a new <code>HoverController</code> object.
	     */
	    constructor(targetObject?: DisplayObject, lookAtObject?: DisplayObject, panAngle?: number, tiltAngle?: number, distance?: number, minTiltAngle?: number, maxTiltAngle?: number, minPanAngle?: number, maxPanAngle?: number, steps?: number, yFactor?: number, wrapPanAngle?: boolean);
	    /**
	     * Updates the current tilt angle and pan angle values.
	     *
	     * Values are calculated using the defined <code>tiltAngle</code>, <code>panAngle</code> and <code>steps</code> variables.
	     *
	     * @param interpolate   If the update to a target pan- or tiltAngle is interpolated. Default is true.
	     *
	     * @see    #tiltAngle
	     * @see    #panAngle
	     * @see    #steps
	     */
	    update(interpolate?: boolean): void;
	}
	export = HoverController;
	
}
declare module "awayjs-display/lib/controllers/FollowController" {
	import DisplayObject = require("awayjs-display/lib/base/DisplayObject");
	import HoverController = require("awayjs-display/lib/controllers/HoverController");
	/**
	 * Controller used to follow behind an object on the XZ plane, with an optional
	 * elevation (tiltAngle).
	 *
	 * @see    away3d.containers.View3D
	 */
	class FollowController extends HoverController {
	    constructor(targetObject?: DisplayObject, lookAtObject?: DisplayObject, tiltAngle?: number, distance?: number);
	    update(interpolate?: boolean): void;
	}
	export = FollowController;
	
}
declare module "awayjs-display/lib/controllers/SpringController" {
	import Vector3D = require("awayjs-core/lib/geom/Vector3D");
	import DisplayObject = require("awayjs-display/lib/base/DisplayObject");
	import LookAtController = require("awayjs-display/lib/controllers/LookAtController");
	/**
	 * Uses spring physics to animate the target object towards a position that is
	 * defined as the lookAtTarget object's position plus the vector defined by the
	 * positionOffset property.
	 */
	class SpringController extends LookAtController {
	    private _velocity;
	    private _dv;
	    private _stretch;
	    private _force;
	    private _acceleration;
	    private _desiredPosition;
	    /**
	     * Stiffness of the spring, how hard is it to extend. The higher it is, the more "fixed" the cam will be.
	     * A number between 1 and 20 is recommended.
	     */
	    stiffness: number;
	    /**
	     * Damping is the spring internal friction, or how much it resists the "boinggggg" effect. Too high and you'll lose it!
	     * A number between 1 and 20 is recommended.
	     */
	    damping: number;
	    /**
	     * Mass of the camera, if over 120 and it'll be very heavy to move.
	     */
	    mass: number;
	    /**
	     * Offset of spring center from target in target object space, ie: Where the camera should ideally be in the target object space.
	     */
	    positionOffset: Vector3D;
	    constructor(targetObject?: DisplayObject, lookAtObject?: DisplayObject, stiffness?: number, mass?: number, damping?: number);
	    update(interpolate?: boolean): void;
	}
	export = SpringController;
	
}
declare module "awayjs-display/lib/display/ContextMode" {
	class ContextMode {
	    static AUTO: string;
	    static WEBGL: string;
	    static FLASH: string;
	    static NATIVE: string;
	}
	export = ContextMode;
	
}
declare module "awayjs-display/lib/display/IContext" {
	import Rectangle = require("awayjs-core/lib/geom/Rectangle");
	/**
	 *
	 * @class away.base.IContext
	 */
	interface IContext {
	    container: HTMLElement;
	    clear(red?: number, green?: number, blue?: number, alpha?: number, depth?: number, stencil?: number, mask?: number): any;
	    configureBackBuffer(width: number, height: number, antiAlias: number, enableDepthAndStencil?: boolean): any;
	    dispose(): any;
	    present(): any;
	    setScissorRectangle(rect: Rectangle): any;
	}
	export = IContext;
	
}
declare module "awayjs-display/lib/pick/IPicker" {
	import Vector3D = require("awayjs-core/lib/geom/Vector3D");
	import Scene = require("awayjs-display/lib/containers/Scene");
	import View = require("awayjs-display/lib/containers/View");
	import PickingCollisionVO = require("awayjs-display/lib/pick/PickingCollisionVO");
	/**
	 * Provides an interface for picking objects that can pick 3d objects from a view or scene.
	 *
	 * @interface away.pick.IPicker
	 */
	interface IPicker {
	    /**
	     * Gets the collision object from the screen coordinates of the picking ray.
	     *
	     * @param x The x coordinate of the picking ray in screen-space.
	     * @param y The y coordinate of the picking ray in screen-space.
	     * @param view The view on which the picking object acts.
	     */
	    getViewCollision(x: number, y: number, view: View): PickingCollisionVO;
	    /**
	     * Gets the collision object from the scene position and direction of the picking ray.
	     *
	     * @param position The position of the picking ray in scene-space.
	     * @param direction The direction of the picking ray in scene-space.
	     * @param scene The scene on which the picking object acts.
	     */
	    getSceneCollision(position: Vector3D, direction: Vector3D, scene: Scene): PickingCollisionVO;
	    /**
	     * Determines whether the picker takes account of the mouseEnabled properties of entities. Defaults to true.
	     */
	    onlyMouseEnabled: boolean;
	    /**
	     * Disposes memory used by the IPicker object
	     */
	    dispose(): any;
	}
	export = IPicker;
	
}
declare module "awayjs-display/lib/traverse/RaycastCollector" {
	import Vector3D = require("awayjs-core/lib/geom/Vector3D");
	import NodeBase = require("awayjs-display/lib/partition/NodeBase");
	import CollectorBase = require("awayjs-display/lib/traverse/CollectorBase");
	/**
	 * The RaycastCollector class is a traverser for scene partitions that collects all scene graph entities that are
	 * considered intersecting with the defined ray.
	 *
	 * @see away.partition.Partition
	 * @see away.entities.IEntity
	 *
	 * @class away.traverse.RaycastCollector
	 */
	class RaycastCollector extends CollectorBase {
	    private _rayPosition;
	    private _rayDirection;
	    _iCollectionMark: number;
	    /**
	     * Provides the starting position of the ray.
	     */
	    rayPosition: Vector3D;
	    /**
	     * Provides the direction vector of the ray.
	     */
	    rayDirection: Vector3D;
	    /**
	     * Creates a new RaycastCollector object.
	     */
	    constructor();
	    /**
	     * Returns true if the current node is at least partly in the frustum. If so, the partition node knows to pass on the traverser to its children.
	     *
	     * @param node The Partition3DNode object to frustum-test.
	     */
	    enterNode(node: NodeBase): boolean;
	}
	export = RaycastCollector;
	
}
declare module "awayjs-display/lib/pick/RaycastPicker" {
	import Vector3D = require("awayjs-core/lib/geom/Vector3D");
	import Scene = require("awayjs-display/lib/containers/Scene");
	import View = require("awayjs-display/lib/containers/View");
	import IPicker = require("awayjs-display/lib/pick/IPicker");
	import PickingCollisionVO = require("awayjs-display/lib/pick/PickingCollisionVO");
	/**
	 * Picks a 3d object from a view or scene by 3D raycast calculations.
	 * Performs an initial coarse boundary calculation to return a subset of entities whose bounding volumes intersect with the specified ray,
	 * then triggers an optional picking collider on individual entity objects to further determine the precise values of the picking ray collision.
	 *
	 * @class away.pick.RaycastPicker
	 */
	class RaycastPicker implements IPicker {
	    private _findClosestCollision;
	    private _raycastCollector;
	    private _ignoredEntities;
	    private _onlyMouseEnabled;
	    private _entities;
	    private _numEntities;
	    private _hasCollisions;
	    /**
	     * @inheritDoc
	     */
	    onlyMouseEnabled: boolean;
	    /**
	     * Creates a new <code>RaycastPicker</code> object.
	     *
	     * @param findClosestCollision Determines whether the picker searches for the closest bounds collision along the ray,
	     * or simply returns the first collision encountered. Defaults to false.
	     */
	    constructor(findClosestCollision?: boolean);
	    /**
	     * @inheritDoc
	     */
	    getViewCollision(x: number, y: number, view: View): PickingCollisionVO;
	    /**
	     * @inheritDoc
	     */
	    getSceneCollision(rayPosition: Vector3D, rayDirection: Vector3D, scene: Scene): PickingCollisionVO;
	    setIgnoreList(entities: any): void;
	    private isIgnored(entity);
	    private sortOnNearT(entity1, entity2);
	    private getPickingCollisionVO(collector);
	    private updateLocalPosition(pickingCollisionVO);
	    dispose(): void;
	}
	export = RaycastPicker;
	
}
declare module "awayjs-display/lib/pool/CSSRenderableBase" {
	import Matrix3D = require("awayjs-core/lib/geom/Matrix3D");
	import IRenderableOwner = require("awayjs-display/lib/base/IRenderableOwner");
	import IRenderable = require("awayjs-display/lib/pool/IRenderable");
	import IRenderablePool = require("awayjs-display/lib/pool/IRenderablePool");
	import IEntity = require("awayjs-display/lib/entities/IEntity");
	/**
	 * @class away.pool.RenderableListItem
	 */
	class CSSRenderableBase implements IRenderable {
	    /**
	     *
	     */
	    private _pool;
	    /**
	     *
	     */
	    next: CSSRenderableBase;
	    /**
	     *
	     */
	    materialId: number;
	    /**
	     *
	     */
	    renderOrderId: number;
	    /**
	     *
	     */
	    zIndex: number;
	    /**
	     *
	     */
	    cascaded: boolean;
	    /**
	     *
	     */
	    renderSceneTransform: Matrix3D;
	    /**
	     *
	     */
	    sourceEntity: IEntity;
	    /**
	     *
	     */
	    renderObjectId: number;
	    /**
	     *
	     */
	    renderableOwner: IRenderableOwner;
	    /**
	     *
	     */
	    htmlElement: HTMLElement;
	    /**
	     *
	     * @param sourceEntity
	     * @param material
	     * @param animator
	     */
	    constructor(pool: IRenderablePool, sourceEntity: IEntity, renderableOwner: IRenderableOwner);
	    /**
	     *
	     */
	    dispose(): void;
	    /**
	     *
	     */
	    invalidateGeometry(): void;
	    /**
	     *
	     */
	    invalidateIndexData(): void;
	    /**
	     *
	     */
	    invalidateVertexData(dataType: string): void;
	}
	export = CSSRenderableBase;
	
}
declare module "awayjs-display/lib/pool/CSSBillboardRenderable" {
	import CSSRenderableBase = require("awayjs-display/lib/pool/CSSRenderableBase");
	import IRenderablePool = require("awayjs-display/lib/pool/IRenderablePool");
	import Billboard = require("awayjs-display/lib/entities/Billboard");
	/**
	 * @class away.pool.RenderableListItem
	 */
	class CSSBillboardRenderable extends CSSRenderableBase {
	    static id: string;
	    constructor(pool: IRenderablePool, billboard: Billboard);
	}
	export = CSSBillboardRenderable;
	
}
declare module "awayjs-display/lib/entities/LineSegment" {
	import UVTransform = require("awayjs-core/lib/geom/UVTransform");
	import Vector3D = require("awayjs-core/lib/geom/Vector3D");
	import IAnimator = require("awayjs-display/lib/animators/IAnimator");
	import DisplayObject = require("awayjs-display/lib/base/DisplayObject");
	import IRenderableOwner = require("awayjs-display/lib/base/IRenderableOwner");
	import EntityNode = require("awayjs-display/lib/partition/EntityNode");
	import IRendererPool = require("awayjs-display/lib/pool/IRendererPool");
	import IEntity = require("awayjs-display/lib/entities/IEntity");
	import MaterialBase = require("awayjs-display/lib/materials/MaterialBase");
	/**
	 * A Line Segment primitive.
	 */
	class LineSegment extends DisplayObject implements IEntity, IRenderableOwner {
	    private _animator;
	    private _material;
	    private _uvTransform;
	    private onSizeChangedDelegate;
	    _startPosition: Vector3D;
	    _endPosition: Vector3D;
	    _halfThickness: number;
	    /**
	     * Defines the animator of the line segment. Act on the line segment's geometry. Defaults to null
	     */
	    animator: IAnimator;
	    /**
	     *
	     */
	    assetType: string;
	    /**
	     *
	     */
	    startPostion: Vector3D;
	    startPosition: Vector3D;
	    /**
	     *
	     */
	    endPosition: Vector3D;
	    /**
	     *
	     */
	    material: MaterialBase;
	    /**
	     *
	     */
	    thickness: number;
	    /**
	     *
	     */
	    uvTransform: UVTransform;
	    /**
	     * Create a line segment
	     *
	     * @param startPosition Start position of the line segment
	     * @param endPosition Ending position of the line segment
	     * @param thickness Thickness of the line
	     */
	    constructor(material: MaterialBase, startPosition: Vector3D, endPosition: Vector3D, thickness?: number);
	    dispose(): void;
	    /**
	     * @protected
	     */
	    pCreateEntityPartitionNode(): EntityNode;
	    /**
	     * @protected
	     */
	    pUpdateBounds(): void;
	    /**
	     * @private
	     */
	    private onSizeChanged(event);
	    /**
	     * @private
	     */
	    private notifyRenderableUpdate();
	    _iCollectRenderables(rendererPool: IRendererPool): void;
	    _iCollectRenderable(rendererPool: IRendererPool): void;
	}
	export = LineSegment;
	
}
declare module "awayjs-display/lib/pool/CSSLineSegmentRenderable" {
	import CSSRenderableBase = require("awayjs-display/lib/pool/CSSRenderableBase");
	import IRenderablePool = require("awayjs-display/lib/pool/IRenderablePool");
	import LineSegment = require("awayjs-display/lib/entities/LineSegment");
	/**
	 * @class away.pool.RenderableListItem
	 */
	class CSSLineSegmentRenderable extends CSSRenderableBase {
	    static id: string;
	    constructor(pool: IRenderablePool, lineSegment: LineSegment);
	}
	export = CSSLineSegmentRenderable;
	
}
declare module "awayjs-display/lib/traverse/CSSEntityCollector" {
	import CollectorBase = require("awayjs-display/lib/traverse/CollectorBase");
	import ICollector = require("awayjs-display/lib/traverse/ICollector");
	/**
	 * @class away.traverse.CSSEntityCollector
	 */
	class CSSEntityCollector extends CollectorBase implements ICollector {
	    constructor();
	}
	export = CSSEntityCollector;
	
}
declare module "awayjs-display/lib/events/RendererEvent" {
	import Event = require("awayjs-core/lib/events/Event");
	class RendererEvent extends Event {
	    static VIEWPORT_UPDATED: string;
	    static SCISSOR_UPDATED: string;
	    constructor(type: string);
	}
	export = RendererEvent;
	
}
declare module "awayjs-display/lib/materials/CSSMaterialBase" {
	import MaterialBase = require("awayjs-display/lib/materials/MaterialBase");
	import Texture2DBase = require("awayjs-core/lib/textures/Texture2DBase");
	/**
	 * MaterialBase forms an abstract base class for any material.
	 * A material consists of several passes, each of which constitutes at least one render call. Several passes could
	 * be used for special effects (render lighting for many lights in several passes, render an outline in a separate
	 * pass) or to provide additional render-to-texture passes (rendering diffuse light to texture for texture-space
	 * subsurface scattering, or rendering a depth map for specialized self-shadowing).
	 *
	 * Away3D provides default materials trough SinglePassMaterialBase and MultiPassMaterialBase, which use modular
	 * methods to build the shader code. MaterialBase can be extended to build specific and high-performant custom
	 * shaders, or entire new material frameworks.
	 */
	class CSSMaterialBase extends MaterialBase {
	    private _imageElement;
	    private _imageStyle;
	    imageElement: HTMLImageElement;
	    imageStyle: MSStyleCSSProperties;
	    /**
	     * The texture object to use for the albedo colour.
	     */
	    texture: Texture2DBase;
	    /**
	     * Creates a new MaterialBase object.
	     */
	    constructor(texture?: Texture2DBase, smooth?: boolean, repeat?: boolean);
	}
	export = CSSMaterialBase;
	
}
declare module "awayjs-display/lib/render/CSSRendererBase" {
	import Rectangle = require("awayjs-core/lib/geom/Rectangle");
	import Vector3D = require("awayjs-core/lib/geom/Vector3D");
	import EventDispatcher = require("awayjs-core/lib/events/EventDispatcher");
	import LineSubMesh = require("awayjs-display/lib/base/LineSubMesh");
	import TriangleSubMesh = require("awayjs-display/lib/base/TriangleSubMesh");
	import CSSRenderableBase = require("awayjs-display/lib/pool/CSSRenderableBase");
	import IEntitySorter = require("awayjs-display/lib/sort/IEntitySorter");
	import CSSEntityCollector = require("awayjs-display/lib/traverse/CSSEntityCollector");
	import EntityCollector = require("awayjs-display/lib/traverse/EntityCollector");
	import ICollector = require("awayjs-display/lib/traverse/ICollector");
	import Billboard = require("awayjs-display/lib/entities/Billboard");
	import Camera = require("awayjs-display/lib/entities/Camera");
	import Skybox = require("awayjs-display/lib/entities/Skybox");
	import TextureProxyBase = require("awayjs-core/lib/textures/TextureProxyBase");
	/**
	 * RendererBase forms an abstract base class for classes that are used in the rendering pipeline to render the
	 * contents of a partition
	 *
	 * @class away.render.RendererBase
	 */
	class CSSRendererBase extends EventDispatcher {
	    private _billboardRenderablePool;
	    private _lineSegmentRenderablePool;
	    _pCamera: Camera;
	    _iEntryPoint: Vector3D;
	    _pCameraForward: Vector3D;
	    private _backgroundR;
	    private _backgroundG;
	    private _backgroundB;
	    private _backgroundAlpha;
	    private _shareContext;
	    _pBackBufferInvalid: boolean;
	    _depthTextureInvalid: boolean;
	    _renderableHead: CSSRenderableBase;
	    _width: number;
	    _height: number;
	    private _viewPort;
	    private _viewportDirty;
	    private _scissorRect;
	    private _scissorDirty;
	    private _localPos;
	    private _globalPos;
	    private _scissorUpdated;
	    private _viewPortUpdated;
	    /**
	     * A viewPort rectangle equivalent of the StageGL size and position.
	     */
	    viewPort: Rectangle;
	    /**
	     * A scissor rectangle equivalent of the view size and position.
	     */
	    scissorRect: Rectangle;
	    /**
	     *
	     */
	    x: number;
	    /**
	     *
	     */
	    y: number;
	    /**
	     *
	     */
	    width: number;
	    /**
	     *
	     */
	    height: number;
	    /**
	     *
	     */
	    renderableSorter: IEntitySorter;
	    /**
	     * Creates a new RendererBase object.
	     */
	    constructor(renderToTexture?: boolean, forceSoftware?: boolean, profile?: string);
	    /**
	     * The background color's red component, used when clearing.
	     *
	     * @private
	     */
	    _iBackgroundR: number;
	    /**
	     * The background color's green component, used when clearing.
	     *
	     * @private
	     */
	    _iBackgroundG: number;
	    /**
	     * The background color's blue component, used when clearing.
	     *
	     * @private
	     */
	    _iBackgroundB: number;
	    shareContext: boolean;
	    /**
	     * Disposes the resources used by the RendererBase.
	     */
	    dispose(): void;
	    render(entityCollector: ICollector): void;
	    /**
	     * Renders the potentially visible geometry to the back buffer or texture.
	     * @param entityCollector The EntityCollector object containing the potentially visible geometry.
	     * @param scissorRect
	     */
	    _iRender(entityCollector: EntityCollector, target?: TextureProxyBase, scissorRect?: Rectangle, surfaceSelector?: number): void;
	    _iRenderCascades(entityCollector: ICollector, target: TextureProxyBase, numCascades: number, scissorRects: Array<Rectangle>, cameras: Array<Camera>): void;
	    pCollectRenderables(entityCollector: ICollector): void;
	    /**
	     * Renders the potentially visible geometry to the back buffer or texture. Only executed if everything is set up.
	     * @param entityCollector The EntityCollector object containing the potentially visible geometry.
	     * @param scissorRect
	     */
	    pExecuteRender(entityCollector: CSSEntityCollector, scissorRect?: Rectangle): void;
	    /**
	     * Performs the actual drawing of dom objects to the target.
	     *
	     * @param entityCollector The EntityCollector object containing the potentially visible dom objects.
	     */
	    pDraw(entityCollector: CSSEntityCollector): void;
	    _iBackgroundAlpha: number;
	    /**
	     *
	     * @param billboard
	     */
	    applyBillboard(billboard: Billboard): void;
	    /**
	     *
	     * @param lineSubMesh
	     */
	    applyLineSubMesh(lineSubMesh: LineSubMesh): void;
	    /**
	     *
	     * @param skybox
	     */
	    applySkybox(skybox: Skybox): void;
	    /**
	     *
	     * @param triangleSubMesh
	     */
	    applyTriangleSubMesh(triangleSubMesh: TriangleSubMesh): void;
	    /**
	     *
	     * @param renderable
	     * @private
	     */
	    private _applyRenderable(renderable);
	    /**
	     * @private
	     */
	    private notifyScissorUpdate();
	    /**
	     * @private
	     */
	    private notifyViewportUpdate();
	    /**
	     *
	     */
	    updateGlobalPos(): void;
	    _iCreateEntityCollector(): ICollector;
	}
	export = CSSRendererBase;
	
}
declare module "awayjs-display/lib/events/MouseEvent" {
	import Point = require("awayjs-core/lib/geom/Point");
	import Vector3D = require("awayjs-core/lib/geom/Vector3D");
	import Event = require("awayjs-core/lib/events/Event");
	import DisplayObject = require("awayjs-display/lib/base/DisplayObject");
	import IRenderableOwner = require("awayjs-display/lib/base/IRenderableOwner");
	import View = require("awayjs-display/lib/containers/View");
	import MaterialBase = require("awayjs-display/lib/materials/MaterialBase");
	/**
	 * A MouseEvent is dispatched when a mouse event occurs over a mouseEnabled object in View.
	 * TODO: we don't have screenZ data, tho this should be easy to implement
	 */
	class MouseEvent extends Event {
	    _iAllowedToPropagate: boolean;
	    _iParentEvent: MouseEvent;
	    /**
	     * Defines the value of the type property of a mouseOver3d event object.
	     */
	    static MOUSE_OVER: string;
	    /**
	     * Defines the value of the type property of a mouseOut3d event object.
	     */
	    static MOUSE_OUT: string;
	    /**
	     * Defines the value of the type property of a mouseUp3d event object.
	     */
	    static MOUSE_UP: string;
	    /**
	     * Defines the value of the type property of a mouseDown3d event object.
	     */
	    static MOUSE_DOWN: string;
	    /**
	     * Defines the value of the type property of a mouseMove3d event object.
	     */
	    static MOUSE_MOVE: string;
	    /**
	     * Defines the value of the type property of a rollOver3d event object.
	     */
	    /**
	     * Defines the value of the type property of a rollOut3d event object.
	     */
	    /**
	     * Defines the value of the type property of a click3d event object.
	     */
	    static CLICK: string;
	    /**
	     * Defines the value of the type property of a doubleClick3d event object.
	     */
	    static DOUBLE_CLICK: string;
	    /**
	     * Defines the value of the type property of a mouseWheel3d event object.
	     */
	    static MOUSE_WHEEL: string;
	    /**
	     * The horizontal coordinate at which the event occurred in view coordinates.
	     */
	    screenX: number;
	    /**
	     * The vertical coordinate at which the event occurred in view coordinates.
	     */
	    screenY: number;
	    /**
	     * The view object inside which the event took place.
	     */
	    view: View;
	    /**
	     * The 3d object inside which the event took place.
	     */
	    object: DisplayObject;
	    /**
	     * The renderable owner inside which the event took place.
	     */
	    renderableOwner: IRenderableOwner;
	    /**
	     * The material of the 3d element inside which the event took place.
	     */
	    material: MaterialBase;
	    /**
	     * The uv coordinate inside the draw primitive where the event took place.
	     */
	    uv: Point;
	    /**
	     * The index of the face where the event took place.
	     */
	    index: number;
	    /**
	     * The index of the subGeometry where the event took place.
	     */
	    subGeometryIndex: number;
	    /**
	     * The position in object space where the event took place
	     */
	    localPosition: Vector3D;
	    /**
	     * The normal in object space where the event took place
	     */
	    localNormal: Vector3D;
	    /**
	     * Indicates whether the Control key is active (true) or inactive (false).
	     */
	    ctrlKey: boolean;
	    /**
	     * Indicates whether the Alt key is active (true) or inactive (false).
	     */
	    altKey: boolean;
	    /**
	     * Indicates whether the Shift key is active (true) or inactive (false).
	     */
	    shiftKey: boolean;
	    /**
	     * Indicates how many lines should be scrolled for each unit the user rotates the mouse wheel.
	     */
	    delta: number;
	    /**
	     * Create a new MouseEvent object.
	     * @param type The type of the MouseEvent.
	     */
	    constructor(type: string);
	    /**
	     * @inheritDoc
	     */
	    bubbles: boolean;
	    /**
	     * @inheritDoc
	     */
	    stopPropagation(): void;
	    /**
	     * @inheritDoc
	     */
	    stopImmediatePropagation(): void;
	    /**
	     * Creates a copy of the MouseEvent object and sets the value of each property to match that of the original.
	     */
	    clone(): Event;
	    /**
	     * The position in scene space where the event took place
	     */
	    scenePosition: Vector3D;
	    /**
	     * The normal in scene space where the event took place
	     */
	    sceneNormal: Vector3D;
	}
	export = MouseEvent;
	
}
declare module "awayjs-display/lib/managers/MouseManager" {
	import View = require("awayjs-display/lib/containers/View");
	import PickingCollisionVO = require("awayjs-display/lib/pick/PickingCollisionVO");
	/**
	 * MouseManager enforces a singleton pattern and is not intended to be instanced.
	 * it provides a manager class for detecting mouse hits on scene objects and sending out mouse events.
	 */
	class MouseManager {
	    private static _instance;
	    private _viewLookup;
	    _iActiveDiv: HTMLDivElement;
	    _iUpdateDirty: boolean;
	    _iCollidingObject: PickingCollisionVO;
	    private _nullVector;
	    private _previousCollidingObject;
	    private _queuedEvents;
	    private _mouseMoveEvent;
	    private _mouseUp;
	    private _mouseClick;
	    private _mouseOut;
	    private _mouseDown;
	    private _mouseMove;
	    private _mouseOver;
	    private _mouseWheel;
	    private _mouseDoubleClick;
	    private onClickDelegate;
	    private onDoubleClickDelegate;
	    private onMouseDownDelegate;
	    private onMouseMoveDelegate;
	    private onMouseUpDelegate;
	    private onMouseWheelDelegate;
	    private onMouseOverDelegate;
	    private onMouseOutDelegate;
	    /**
	     * Creates a new <code>MouseManager</code> object.
	     */
	    constructor();
	    static getInstance(): MouseManager;
	    fireMouseEvents(forceMouseMove: boolean): void;
	    registerView(view: View): void;
	    unregisterView(view: View): void;
	    private queueDispatch(event, sourceEvent, collider?);
	    private onMouseMove(event);
	    private onMouseOut(event);
	    private onMouseOver(event);
	    private onClick(event);
	    private onDoubleClick(event);
	    private onMouseDown(event);
	    private onMouseUp(event);
	    private onMouseWheel(event);
	    private updateColliders(event);
	}
	export = MouseManager;
	
}
declare module "awayjs-display/lib/containers/View" {
	import Vector3D = require("awayjs-core/lib/geom/Vector3D");
	import Scene = require("awayjs-display/lib/containers/Scene");
	import IPicker = require("awayjs-display/lib/pick/IPicker");
	import IRenderer = require("awayjs-display/lib/render/IRenderer");
	import ICollector = require("awayjs-display/lib/traverse/ICollector");
	import Camera = require("awayjs-display/lib/entities/Camera");
	class View {
	    _pScene: Scene;
	    _pCamera: Camera;
	    _pEntityCollector: ICollector;
	    _pRenderer: IRenderer;
	    private _aspectRatio;
	    private _width;
	    private _height;
	    private _time;
	    private _deltaTime;
	    private _backgroundColor;
	    private _backgroundAlpha;
	    private _viewportDirty;
	    private _scissorDirty;
	    private _onScenePartitionChangedDelegate;
	    private _onProjectionChangedDelegate;
	    private _onViewportUpdatedDelegate;
	    private _onScissorUpdatedDelegate;
	    private _mouseManager;
	    private _mousePicker;
	    private _htmlElement;
	    private _shareContext;
	    _pMouseX: number;
	    _pMouseY: number;
	    constructor(renderer: IRenderer, scene?: Scene, camera?: Camera);
	    /**
	     *
	     * @param e
	     */
	    private onScenePartitionChanged(event);
	    layeredView: boolean;
	    mouseX: number;
	    mouseY: number;
	    /**
	     *
	     */
	    htmlElement: HTMLDivElement;
	    /**
	     *
	     */
	    renderer: IRenderer;
	    /**
	     *
	     */
	    shareContext: boolean;
	    /**
	     *
	     */
	    backgroundColor: number;
	    /**
	     *
	     * @returns {number}
	     */
	    /**
	     *
	     * @param value
	     */
	    backgroundAlpha: number;
	    /**
	     *
	     * @returns {Camera3D}
	     */
	    /**
	     * Set camera that's used to render the scene for this viewport
	     */
	    camera: Camera;
	    /**
	     *
	     * @returns {away.containers.Scene3D}
	     */
	    /**
	     * Set the scene that's used to render for this viewport
	     */
	    scene: Scene;
	    /**
	     *
	     * @returns {number}
	     */
	    deltaTime: number;
	    /**
	     *
	     */
	    width: number;
	    /**
	     *
	     */
	    height: number;
	    /**
	     *
	     */
	    mousePicker: IPicker;
	    /**
	     *
	     */
	    x: number;
	    /**
	     *
	     */
	    y: number;
	    /**
	     *
	     */
	    visible: boolean;
	    /**
	     *
	     * @returns {number}
	     */
	    renderedFacesCount: number;
	    /**
	     * Renders the view.
	     */
	    render(): void;
	    /**
	     *
	     */
	    pUpdateTime(): void;
	    /**
	     *
	     */
	    dispose(): void;
	    /**
	     *
	     */
	    iEntityCollector: ICollector;
	    /**
	     *
	     */
	    private onProjectionChanged(event);
	    /**
	     *
	     */
	    private onViewportUpdated(event);
	    /**
	     *
	     */
	    private onScissorUpdated(event);
	    project(point3d: Vector3D): Vector3D;
	    unproject(sX: number, sY: number, sZ: number): Vector3D;
	    getRay(sX: number, sY: number, sZ: number): Vector3D;
	    forceMouseMove: boolean;
	    updateCollider(): void;
	}
	export = View;
	
}
declare module "awayjs-display/lib/errors/CastError" {
	import Error = require("awayjs-core/lib/errors/Error");
	class CastError extends Error {
	    constructor(message: string);
	}
	export = CastError;
	
}
declare module "awayjs-display/lib/entities/Shape" {
	import DisplayObject = require("awayjs-display/lib/base/DisplayObject");
	import Graphics = require("awayjs-display/lib/base/Graphics");
	/**
	 * This class is used to create lightweight shapes using the ActionScript
	 * drawing application program interface(API). The Shape class includes a
	 * <code>graphics</code> property, which lets you access methods from the
	 * Graphics class.
	 *
	 * <p>The Sprite class also includes a <code>graphics</code>property, and it
	 * includes other features not available to the Shape class. For example, a
	 * Sprite object is a display object container, whereas a Shape object is not
	 * (and cannot contain child display objects). For this reason, Shape objects
	 * consume less memory than Sprite objects that contain the same graphics.
	 * However, a Sprite object supports user input events, while a Shape object
	 * does not.</p>
	 */
	class Shape extends DisplayObject {
	    private _graphics;
	    /**
	     * Specifies the Graphics object belonging to this Shape object, where vector
	     * drawing commands can occur.
	     */
	    graphics: Graphics;
	    /**
	     * Creates a new Shape object.
	     */
	    constructor();
	}
	export = Shape;
	
}
declare module "awayjs-display/lib/text/AntiAliasType" {
	/**
	 * The AntiAliasType class provides values for anti-aliasing in the
	 * away.text.TextField class.
	 */
	class AntiAliasType {
	    /**
	     * Sets anti-aliasing to advanced anti-aliasing. Advanced anti-aliasing
	     * allows font faces to be rendered at very high quality at small sizes. It
	     * is best used with applications that have a lot of small text. Advanced
	     * anti-aliasing is not recommended for very large fonts(larger than 48
	     * points). This constant is used for the <code>antiAliasType</code> property
	     * in the TextField class. Use the syntax
	     * <code>AntiAliasType.ADVANCED</code>.
	     */
	    static ADVANCED: string;
	    /**
	     * Sets anti-aliasing to the anti-aliasing that is used in Flash Player 7 and
	     * earlier. This setting is recommended for applications that do not have a
	     * lot of text. This constant is used for the <code>antiAliasType</code>
	     * property in the TextField class. Use the syntax
	     * <code>AntiAliasType.NORMAL</code>.
	     */
	    static NORMAL: string;
	}
	export = AntiAliasType;
	
}
declare module "awayjs-display/lib/text/GridFitType" {
	/**
	 * The GridFitType class defines values for grid fitting in the TextField class.
	 */
	class GridFitType {
	    /**
	     * Doesn't set grid fitting. Horizontal and vertical lines in the glyphs are
	     * not forced to the pixel grid. This constant is used in setting the
	     * <code>gridFitType</code> property of the TextField class. This is often a
	     * good setting for animation or for large font sizes. Use the syntax
	     * <code>GridFitType.NONE</code>.
	     */
	    static NONE: string;
	    /**
	     * Fits strong horizontal and vertical lines to the pixel grid. This constant
	     * is used in setting the <code>gridFitType</code> property of the TextField
	     * class. This setting only works for left-justified text fields and acts
	     * like the <code>GridFitType.SUBPIXEL</code> constant in static text. This
	     * setting generally provides the best readability for left-aligned text. Use
	     * the syntax <code>GridFitType.PIXEL</code>.
	     */
	    static PIXEL: string;
	    /**
	     * Fits strong horizontal and vertical lines to the sub-pixel grid on LCD
	     * monitors. (Red, green, and blue are actual pixels on an LCD screen.) This
	     * is often a good setting for right-aligned or center-aligned dynamic text,
	     * and it is sometimes a useful tradeoff for animation vs. text quality. This
	     * constant is used in setting the <code>gridFitType</code> property of the
	     * TextField class. Use the syntax <code>GridFitType.SUBPIXEL</code>.
	     */
	    static SUBPIXEL: string;
	}
	export = GridFitType;
	
}
declare module "awayjs-display/lib/text/TextFieldAutoSize" {
	/**
	 * The TextFieldAutoSize class is an enumeration of constant values used in
	 * setting the <code>autoSize</code> property of the TextField class.
	 */
	class TextFieldAutoSize {
	    /**
	     * Specifies that the text is to be treated as center-justified text. Any
	     * resizing of a single line of a text field is equally distributed to both
	     * the right and left sides.
	     */
	    static CENTER: string;
	    /**
	     * Specifies that the text is to be treated as left-justified text, meaning
	     * that the left side of the text field remains fixed and any resizing of a
	     * single line is on the right side.
	     */
	    static LEFT: string;
	    /**
	     * Specifies that no resizing is to occur.
	     */
	    static NONE: string;
	    /**
	     * Specifies that the text is to be treated as right-justified text, meaning
	     * that the right side of the text field remains fixed and any resizing of a
	     * single line is on the left side.
	     */
	    static RIGHT: string;
	}
	export = TextFieldAutoSize;
	
}
declare module "awayjs-display/lib/text/TextFieldType" {
	/**
	 * The TextFieldType class is an enumeration of constant values used in setting the
	 * <code>type</code> property of the TextField class.
	 *
	 * @see away.entities.TextField#type
	 */
	class TextFieldType {
	    /**
	     * Used to specify a <code>dynamic</code> TextField.
	     */
	    static DYNAMIC: string;
	    /**
	     * Used to specify an <code>input</code> TextField.
	     */
	    static INPUT: string;
	}
	export = TextFieldType;
	
}
declare module "awayjs-display/lib/text/TextFormat" {
	/**
	 * The TextFormat class represents character formatting information. Use the
	 * TextFormat class to create specific text formatting for text fields. You
	 * can apply text formatting to both static and dynamic text fields. The
	 * properties of the TextFormat class apply to device and embedded fonts.
	 * However, for embedded fonts, bold and italic text actually require specific
	 * fonts. If you want to display bold or italic text with an embedded font,
	 * you need to embed the bold and italic variations of that font.
	 *
	 * <p> You must use the constructor <code>new TextFormat()</code> to create a
	 * TextFormat object before setting its properties. When you apply a
	 * TextFormat object to a text field using the
	 * <code>TextField.defaultTextFormat</code> property or the
	 * <code>TextField.setTextFormat()</code> method, only its defined properties
	 * are applied. Use the <code>TextField.defaultTextFormat</code> property to
	 * apply formatting BEFORE you add text to the <code>TextField</code>, and the
	 * <code>setTextFormat()</code> method to add formatting AFTER you add text to
	 * the <code>TextField</code>. The TextFormat properties are <code>null</code>
	 * by default because if you don't provide values for the properties, Flash
	 * Player uses its own default formatting. The default formatting that Flash
	 * Player uses for each property(if property's value is <code>null</code>) is
	 * as follows:</p>
	 *
	 * <p>The default formatting for each property is also described in each
	 * property description.</p>
	 */
	class TextFormat {
	    /**
	     * Indicates the alignment of the paragraph. Valid values are TextFormatAlign
	     * constants.
	     *
	     * @default TextFormatAlign.LEFT
	     * @throws ArgumentError The <code>align</code> specified is not a member of
	     *                       flash.text.TextFormatAlign.
	     */
	    align: string;
	    /**
	     * Indicates the block indentation in pixels. Block indentation is applied to
	     * an entire block of text; that is, to all lines of the text. In contrast,
	     * normal indentation(<code>TextFormat.indent</code>) affects only the first
	     * line of each paragraph. If this property is <code>null</code>, the
	     * TextFormat object does not specify block indentation(block indentation is
	     * 0).
	     */
	    blockIndent: number;
	    /**
	     * Specifies whether the text is boldface. The default value is
	     * <code>null</code>, which means no boldface is used. If the value is
	     * <code>true</code>, then the text is boldface.
	     */
	    bold: boolean;
	    /**
	     * Indicates that the text is part of a bulleted list. In a bulleted list,
	     * each paragraph of text is indented. To the left of the first line of each
	     * paragraph, a bullet symbol is displayed. The default value is
	     * <code>null</code>, which means no bulleted list is used.
	     */
	    bullet: boolean;
	    /**
	     * Indicates the color of the text. A number containing three 8-bit RGB
	     * components; for example, 0xFF0000 is red, and 0x00FF00 is green. The
	     * default value is <code>null</code>, which means that Flash Player uses the
	     * color black(0x000000).
	     */
	    color: boolean;
	    /**
	     * The name of the font for text in this text format, as a string. The
	     * default value is <code>null</code>, which means that Flash Player uses
	     * Times New Roman font for the text.
	     */
	    font: string;
	    /**
	     * Indicates the indentation from the left margin to the first character in
	     * the paragraph. The default value is <code>null</code>, which indicates
	     * that no indentation is used.
	     */
	    indent: number;
	    /**
	     * Indicates whether text in this text format is italicized. The default
	     * value is <code>null</code>, which means no italics are used.
	     */
	    italic: boolean;
	    /**
	     * A Boolean value that indicates whether kerning is enabled
	     * (<code>true</code>) or disabled(<code>false</code>). Kerning adjusts the
	     * pixels between certain character pairs to improve readability, and should
	     * be used only when necessary, such as with headings in large fonts. Kerning
	     * is supported for embedded fonts only.
	     *
	     * <p>Certain fonts such as Verdana and monospaced fonts, such as Courier
	     * New, do not support kerning.</p>
	     *
	     * <p>The default value is <code>null</code>, which means that kerning is not
	     * enabled.</p>
	     */
	    kerning: boolean;
	    /**
	     * An integer representing the amount of vertical space(called
	     * <i>leading</i>) between lines. The default value is <code>null</code>,
	     * which indicates that the amount of leading used is 0.
	     */
	    leading: number;
	    /**
	     * The left margin of the paragraph, in pixels. The default value is
	     * <code>null</code>, which indicates that the left margin is 0 pixels.
	     */
	    leftMargin: number;
	    /**
	     * A number representing the amount of space that is uniformly distributed
	     * between all characters. The value specifies the number of pixels that are
	     * added to the advance after each character. The default value is
	     * <code>null</code>, which means that 0 pixels of letter spacing is used.
	     * You can use decimal values such as <code>1.75</code>.
	     */
	    letterSpacing: number;
	    /**
	     * The right margin of the paragraph, in pixels. The default value is
	     * <code>null</code>, which indicates that the right margin is 0 pixels.
	     */
	    rightMargin: number;
	    /**
	     * The size in pixels of text in this text format. The default value is
	     * <code>null</code>, which means that a size of 12 is used.
	     */
	    size: number;
	    /**
	     * Specifies custom tab stops as an array of non-negative integers. Each tab
	     * stop is specified in pixels. If custom tab stops are not specified
	     * (<code>null</code>), the default tab stop is 4(average character width).
	     */
	    tabStops: Array<number>;
	    /**
	     * Indicates the target window where the hyperlink is displayed. If the
	     * target window is an empty string, the text is displayed in the default
	     * target window <code>_self</code>. You can choose a custom name or one of
	     * the following four names: <code>_self</code> specifies the current frame
	     * in the current window, <code>_blank</code> specifies a new window,
	     * <code>_parent</code> specifies the parent of the current frame, and
	     * <code>_top</code> specifies the top-level frame in the current window. If
	     * the <code>TextFormat.url</code> property is an empty string or
	     * <code>null</code>, you can get or set this property, but the property will
	     * have no effect.
	     */
	    target: string;
	    /**
	     * Indicates whether the text that uses this text format is underlined
	     * (<code>true</code>) or not(<code>false</code>). This underlining is
	     * similar to that produced by the <code><U></code> tag, but the latter is
	     * not true underlining, because it does not skip descenders correctly. The
	     * default value is <code>null</code>, which indicates that underlining is
	     * not used.
	     */
	    underline: boolean;
	    /**
	     * Indicates the target URL for the text in this text format. If the
	     * <code>url</code> property is an empty string, the text does not have a
	     * hyperlink. The default value is <code>null</code>, which indicates that
	     * the text does not have a hyperlink.
	     *
	     * <p><b>Note:</b> The text with the assigned text format must be set with
	     * the <code>htmlText</code> property for the hyperlink to work.</p>
	     */
	    url: string;
	    /**
	     * Creates a TextFormat object with the specified properties. You can then
	     * change the properties of the TextFormat object to change the formatting of
	     * text fields.
	     *
	     * <p>Any parameter may be set to <code>null</code> to indicate that it is
	     * not defined. All of the parameters are optional; any omitted parameters
	     * are treated as <code>null</code>.</p>
	     *
	     * @param font        The name of a font for text as a string.
	     * @param size        An integer that indicates the size in pixels.
	     * @param color       The color of text using this text format. A number
	     *                    containing three 8-bit RGB components; for example,
	     *                    0xFF0000 is red, and 0x00FF00 is green.
	     * @param bold        A Boolean value that indicates whether the text is
	     *                    boldface.
	     * @param italic      A Boolean value that indicates whether the text is
	     *                    italicized.
	     * @param underline   A Boolean value that indicates whether the text is
	     *                    underlined.
	     * @param url         The URL to which the text in this text format
	     *                    hyperlinks. If <code>url</code> is an empty string, the
	     *                    text does not have a hyperlink.
	     * @param target      The target window where the hyperlink is displayed. If
	     *                    the target window is an empty string, the text is
	     *                    displayed in the default target window
	     *                    <code>_self</code>. If the <code>url</code> parameter
	     *                    is set to an empty string or to the value
	     *                    <code>null</code>, you can get or set this property,
	     *                    but the property will have no effect.
	     * @param align       The alignment of the paragraph, as a TextFormatAlign
	     *                    value.
	     * @param leftMargin  Indicates the left margin of the paragraph, in pixels.
	     * @param rightMargin Indicates the right margin of the paragraph, in pixels.
	     * @param indent      An integer that indicates the indentation from the left
	     *                    margin to the first character in the paragraph.
	     * @param leading     A number that indicates the amount of leading vertical
	     *                    space between lines.
	     */
	    constructor(font?: string, size?: number, color?: number, bold?: boolean, italic?: boolean, underline?: boolean, url?: string, target?: string, align?: string, leftMargin?: number, rightMargin?: number, indent?: number, leading?: number);
	}
	export = TextFormat;
	
}
declare module "awayjs-display/lib/text/TextInteractionMode" {
	/**
	 * A class that defines the Interactive mode of a text field object.
	 *
	 * @see away.entities.TextField#textInteractionMode
	 */
	class TextInteractionMode {
	    /**
	     * The text field's default interaction mode is NORMAL and it varies across
	     * platform. On Desktop, the normal mode implies that the text field is in
	     * scrollable + selection mode. On Mobile platforms like Android, normal mode
	     * implies that the text field can only be scrolled but the text can not be
	     * selected.
	     */
	    static NORMAL: string;
	    /**
	     * On mobile platforms like Android, the text field starts in normal mode
	     * (which implies scroll and non-selectable mode). The user can switch to
	     * selection mode through the in-built context menu of the text field object.
	     */
	    static SELECTION: string;
	}
	export = TextInteractionMode;
	
}
declare module "awayjs-display/lib/text/TextLineMetrics" {
	/**
	 * The TextLineMetrics class contains information about the text position and
	 * measurements of a line of text within a text field. All measurements are in
	 * pixels. Objects of this class are returned by the
	 * <code>away.entities.TextField.getLineMetrics()</code> method.
	 */
	class TextLineMetrics {
	    /**
	     * The ascent value of the text is the length from the baseline to the top of
	     * the line height in pixels.
	     */
	    ascent: number;
	    /**
	     * The descent value of the text is the length from the baseline to the
	     * bottom depth of the line in pixels.
	     */
	    descent: number;
	    /**
	     * The height value of the text of the selected lines (not necessarily the
	     * complete text) in pixels. The height of the text line does not include the
	     * gutter height.
	     */
	    height: number;
	    /**
	     * The leading value is the measurement of the vertical distance between the
	     * lines of text.
	     */
	    leading: number;
	    /**
	     * The width value is the width of the text of the selected lines (not
	     * necessarily the complete text) in pixels. The width of the text line is
	     * not the same as the width of the text field. The width of the text line is
	     * relative to the text field width, minus the gutter width of 4 pixels
	     * (2 pixels on each side).
	     */
	    width: number;
	    /**
	     * The x value is the left position of the first character in pixels. This
	     * value includes the margin, indent (if any), and gutter widths.
	     */
	    x: number;
	    /**
	     * Creates a TextLineMetrics object. The TextLineMetrics object contains
	     * information about the text metrics of a line of text in a text field.
	     * Objects of this class are returned by the
	     * away.entities.TextField.getLineMetrics() method.
	     *
	     * @param x           The left position of the first character in pixels.
	     * @param width       The width of the text of the selected lines (not
	     *                    necessarily the complete text) in pixels.
	     * @param height      The height of the text of the selected lines (not
	     *                    necessarily the complete text) in pixels.
	     * @param ascent      The length from the baseline to the top of the line
	     *                    height in pixels.
	     * @param descent     The length from the baseline to the bottom depth of
	     *                    the line in pixels.
	     * @param leading     The measurement of the vertical distance between the
	     *                    lines of text.
	     */
	    constructor(x?: number, width?: number, height?: number, ascent?: number, descent?: number, leading?: number);
	}
	export = TextLineMetrics;
	
}
declare module "awayjs-display/lib/entities/TextField" {
	import Rectangle = require("awayjs-core/lib/geom/Rectangle");
	import DisplayObject = require("awayjs-display/lib/base/DisplayObject");
	import AntiAliasType = require("awayjs-display/lib/text/AntiAliasType");
	import GridFitType = require("awayjs-display/lib/text/GridFitType");
	import TextFieldAutoSize = require("awayjs-display/lib/text/TextFieldAutoSize");
	import TextFieldType = require("awayjs-display/lib/text/TextFieldType");
	import TextFormat = require("awayjs-display/lib/text/TextFormat");
	import TextInteractionMode = require("awayjs-display/lib/text/TextInteractionMode");
	import TextLineMetrics = require("awayjs-display/lib/text/TextLineMetrics");
	/**
	 * The TextField class is used to create display objects for text display and
	 * input. <ph outputclass="flexonly">You can use the TextField class to
	 * perform low-level text rendering. However, in Flex, you typically use the
	 * Label, Text, TextArea, and TextInput controls to process text. <ph
	 * outputclass="flashonly">You can give a text field an instance name in the
	 * Property inspector and use the methods and properties of the TextField
	 * class to manipulate it with ActionScript. TextField instance names are
	 * displayed in the Movie Explorer and in the Insert Target Path dialog box in
	 * the Actions panel.
	 *
	 * <p>To create a text field dynamically, use the <code>TextField()</code>
	 * constructor.</p>
	 *
	 * <p>The methods of the TextField class let you set, select, and manipulate
	 * text in a dynamic or input text field that you create during authoring or
	 * at runtime. </p>
	 *
	 * <p>ActionScript provides several ways to format your text at runtime. The
	 * TextFormat class lets you set character and paragraph formatting for
	 * TextField objects. You can apply Cascading Style Sheets(CSS) styles to
	 * text fields by using the <code>TextField.styleSheet</code> property and the
	 * StyleSheet class. You can use CSS to style built-in HTML tags, define new
	 * formatting tags, or apply styles. You can assign HTML formatted text, which
	 * optionally uses CSS styles, directly to a text field. HTML text that you
	 * assign to a text field can contain embedded media(movie clips, SWF files,
	 * GIF files, PNG files, and JPEG files). The text wraps around the embedded
	 * media in the same way that a web browser wraps text around media embedded
	 * in an HTML document. </p>
	 *
	 * <p>Flash Player supports a subset of HTML tags that you can use to format
	 * text. See the list of supported HTML tags in the description of the
	 * <code>htmlText</code> property.</p>
	 *
	 * @event change                    Dispatched after a control value is
	 *                                  modified, unlike the
	 *                                  <code>textInput</code> event, which is
	 *                                  dispatched before the value is modified.
	 *                                  Unlike the W3C DOM Event Model version of
	 *                                  the <code>change</code> event, which
	 *                                  dispatches the event only after the
	 *                                  control loses focus, the ActionScript 3.0
	 *                                  version of the <code>change</code> event
	 *                                  is dispatched any time the control
	 *                                  changes. For example, if a user types text
	 *                                  into a text field, a <code>change</code>
	 *                                  event is dispatched after every keystroke.
	 * @event link                      Dispatched when a user clicks a hyperlink
	 *                                  in an HTML-enabled text field, where the
	 *                                  URL begins with "event:". The remainder of
	 *                                  the URL after "event:" is placed in the
	 *                                  text property of the LINK event.
	 *
	 *                                  <p><b>Note:</b> The default behavior,
	 *                                  adding the text to the text field, occurs
	 *                                  only when Flash Player generates the
	 *                                  event, which in this case happens when a
	 *                                  user attempts to input text. You cannot
	 *                                  put text into a text field by sending it
	 *                                  <code>textInput</code> events.</p>
	 * @event scroll                    Dispatched by a TextField object
	 *                                  <i>after</i> the user scrolls.
	 * @event textInput                 Flash Player dispatches the
	 *                                  <code>textInput</code> event when a user
	 *                                  enters one or more characters of text.
	 *                                  Various text input methods can generate
	 *                                  this event, including standard keyboards,
	 *                                  input method editors(IMEs), voice or
	 *                                  speech recognition systems, and even the
	 *                                  act of pasting plain text with no
	 *                                  formatting or style information.
	 * @event textInteractionModeChange Flash Player dispatches the
	 *                                  <code>textInteractionModeChange</code>
	 *                                  event when a user changes the interaction
	 *                                  mode of a text field. for example on
	 *                                  Android, one can toggle from NORMAL mode
	 *                                  to SELECTION mode using context menu
	 *                                  options
	 */
	class TextField extends DisplayObject {
	    private _bottomScrollV;
	    private _caretIndex;
	    private _length;
	    private _maxScrollH;
	    private _maxScrollV;
	    private _numLines;
	    private _selectionBeginIndex;
	    private _selectionEndIndex;
	    private _text;
	    private _textHeight;
	    private _textInteractionMode;
	    private _textWidth;
	    private _charBoundaries;
	    private _charIndexAtPoint;
	    private _firstCharInParagraph;
	    private _imageReference;
	    private _lineIndexAtPoint;
	    private _lineIndexOfChar;
	    private _lineLength;
	    private _lineMetrics;
	    private _lineOffset;
	    private _lineText;
	    private _paragraphLength;
	    private _textFormat;
	    /**
	     * When set to <code>true</code> and the text field is not in focus, Flash
	     * Player highlights the selection in the text field in gray. When set to
	     * <code>false</code> and the text field is not in focus, Flash Player does
	     * not highlight the selection in the text field.
	     *
	     * @default false
	     */
	    alwaysShowSelection: boolean;
	    /**
	     * The type of anti-aliasing used for this text field. Use
	     * <code>flash.text.AntiAliasType</code> constants for this property. You can
	     * control this setting only if the font is embedded(with the
	     * <code>embedFonts</code> property set to <code>true</code>). The default
	     * setting is <code>flash.text.AntiAliasType.NORMAL</code>.
	     *
	     * <p>To set values for this property, use the following string values:</p>
	     */
	    antiAliasType: AntiAliasType;
	    /**
	     * Controls automatic sizing and alignment of text fields. Acceptable values
	     * for the <code>TextFieldAutoSize</code> constants:
	     * <code>TextFieldAutoSize.NONE</code>(the default),
	     * <code>TextFieldAutoSize.LEFT</code>, <code>TextFieldAutoSize.RIGHT</code>,
	     * and <code>TextFieldAutoSize.CENTER</code>.
	     *
	     * <p>If <code>autoSize</code> is set to <code>TextFieldAutoSize.NONE</code>
	     * (the default) no resizing occurs.</p>
	     *
	     * <p>If <code>autoSize</code> is set to <code>TextFieldAutoSize.LEFT</code>,
	     * the text is treated as left-justified text, meaning that the left margin
	     * of the text field remains fixed and any resizing of a single line of the
	     * text field is on the right margin. If the text includes a line break(for
	     * example, <code>"\n"</code> or <code>"\r"</code>), the bottom is also
	     * resized to fit the next line of text. If <code>wordWrap</code> is also set
	     * to <code>true</code>, only the bottom of the text field is resized and the
	     * right side remains fixed.</p>
	     *
	     * <p>If <code>autoSize</code> is set to
	     * <code>TextFieldAutoSize.RIGHT</code>, the text is treated as
	     * right-justified text, meaning that the right margin of the text field
	     * remains fixed and any resizing of a single line of the text field is on
	     * the left margin. If the text includes a line break(for example,
	     * <code>"\n" or "\r")</code>, the bottom is also resized to fit the next
	     * line of text. If <code>wordWrap</code> is also set to <code>true</code>,
	     * only the bottom of the text field is resized and the left side remains
	     * fixed.</p>
	     *
	     * <p>If <code>autoSize</code> is set to
	     * <code>TextFieldAutoSize.CENTER</code>, the text is treated as
	     * center-justified text, meaning that any resizing of a single line of the
	     * text field is equally distributed to both the right and left margins. If
	     * the text includes a line break(for example, <code>"\n"</code> or
	     * <code>"\r"</code>), the bottom is also resized to fit the next line of
	     * text. If <code>wordWrap</code> is also set to <code>true</code>, only the
	     * bottom of the text field is resized and the left and right sides remain
	     * fixed.</p>
	     *
	     * @throws ArgumentError The <code>autoSize</code> specified is not a member
	     *                       of flash.text.TextFieldAutoSize.
	     */
	    autoSize: TextFieldAutoSize;
	    /**
	     * Specifies whether the text field has a background fill. If
	     * <code>true</code>, the text field has a background fill. If
	     * <code>false</code>, the text field has no background fill. Use the
	     * <code>backgroundColor</code> property to set the background color of a
	     * text field.
	     *
	     * @default false
	     */
	    background: boolean;
	    /**
	     * The color of the text field background. The default value is
	     * <code>0xFFFFFF</code>(white). This property can be retrieved or set, even
	     * if there currently is no background, but the color is visible only if the
	     * text field has the <code>background</code> property set to
	     * <code>true</code>.
	     */
	    backgroundColor: number;
	    /**
	     * Specifies whether the text field has a border. If <code>true</code>, the
	     * text field has a border. If <code>false</code>, the text field has no
	     * border. Use the <code>borderColor</code> property to set the border color.
	     *
	     * @default false
	     */
	    border: boolean;
	    /**
	     * The color of the text field border. The default value is
	     * <code>0x000000</code>(black). This property can be retrieved or set, even
	     * if there currently is no border, but the color is visible only if the text
	     * field has the <code>border</code> property set to <code>true</code>.
	     */
	    borderColor: number;
	    /**
	     * An integer(1-based index) that indicates the bottommost line that is
	     * currently visible in the specified text field. Think of the text field as
	     * a window onto a block of text. The <code>scrollV</code> property is the
	     * 1-based index of the topmost visible line in the window.
	     *
	     * <p>All the text between the lines indicated by <code>scrollV</code> and
	     * <code>bottomScrollV</code> is currently visible in the text field.</p>
	     */
	    bottomScrollV: number;
	    /**
	     * The index of the insertion point(caret) position. If no insertion point
	     * is displayed, the value is the position the insertion point would be if
	     * you restored focus to the field(typically where the insertion point last
	     * was, or 0 if the field has not had focus).
	     *
	     * <p>Selection span indexes are zero-based(for example, the first position
	     * is 0, the second position is 1, and so on).</p>
	     */
	    caretIndex: number;
	    /**
	     * A Boolean value that specifies whether extra white space(spaces, line
	     * breaks, and so on) in a text field with HTML text is removed. The default
	     * value is <code>false</code>. The <code>condenseWhite</code> property only
	     * affects text set with the <code>htmlText</code> property, not the
	     * <code>text</code> property. If you set text with the <code>text</code>
	     * property, <code>condenseWhite</code> is ignored.
	     *
	     * <p>If <code>condenseWhite</code> is set to <code>true</code>, use standard
	     * HTML commands such as <code><BR></code> and <code><P></code> to place line
	     * breaks in the text field.</p>
	     *
	     * <p>Set the <code>condenseWhite</code> property before setting the
	     * <code>htmlText</code> property.</p>
	     */
	    condenseWhite: boolean;
	    /**
	     * Specifies the format applied to newly inserted text, such as text entered
	     * by a user or text inserted with the <code>replaceSelectedText()</code>
	     * method.
	     *
	     * <p><b>Note:</b> When selecting characters to be replaced with
	     * <code>setSelection()</code> and <code>replaceSelectedText()</code>, the
	     * <code>defaultTextFormat</code> will be applied only if the text has been
	     * selected up to and including the last character. Here is an example:</p>
	     * <pre xml:space="preserve"> public my_txt:TextField new TextField();
	     * my_txt.text = "Flash Macintosh version"; public my_fmt:TextFormat = new
	     * TextFormat(); my_fmt.color = 0xFF0000; my_txt.defaultTextFormat = my_fmt;
	     * my_txt.setSelection(6,15); // partial text selected - defaultTextFormat
	     * not applied my_txt.setSelection(6,23); // text selected to end -
	     * defaultTextFormat applied my_txt.replaceSelectedText("Windows version");
	     * </pre>
	     *
	     * <p>When you access the <code>defaultTextFormat</code> property, the
	     * returned TextFormat object has all of its properties defined. No property
	     * is <code>null</code>.</p>
	     *
	     * <p><b>Note:</b> You can't set this property if a style sheet is applied to
	     * the text field.</p>
	     *
	     * @throws Error This method cannot be used on a text field with a style
	     *               sheet.
	     */
	    defaultTextFormat: TextFormat;
	    /**
	     * Specifies whether the text field is a password text field. If the value of
	     * this property is <code>true</code>, the text field is treated as a
	     * password text field and hides the input characters using asterisks instead
	     * of the actual characters. If <code>false</code>, the text field is not
	     * treated as a password text field. When password mode is enabled, the Cut
	     * and Copy commands and their corresponding keyboard shortcuts will not
	     * function. This security mechanism prevents an unscrupulous user from using
	     * the shortcuts to discover a password on an unattended computer.
	     *
	     * @default false
	     */
	    displayAsPassword: boolean;
	    /**
	     * Specifies whether to render by using embedded font outlines. If
	     * <code>false</code>, Flash Player renders the text field by using device
	     * fonts.
	     *
	     * <p>If you set the <code>embedFonts</code> property to <code>true</code>
	     * for a text field, you must specify a font for that text by using the
	     * <code>font</code> property of a TextFormat object applied to the text
	     * field. If the specified font is not embedded in the SWF file, the text is
	     * not displayed.</p>
	     *
	     * @default false
	     */
	    embedFonts: boolean;
	    /**
	     * The type of grid fitting used for this text field. This property applies
	     * only if the <code>flash.text.AntiAliasType</code> property of the text
	     * field is set to <code>flash.text.AntiAliasType.ADVANCED</code>.
	     *
	     * <p>The type of grid fitting used determines whether Flash Player forces
	     * strong horizontal and vertical lines to fit to a pixel or subpixel grid,
	     * or not at all.</p>
	     *
	     * <p>For the <code>flash.text.GridFitType</code> property, you can use the
	     * following string values:</p>
	     *
	     * @default pixel
	     */
	    gridFitType: GridFitType;
	    /**
	     * Contains the HTML representation of the text field contents.
	     *
	     * <p>Flash Player supports the following HTML tags:</p>
	     *
	     * <p>Flash Player and AIR also support explicit character codes, such as
	     * &#38;(ASCII ampersand) and &#x20AC;(Unicode € symbol). </p>
	     */
	    htmlText: string;
	    /**
	     * The number of characters in a text field. A character such as tab
	     * (<code>\t</code>) counts as one character.
	     */
	    length: number;
	    /**
	     * The maximum number of characters that the text field can contain, as
	     * entered by a user. A script can insert more text than
	     * <code>maxChars</code> allows; the <code>maxChars</code> property indicates
	     * only how much text a user can enter. If the value of this property is
	     * <code>0</code>, a user can enter an unlimited amount of text.
	     *
	     * @default 0
	     */
	    maxChars: number;
	    /**
	     * The maximum value of <code>scrollH</code>.
	     */
	    maxScrollH(): number;
	    /**
	     * The maximum value of <code>scrollV</code>.
	     */
	    maxScrollV(): number;
	    /**
	     * A Boolean value that indicates whether Flash Player automatically scrolls
	     * multiline text fields when the user clicks a text field and rolls the
	     * mouse wheel. By default, this value is <code>true</code>. This property is
	     * useful if you want to prevent mouse wheel scrolling of text fields, or
	     * implement your own text field scrolling.
	     */
	    mouseWheelEnabled: boolean;
	    /**
	     * Indicates whether field is a multiline text field. If the value is
	     * <code>true</code>, the text field is multiline; if the value is
	     * <code>false</code>, the text field is a single-line text field. In a field
	     * of type <code>TextFieldType.INPUT</code>, the <code>multiline</code> value
	     * determines whether the <code>Enter</code> key creates a new line(a value
	     * of <code>false</code>, and the <code>Enter</code> key is ignored). If you
	     * paste text into a <code>TextField</code> with a <code>multiline</code>
	     * value of <code>false</code>, newlines are stripped out of the text.
	     *
	     * @default false
	     */
	    multiline: boolean;
	    /**
	     * Defines the number of text lines in a multiline text field. If
	     * <code>wordWrap</code> property is set to <code>true</code>, the number of
	     * lines increases when text wraps.
	     */
	    numLines: number;
	    /**
	     * Indicates the set of characters that a user can enter into the text field.
	     * If the value of the <code>restrict</code> property is <code>null</code>,
	     * you can enter any character. If the value of the <code>restrict</code>
	     * property is an empty string, you cannot enter any character. If the value
	     * of the <code>restrict</code> property is a string of characters, you can
	     * enter only characters in the string into the text field. The string is
	     * scanned from left to right. You can specify a range by using the hyphen
	     * (-) character. Only user interaction is restricted; a script can put any
	     * text into the text field. <ph outputclass="flashonly">This property does
	     * not synchronize with the Embed font options in the Property inspector.
	     *
	     * <p>If the string begins with a caret(^) character, all characters are
	     * initially accepted and succeeding characters in the string are excluded
	     * from the set of accepted characters. If the string does not begin with a
	     * caret(^) character, no characters are initially accepted and succeeding
	     * characters in the string are included in the set of accepted
	     * characters.</p>
	     *
	     * <p>The following example allows only uppercase characters, spaces, and
	     * numbers to be entered into a text field:</p>
	     * <pre xml:space="preserve"> my_txt.restrict = "A-Z 0-9"; </pre>
	     *
	     * <p>The following example includes all characters, but excludes lowercase
	     * letters:</p>
	     * <pre xml:space="preserve"> my_txt.restrict = "^a-z"; </pre>
	     *
	     * <p>You can use a backslash to enter a ^ or - verbatim. The accepted
	     * backslash sequences are \-, \^ or \\. The backslash must be an actual
	     * character in the string, so when specified in ActionScript, a double
	     * backslash must be used. For example, the following code includes only the
	     * dash(-) and caret(^):</p>
	     * <pre xml:space="preserve"> my_txt.restrict = "\\-\\^"; </pre>
	     *
	     * <p>The ^ can be used anywhere in the string to toggle between including
	     * characters and excluding characters. The following code includes only
	     * uppercase letters, but excludes the uppercase letter Q:</p>
	     * <pre xml:space="preserve"> my_txt.restrict = "A-Z^Q"; </pre>
	     *
	     * <p>You can use the <code>\u</code> escape sequence to construct
	     * <code>restrict</code> strings. The following code includes only the
	     * characters from ASCII 32(space) to ASCII 126(tilde).</p>
	     * <pre xml:space="preserve"> my_txt.restrict = "\u0020-\u007E"; </pre>
	     *
	     * @default null
	     */
	    restrict: string;
	    /**
	     * The current horizontal scrolling position. If the <code>scrollH</code>
	     * property is 0, the text is not horizontally scrolled. This property value
	     * is an integer that represents the horizontal position in pixels.
	     *
	     * <p>The units of horizontal scrolling are pixels, whereas the units of
	     * vertical scrolling are lines. Horizontal scrolling is measured in pixels
	     * because most fonts you typically use are proportionally spaced; that is,
	     * the characters can have different widths. Flash Player performs vertical
	     * scrolling by line because users usually want to see a complete line of
	     * text rather than a partial line. Even if a line uses multiple fonts, the
	     * height of the line adjusts to fit the largest font in use.</p>
	     *
	     * <p><b>Note: </b>The <code>scrollH</code> property is zero-based, not
	     * 1-based like the <code>scrollV</code> vertical scrolling property.</p>
	     */
	    scrollH: number;
	    /**
	     * The vertical position of text in a text field. The <code>scrollV</code>
	     * property is useful for directing users to a specific paragraph in a long
	     * passage, or creating scrolling text fields.
	     *
	     * <p>The units of vertical scrolling are lines, whereas the units of
	     * horizontal scrolling are pixels. If the first line displayed is the first
	     * line in the text field, scrollV is set to 1(not 0). Horizontal scrolling
	     * is measured in pixels because most fonts are proportionally spaced; that
	     * is, the characters can have different widths. Flash performs vertical
	     * scrolling by line because users usually want to see a complete line of
	     * text rather than a partial line. Even if there are multiple fonts on a
	     * line, the height of the line adjusts to fit the largest font in use.</p>
	     */
	    scrollV: number;
	    /**
	     * A Boolean value that indicates whether the text field is selectable. The
	     * value <code>true</code> indicates that the text is selectable. The
	     * <code>selectable</code> property controls whether a text field is
	     * selectable, not whether a text field is editable. A dynamic text field can
	     * be selectable even if it is not editable. If a dynamic text field is not
	     * selectable, the user cannot select its text.
	     *
	     * <p>If <code>selectable</code> is set to <code>false</code>, the text in
	     * the text field does not respond to selection commands from the mouse or
	     * keyboard, and the text cannot be copied with the Copy command. If
	     * <code>selectable</code> is set to <code>true</code>, the text in the text
	     * field can be selected with the mouse or keyboard, and the text can be
	     * copied with the Copy command. You can select text this way even if the
	     * text field is a dynamic text field instead of an input text field. </p>
	     *
	     * @default true
	     */
	    selectable: boolean;
	    /**
	     * The zero-based character index value of the first character in the current
	     * selection. For example, the first character is 0, the second character is
	     * 1, and so on. If no text is selected, this property is the value of
	     * <code>caretIndex</code>.
	     */
	    selectionBeginIndex: number;
	    /**
	     * The zero-based character index value of the last character in the current
	     * selection. For example, the first character is 0, the second character is
	     * 1, and so on. If no text is selected, this property is the value of
	     * <code>caretIndex</code>.
	     */
	    selectionEndIndex: number;
	    /**
	     * The sharpness of the glyph edges in this text field. This property applies
	     * only if the <code>flash.text.AntiAliasType</code> property of the text
	     * field is set to <code>flash.text.AntiAliasType.ADVANCED</code>. The range
	     * for <code>sharpness</code> is a number from -400 to 400. If you attempt to
	     * set <code>sharpness</code> to a value outside that range, Flash sets the
	     * property to the nearest value in the range(either -400 or 400).
	     *
	     * @default 0
	     */
	    sharpness: number;
	    /**
	     * Attaches a style sheet to the text field. For information on creating
	     * style sheets, see the StyleSheet class and the <i>ActionScript 3.0
	     * Developer's Guide</i>.
	     *
	     * <p>You can change the style sheet associated with a text field at any
	     * time. If you change the style sheet in use, the text field is redrawn with
	     * the new style sheet. You can set the style sheet to <code>null</code> or
	     * <code>undefined</code> to remove the style sheet. If the style sheet in
	     * use is removed, the text field is redrawn without a style sheet. </p>
	     *
	     * <p><b>Note:</b> If the style sheet is removed, the contents of both
	     * <code>TextField.text</code> and <code> TextField.htmlText</code> change to
	     * incorporate the formatting previously applied by the style sheet. To
	     * preserve the original <code>TextField.htmlText</code> contents without the
	     * formatting, save the value in a variable before removing the style
	     * sheet.</p>
	     */
	    styleSheet: StyleSheet;
	    /**
	     * A string that is the current text in the text field. Lines are separated
	     * by the carriage return character(<code>'\r'</code>, ASCII 13). This
	     * property contains unformatted text in the text field, without HTML tags.
	     *
	     * <p>To get the text in HTML form, use the <code>htmlText</code>
	     * property.</p>
	     */
	    text: string;
	    /**
	     * The color of the text in a text field, in hexadecimal format. The
	     * hexadecimal color system uses six digits to represent color values. Each
	     * digit has 16 possible values or characters. The characters range from 0-9
	     * and then A-F. For example, black is <code>0x000000</code>; white is
	     * <code>0xFFFFFF</code>.
	     *
	     * @default 0(0x000000)
	     */
	    textColor: number;
	    /**
	     * The height of the text in pixels.
	     */
	    textHeight: number;
	    /**
	     * The interaction mode property, Default value is
	     * TextInteractionMode.NORMAL. On mobile platforms, the normal mode implies
	     * that the text can be scrolled but not selected. One can switch to the
	     * selectable mode through the in-built context menu on the text field. On
	     * Desktop, the normal mode implies that the text is in scrollable as well as
	     * selection mode.
	     */
	    textInteractionMode: TextInteractionMode;
	    /**
	     * The width of the text in pixels.
	     */
	    textWidth: number;
	    /**
	     * The thickness of the glyph edges in this text field. This property applies
	     * only when <code>AntiAliasType</code> is set to
	     * <code>AntiAliasType.ADVANCED</code>.
	     *
	     * <p>The range for <code>thickness</code> is a number from -200 to 200. If
	     * you attempt to set <code>thickness</code> to a value outside that range,
	     * the property is set to the nearest value in the range(either -200 or
	     * 200).</p>
	     *
	     * @default 0
	     */
	    thickness: number;
	    /**
	     * The type of the text field. Either one of the following TextFieldType
	     * constants: <code>TextFieldType.DYNAMIC</code>, which specifies a dynamic
	     * text field, which a user cannot edit, or <code>TextFieldType.INPUT</code>,
	     * which specifies an input text field, which a user can edit.
	     *
	     * @default dynamic
	     * @throws ArgumentError The <code>type</code> specified is not a member of
	     *                       flash.text.TextFieldType.
	     */
	    type: TextFieldType;
	    /**
	     * Specifies whether to copy and paste the text formatting along with the
	     * text. When set to <code>true</code>, Flash Player copies and pastes
	     * formatting(such as alignment, bold, and italics) when you copy and paste
	     * between text fields. Both the origin and destination text fields for the
	     * copy and paste procedure must have <code>useRichTextClipboard</code> set
	     * to <code>true</code>. The default value is <code>false</code>.
	     */
	    useRichTextClipboard: boolean;
	    /**
	     * A Boolean value that indicates whether the text field has word wrap. If
	     * the value of <code>wordWrap</code> is <code>true</code>, the text field
	     * has word wrap; if the value is <code>false</code>, the text field does not
	     * have word wrap. The default value is <code>false</code>.
	     */
	    wordWrap: boolean;
	    /**
	     * Creates a new TextField instance. After you create the TextField instance,
	     * call the <code>addChild()</code> or <code>addChildAt()</code> method of
	     * the parent DisplayObjectContainer object to add the TextField instance to
	     * the display list.
	     *
	     * <p>The default size for a text field is 100 x 100 pixels.</p>
	     */
	    constructor();
	    /**
	     * Appends the string specified by the <code>newText</code> parameter to the
	     * end of the text of the text field. This method is more efficient than an
	     * addition assignment(<code>+=</code>) on a <code>text</code> property
	     * (such as <code>someTextField.text += moreText</code>), particularly for a
	     * text field that contains a significant amount of content.
	     *
	     * @param newText The string to append to the existing text.
	     */
	    appendText(newText: string): void;
	    /**
	     * Returns a rectangle that is the bounding box of the character.
	     *
	     * @param charIndex The zero-based index value for the character(for
	     *                  example, the first position is 0, the second position is
	     *                  1, and so on).
	     * @return A rectangle with <code>x</code> and <code>y</code> minimum and
	     *         maximum values defining the bounding box of the character.
	     */
	    getCharBoundaries(charIndex: number): Rectangle;
	    /**
	     * Returns the zero-based index value of the character at the point specified
	     * by the <code>x</code> and <code>y</code> parameters.
	     *
	     * @param x The <i>x</i> coordinate of the character.
	     * @param y The <i>y</i> coordinate of the character.
	     * @return The zero-based index value of the character(for example, the
	     *         first position is 0, the second position is 1, and so on). Returns
	     *         -1 if the point is not over any character.
	     */
	    getCharIndexAtPoint(x: number, y: number): number;
	    /**
	     * Given a character index, returns the index of the first character in the
	     * same paragraph.
	     *
	     * @param charIndex The zero-based index value of the character(for example,
	     *                  the first character is 0, the second character is 1, and
	     *                  so on).
	     * @return The zero-based index value of the first character in the same
	     *         paragraph.
	     * @throws RangeError The character index specified is out of range.
	     */
	    getFirstCharInParagraph(charIndex: number): number;
	    /**
	     * Returns a DisplayObject reference for the given <code>id</code>, for an
	     * image or SWF file that has been added to an HTML-formatted text field by
	     * using an <code><img></code> tag. The <code><img></code> tag is in the
	     * following format:
	     *
	     * <p><pre xml:space="preserve"><code> <img src = 'filename.jpg' id =
	     * 'instanceName' ></code></pre></p>
	     *
	     * @param id The <code>id</code> to match(in the <code>id</code> attribute
	     *           of the <code><img></code> tag).
	     * @return The display object corresponding to the image or SWF file with the
	     *         matching <code>id</code> attribute in the <code><img></code> tag
	     *         of the text field. For media loaded from an external source, this
	     *         object is a Loader object, and, once loaded, the media object is a
	     *         child of that Loader object. For media embedded in the SWF file,
	     *         it is the loaded object. If no <code><img></code> tag with the
	     *         matching <code>id</code> exists, the method returns
	     *         <code>null</code>.
	     */
	    getImageReference(id: string): DisplayObject;
	    /**
	     * Returns the zero-based index value of the line at the point specified by
	     * the <code>x</code> and <code>y</code> parameters.
	     *
	     * @param x The <i>x</i> coordinate of the line.
	     * @param y The <i>y</i> coordinate of the line.
	     * @return The zero-based index value of the line(for example, the first
	     *         line is 0, the second line is 1, and so on). Returns -1 if the
	     *         point is not over any line.
	     */
	    getLineIndexAtPoint(x: number, y: number): number;
	    /**
	     * Returns the zero-based index value of the line containing the character
	     * specified by the <code>charIndex</code> parameter.
	     *
	     * @param charIndex The zero-based index value of the character(for example,
	     *                  the first character is 0, the second character is 1, and
	     *                  so on).
	     * @return The zero-based index value of the line.
	     * @throws RangeError The character index specified is out of range.
	     */
	    getLineIndexOfChar(charIndex: number): number;
	    /**
	     * Returns the number of characters in a specific text line.
	     *
	     * @param lineIndex The line number for which you want the length.
	     * @return The number of characters in the line.
	     * @throws RangeError The line number specified is out of range.
	     */
	    getLineLength(lineIndex: number): number;
	    /**
	     * Returns metrics information about a given text line.
	     *
	     * @param lineIndex The line number for which you want metrics information.
	     * @return A TextLineMetrics object.
	     * @throws RangeError The line number specified is out of range.
	     */
	    getLineMetrics(lineIndex: number): TextLineMetrics;
	    /**
	     * Returns the character index of the first character in the line that the
	     * <code>lineIndex</code> parameter specifies.
	     *
	     * @param lineIndex The zero-based index value of the line(for example, the
	     *                  first line is 0, the second line is 1, and so on).
	     * @return The zero-based index value of the first character in the line.
	     * @throws RangeError The line number specified is out of range.
	     */
	    getLineOffset(lineIndex: number): number;
	    /**
	     * Returns the text of the line specified by the <code>lineIndex</code>
	     * parameter.
	     *
	     * @param lineIndex The zero-based index value of the line(for example, the
	     *                  first line is 0, the second line is 1, and so on).
	     * @return The text string contained in the specified line.
	     * @throws RangeError The line number specified is out of range.
	     */
	    getLineText(lineIndex: number): string;
	    /**
	     * Given a character index, returns the length of the paragraph containing
	     * the given character. The length is relative to the first character in the
	     * paragraph(as returned by <code>getFirstCharInParagraph()</code>), not to
	     * the character index passed in.
	     *
	     * @param charIndex The zero-based index value of the character(for example,
	     *                  the first character is 0, the second character is 1, and
	     *                  so on).
	     * @return Returns the number of characters in the paragraph.
	     * @throws RangeError The character index specified is out of range.
	     */
	    getParagraphLength(charIndex: number): number;
	    /**
	     * Returns a TextFormat object that contains formatting information for the
	     * range of text that the <code>beginIndex</code> and <code>endIndex</code>
	     * parameters specify. Only properties that are common to the entire text
	     * specified are set in the resulting TextFormat object. Any property that is
	     * <i>mixed</i>, meaning that it has different values at different points in
	     * the text, has a value of <code>null</code>.
	     *
	     * <p>If you do not specify values for these parameters, this method is
	     * applied to all the text in the text field. </p>
	     *
	     * <p>The following table describes three possible usages:</p>
	     *
	     * @return The TextFormat object that represents the formatting properties
	     *         for the specified text.
	     * @throws RangeError The <code>beginIndex</code> or <code>endIndex</code>
	     *                    specified is out of range.
	     */
	    getTextFormat(beginIndex?: number, endIndex?: number): TextFormat;
	    /**
	     * Replaces the current selection with the contents of the <code>value</code>
	     * parameter. The text is inserted at the position of the current selection,
	     * using the current default character format and default paragraph format.
	     * The text is not treated as HTML.
	     *
	     * <p>You can use the <code>replaceSelectedText()</code> method to insert and
	     * delete text without disrupting the character and paragraph formatting of
	     * the rest of the text.</p>
	     *
	     * <p><b>Note:</b> This method does not work if a style sheet is applied to
	     * the text field.</p>
	     *
	     * @param value The string to replace the currently selected text.
	     * @throws Error This method cannot be used on a text field with a style
	     *               sheet.
	     */
	    replaceSelectedText(value: string): void;
	    /**
	     * Replaces the range of characters that the <code>beginIndex</code> and
	     * <code>endIndex</code> parameters specify with the contents of the
	     * <code>newText</code> parameter. As designed, the text from
	     * <code>beginIndex</code> to <code>endIndex-1</code> is replaced.
	     *
	     * <p><b>Note:</b> This method does not work if a style sheet is applied to
	     * the text field.</p>
	     *
	     * @param beginIndex The zero-based index value for the start position of the
	     *                   replacement range.
	     * @param endIndex   The zero-based index position of the first character
	     *                   after the desired text span.
	     * @param newText    The text to use to replace the specified range of
	     *                   characters.
	     * @throws Error This method cannot be used on a text field with a style
	     *               sheet.
	     */
	    replaceText(beginIndex: number, endIndex: number, newText: string): void;
	    /**
	     * Sets as selected the text designated by the index values of the first and
	     * last characters, which are specified with the <code>beginIndex</code> and
	     * <code>endIndex</code> parameters. If the two parameter values are the
	     * same, this method sets the insertion point, as if you set the
	     * <code>caretIndex</code> property.
	     *
	     * @param beginIndex The zero-based index value of the first character in the
	     *                   selection(for example, the first character is 0, the
	     *                   second character is 1, and so on).
	     * @param endIndex   The zero-based index value of the last character in the
	     *                   selection.
	     */
	    setSelection(beginIndex: number, endIndex: number): void;
	    /**
	     * Applies the text formatting that the <code>format</code> parameter
	     * specifies to the specified text in a text field. The value of
	     * <code>format</code> must be a TextFormat object that specifies the desired
	     * text formatting changes. Only the non-null properties of
	     * <code>format</code> are applied to the text field. Any property of
	     * <code>format</code> that is set to <code>null</code> is not applied. By
	     * default, all of the properties of a newly created TextFormat object are
	     * set to <code>null</code>.
	     *
	     * <p><b>Note:</b> This method does not work if a style sheet is applied to
	     * the text field.</p>
	     *
	     * <p>The <code>setTextFormat()</code> method changes the text formatting
	     * applied to a range of characters or to the entire body of text in a text
	     * field. To apply the properties of format to all text in the text field, do
	     * not specify values for <code>beginIndex</code> and <code>endIndex</code>.
	     * To apply the properties of the format to a range of text, specify values
	     * for the <code>beginIndex</code> and the <code>endIndex</code> parameters.
	     * You can use the <code>length</code> property to determine the index
	     * values.</p>
	     *
	     * <p>The two types of formatting information in a TextFormat object are
	     * character level formatting and paragraph level formatting. Each character
	     * in a text field can have its own character formatting settings, such as
	     * font name, font size, bold, and italic.</p>
	     *
	     * <p>For paragraphs, the first character of the paragraph is examined for
	     * the paragraph formatting settings for the entire paragraph. Examples of
	     * paragraph formatting settings are left margin, right margin, and
	     * indentation.</p>
	     *
	     * <p>Any text inserted manually by the user, or replaced by the
	     * <code>replaceSelectedText()</code> method, receives the default text field
	     * formatting for new text, and not the formatting specified for the text
	     * insertion point. To set the default formatting for new text, use
	     * <code>defaultTextFormat</code>.</p>
	     *
	     * @param format A TextFormat object that contains character and paragraph
	     *               formatting information.
	     * @throws Error      This method cannot be used on a text field with a style
	     *                    sheet.
	     * @throws RangeError The <code>beginIndex</code> or <code>endIndex</code>
	     *                    specified is out of range.
	     */
	    setTextFormat(format: TextFormat, beginIndex?: number, endIndex?: number): void;
	    /**
	     * Returns true if an embedded font is available with the specified
	     * <code>fontName</code> and <code>fontStyle</code> where
	     * <code>Font.fontType</code> is <code>flash.text.FontType.EMBEDDED</code>.
	     * Starting with Flash Player 10, two kinds of embedded fonts can appear in a
	     * SWF file. Normal embedded fonts are only used with TextField objects. CFF
	     * embedded fonts are only used with the flash.text.engine classes. The two
	     * types are distinguished by the <code>fontType</code> property of the
	     * <code>Font</code> class, as returned by the <code>enumerateFonts()</code>
	     * function.
	     *
	     * <p>TextField cannot use a font of type <code>EMBEDDED_CFF</code>. If
	     * <code>embedFonts</code> is set to <code>true</code> and the only font
	     * available at run time with the specified name and style is of type
	     * <code>EMBEDDED_CFF</code>, Flash Player fails to render the text, as if no
	     * embedded font were available with the specified name and style.</p>
	     *
	     * <p>If both <code>EMBEDDED</code> and <code>EMBEDDED_CFF</code> fonts are
	     * available with the same name and style, the <code>EMBEDDED</code> font is
	     * selected and text renders with the <code>EMBEDDED</code> font.</p>
	     *
	     * @param fontName  The name of the embedded font to check.
	     * @param fontStyle Specifies the font style to check. Use
	     *                  <code>flash.text.FontStyle</code>
	     * @return <code>true</code> if a compatible embedded font is available,
	     *         otherwise <code>false</code>.
	     * @throws ArgumentError The <code>fontStyle</code> specified is not a member
	     *                       of <code>flash.text.FontStyle</code>.
	     */
	    static isFontCompatible(fontName: string, fontStyle: string): boolean;
	}
	export = TextField;
	
}
declare module "awayjs-display/lib/entities/timelinedata/CommandPropsBase" {
	/**
	 * BaseClass for CommandProperties. Should not be instantiated directly.
	 */
	class CommandPropsBase {
	    constructor();
	    deactivate(thisObj: any): void;
	    apply(thisObj: any, time: number, speed: number): void;
	}
	export = CommandPropsBase;
	
}
declare module "awayjs-display/lib/entities/timelinedata/TimeLineObject" {
	import IAsset = require("awayjs-core/lib/library/IAsset");
	import CommandPropsBase = require("awayjs-display/lib/entities/timelinedata/CommandPropsBase");
	/**
	 * TimeLineObject represents a unique object that is (or will be) used by a TimeLine.
	 *  A TimeLineObject basically consists of an objID, and an IAsset.
	 *  The FrameCommands hold references to these TimeLineObjects, so they can access and modify the IAssets
	
	 */
	class TimeLineObject {
	    private _asset;
	    private _objID;
	    private _deactivateCommandProps;
	    private _isActive;
	    private _is2D;
	    constructor(asset: IAsset, objID: number, deactiveCommandProps: CommandPropsBase);
	    deactivateCommandProps: CommandPropsBase;
	    deactivate(): void;
	    asset: IAsset;
	    objID: number;
	    is2D: boolean;
	    isActive: boolean;
	}
	export = TimeLineObject;
	
}
declare module "awayjs-display/lib/entities/timelinedata/FrameCommand" {
	import CommandPropsBase = require("awayjs-display/lib/entities/timelinedata/CommandPropsBase");
	import TimeLineObject = require("awayjs-display/lib/entities/timelinedata/TimeLineObject");
	/**
	 * FrameCommand associates a TimeLineobject with CommandProps.
	 * CommandProps can be of different class, depending on the type of Asset that the TimeLineObject references to.
	 */
	class FrameCommand {
	    private _commandProps;
	    private _tlObj;
	    private _activate;
	    constructor(tlObj: TimeLineObject);
	    activateObj: boolean;
	    commandProps: CommandPropsBase;
	    tlObj: TimeLineObject;
	    execute(time: number, speed: number): void;
	}
	export = FrameCommand;
	
}
declare module "awayjs-display/lib/entities/timelinedata/TimeLineFrame" {
	import FrameCommand = require("awayjs-display/lib/entities/timelinedata/FrameCommand");
	/**
	 * TimelineFrame holds 3 list of FrameCommands
	 *  - list1 _frameCommands should be  executed when playing the timeline (previous Frame was played)
	 *  - list2 _frameCommandsReverse should be executed when playing the timeline reversed (previous Frame was played)
	 *  - list3 _frameCommandsInit should be executed when jumping to a frame, so we need to fully init the frame
	 *
	 *  Addionial TimelineFrame properties are:
	 *  - script - can be executed, after the frameCommands have been executed
	 *  - list of FrameLabels, and list of corresponding labelTypes
	 *  - duration-value (1 frame is not necessary 1 frame long)
	 *  - startTime and endTime are needed internally when deciding what frame to display
	 */
	class TimeLineFrame {
	    private _script;
	    private _startTime;
	    private _endTime;
	    private _duration;
	    private _timeline;
	    private _frameCommands;
	    private _frameCommandsReverse;
	    private _frameCommandsInit;
	    private _framelabels;
	    private _labelTypes;
	    private _isDirty;
	    constructor();
	    addCommand(newCommand: FrameCommand): void;
	    addCommandReverse(newCommand: FrameCommand): void;
	    addCommandInit(newCommand: FrameCommand): void;
	    addLabel(label: string, type: number): void;
	    framelabels: Array<string>;
	    labelTypes: Array<number>;
	    script: string;
	    addToScript(newscript: string): void;
	    isDirty: boolean;
	    makeDirty(): void;
	    startTime: number;
	    duration: number;
	    endTime: number;
	    setFrameTime(startTime: number, duration: number): void;
	    /**
	     * executes the set of Commands for this Frame.
	     * Each Frame has 3 sets of commands:
	     *  0 = init frame commands = the frame must be init as if previous frame was not played
	     *  1 = play frame commands = the previous frame was played
	     *  2 = playReverse Commands = the next frame was played
	     */
	    executeCommands(commandSet: number, time: number, speed: number): void;
	}
	export = TimeLineFrame;
	
}
declare module "awayjs-display/lib/entities/TimeLine" {
	import IAsset = require("awayjs-core/lib/library/IAsset");
	import DisplayObjectContainer = require("awayjs-display/lib/containers/DisplayObjectContainer");
	import TimeLineFrame = require("awayjs-display/lib/entities/timelinedata/TimeLineFrame");
	import TimeLineObject = require("awayjs-display/lib/entities/timelinedata/TimeLineObject");
	/**
	 * Timeline is a DisplayObjectContainer, that can control the animation of a list of TimeLineObjects.
	 * For now, the focus of Development is on animating the new type of 2D-Geometry exported from FlashPro,
	 * but there is no reason that this cannot be used to animate any type of object, that implements IAsset.
	**/
	class TimeLine extends DisplayObjectContainer {
	    private _timeLineObjs;
	    private _frames;
	    private _time;
	    private _currentFrame;
	    private _speed;
	    private _fps;
	    private _isplaying;
	    private _isInit;
	    private _playMode;
	    private _duration;
	    constructor();
	    speed: number;
	    fps: number;
	    assetType: string;
	    /**
	     * should be called right before the call to away3d-render.
	     */
	    update(timeDelta: number, jumpingToFrame?: boolean): void;
	    /**
	     * Add a new TimeLineFrame.
	     */
	    addFrame(newFrame: TimeLineFrame): void;
	    duration: number;
	    /**
	     * This is called inside the TimeLineFrame.execute() function.
	     */
	    executeFrameScript(frameScript: string): void;
	    /**
	     * Starts playback of animation from current position
	     */
	    start(): void;
	    /**
	     * Stop playback of animation and hold current position
	     */
	    stop(): void;
	    /**
	     * Classic gotoAndPlay like as3 api - set frame by frame-number.
	     */
	    gotoAndPlay(frameNumber: number): void;
	    /**
	     * Classic gotoAndStop as3 api - set frame by frame-number.
	     */
	    gotoAndStop(frameNumber: number): void;
	    /**
	     * gotoAndPlay - set frame by frame-label.
	     */
	    gotoAndPlayLabel(frameLabel: string): void;
	    /**
	     * gotoAndStop - set frame by frame-label.
	     */
	    gotoAndStopLabel(frameLabel: string): void;
	    /**
	     * gotoAndPlay - set time in ms.
	     */
	    gotoAndPlayTime(time: number): void;
	    /**
	     * gotoAndStop - set time in ms.
	     */
	    gotoAndStopTime(time: number): void;
	    addTimeLineObject(newTlObj: TimeLineObject, isDisplayObj?: boolean): void;
	    getTimeLineObjectByID(objID: number): TimeLineObject;
	    getObjectByInstanceName(instanceName: string): IAsset;
	}
	export = TimeLine;
	
}
declare module "awayjs-display/lib/events/ResizeEvent" {
	import Event = require("awayjs-core/lib/events/Event");
	class ResizeEvent extends Event {
	    static RESIZE: string;
	    private _oldHeight;
	    private _oldWidth;
	    constructor(type: string, oldHeight?: number, oldWidth?: number);
	    oldHeight: number;
	    oldWidth: number;
	}
	export = ResizeEvent;
	
}
declare module "awayjs-display/lib/events/StageEvent" {
	import Event = require("awayjs-core/lib/events/Event");
	class StageEvent extends Event {
	    static CONTEXT_CREATED: string;
	    static CONTEXT_DISPOSED: string;
	    static CONTEXT_RECREATED: string;
	    static VIEWPORT_UPDATED: string;
	    constructor(type: string);
	}
	export = StageEvent;
	
}
declare module "awayjs-display/lib/errors/CastError" {
	import Error = require("awayjs-core/lib/errors/Error");
	class CastError extends Error {
	    constructor(message: string);
	}
	export = CastError;
	
}
declare module "awayjs-display/lib/materials/BasicMaterial" {
	import Texture2DBase = require("awayjs-core/lib/textures/Texture2DBase");
	import IRenderObjectOwner = require("awayjs-display/lib/base/IRenderObjectOwner");
	import MaterialBase = require("awayjs-display/lib/materials/MaterialBase");
	import IRenderablePool = require("awayjs-display/lib/pool/IRenderablePool");
	import IRenderObject = require("awayjs-display/lib/pool/IRenderObject");
	/**
	 * BasicMaterial forms an abstract base class for the default shaded materials provided by Stage,
	 * using material methods to define their appearance.
	 */
	class BasicMaterial extends MaterialBase implements IRenderObjectOwner {
	    /**
	     * Creates a new BasicMaterial object.
	     *
	     * @param texture The texture used for the material's albedo color.
	     * @param smooth Indicates whether the texture should be filtered when sampled. Defaults to true.
	     * @param repeat Indicates whether the texture should be tiled when sampled. Defaults to false.
	     * @param mipmap Indicates whether or not any used textures should use mipmapping. Defaults to false.
	     */
	    constructor(texture?: Texture2DBase, smooth?: boolean, repeat?: boolean, mipmap?: boolean);
	    constructor(color?: number, alpha?: number);
	    /**
	     *
	     * @param renderer
	     *
	     * @internal
	     */
	    getRenderObject(renderablePool: IRenderablePool): IRenderObject;
	}
	export = BasicMaterial;
	
}
declare module "awayjs-display/lib/managers/DefaultMaterialManager" {
	import BitmapData = require("awayjs-core/lib/base/BitmapData");
	import BitmapTexture = require("awayjs-core/lib/textures/BitmapTexture");
	import IRenderableOwner = require("awayjs-display/lib/base/IRenderableOwner");
	import MaterialBase = require("awayjs-display/lib/materials/MaterialBase");
	class DefaultMaterialManager {
	    private static _defaultBitmapData;
	    private static _defaultTriangleMaterial;
	    private static _defaultLineMaterial;
	    private static _defaultTexture;
	    static getDefaultMaterial(renderableOwner?: IRenderableOwner): MaterialBase;
	    static getDefaultTexture(renderableOwner?: IRenderableOwner): BitmapTexture;
	    private static createDefaultTexture();
	    static createCheckeredBitmapData(): BitmapData;
	    private static createDefaultTriangleMaterial();
	    private static createDefaultLineMaterial();
	}
	export = DefaultMaterialManager;
	
}
declare module "awayjs-display/lib/materials/LightSources" {
	/**
	 * Enumeration class for defining which lighting types affect the specific material
	 * lighting component (diffuse and specular). This can be useful if, for example, you
	 * want to use light probes for diffuse global lighting, but want specular reflections from
	 * traditional light sources without those affecting the diffuse light.
	 *
	 * @see away.materials.ColorMaterial.diffuseLightSources
	 * @see away.materials.ColorMaterial.specularLightSources
	 * @see away.materials.TextureMaterial.diffuseLightSources
	 * @see away.materials.TextureMaterial.specularLightSources
	 */
	class LightSources {
	    /**
	     * Defines normal lights are to be used as the source for the lighting
	     * component.
	     */
	    static LIGHTS: number;
	    /**
	     * Defines that global lighting probes are to be used as the source for the
	     * lighting component.
	     */
	    static PROBES: number;
	    /**
	     * Defines that both normal and global lighting probes  are to be used as the
	     * source for the lighting component. This is equivalent to LightSources.LIGHTS | LightSources.PROBES.
	     */
	    static ALL: number;
	}
	export = LightSources;
	
}
declare module "awayjs-display/lib/pool/CSSSkyboxRenderable" {
	import CSSRenderableBase = require("awayjs-display/lib/pool/CSSRenderableBase");
	import IRenderablePool = require("awayjs-display/lib/pool/IRenderablePool");
	import Skybox = require("awayjs-display/lib/entities/Skybox");
	/**
	 * @class away.pool.CSSSkyboxRenderable
	 */
	class CSSSkyboxRenderable extends CSSRenderableBase {
	    static id: string;
	    constructor(pool: IRenderablePool, skyBox: Skybox);
	}
	export = CSSSkyboxRenderable;
	
}
declare module "awayjs-display/lib/prefabs/PrimitivePrefabBase" {
	import DisplayObject = require("awayjs-display/lib/base/DisplayObject");
	import Geometry = require("awayjs-display/lib/base/Geometry");
	import SubGeometryBase = require("awayjs-display/lib/base/SubGeometryBase");
	import MaterialBase = require("awayjs-display/lib/materials/MaterialBase");
	import PrefabBase = require("awayjs-display/lib/prefabs/PrefabBase");
	/**
	 * PrimitivePrefabBase is an abstract base class for polytope prefabs, which are simple pre-built geometric shapes
	 */
	class PrimitivePrefabBase extends PrefabBase {
	    _geomDirty: boolean;
	    _uvDirty: boolean;
	    private _material;
	    private _geometry;
	    private _subGeometry;
	    private _geometryType;
	    private _geometryTypeDirty;
	    /**
	     *
	     */
	    assetType: string;
	    /**
	     *
	     */
	    geometryType: string;
	    geometry: Geometry;
	    /**
	     * The material with which to render the primitive.
	     */
	    material: MaterialBase;
	    /**
	     * Creates a new PrimitivePrefabBase object.
	     *
	     * @param material The material with which to render the object
	     */
	    constructor(material?: MaterialBase, geometryType?: string);
	    /**
	     * Builds the primitive's geometry when invalid. This method should not be called directly. The calling should
	     * be triggered by the invalidateGeometry method (and in turn by updateGeometry).
	     */
	    _pBuildGeometry(target: SubGeometryBase, geometryType: string): void;
	    /**
	     * Builds the primitive's uv coordinates when invalid. This method should not be called directly. The calling
	     * should be triggered by the invalidateUVs method (and in turn by updateUVs).
	     */
	    _pBuildUVs(target: SubGeometryBase, geometryType: string): void;
	    /**
	     * Invalidates the primitive's geometry type, causing it to be updated when requested.
	     */
	    invalidateGeometryType(): void;
	    /**
	     * Invalidates the primitive's geometry, causing it to be updated when requested.
	     */
	    _pInvalidateGeometry(): void;
	    /**
	     * Invalidates the primitive's uv coordinates, causing them to be updated when requested.
	     */
	    _pInvalidateUVs(): void;
	    /**
	     * Updates the subgeometry when invalid.
	     */
	    private updateGeometryType();
	    /**
	     * Updates the geometry when invalid.
	     */
	    private updateGeometry();
	    /**
	     * Updates the uv coordinates when invalid.
	     */
	    private updateUVs();
	    _iValidate(): void;
	    _pCreateObject(): DisplayObject;
	}
	export = PrimitivePrefabBase;
	
}
declare module "awayjs-display/lib/prefabs/PrimitiveCapsulePrefab" {
	import IAsset = require("awayjs-core/lib/library/IAsset");
	import SubGeometryBase = require("awayjs-display/lib/base/SubGeometryBase");
	import PrimitivePrefabBase = require("awayjs-display/lib/prefabs/PrimitivePrefabBase");
	/**
	 * A Capsule primitive mesh.
	 */
	class PrimitiveCapsulePrefab extends PrimitivePrefabBase implements IAsset {
	    private _radius;
	    private _height;
	    private _segmentsW;
	    private _segmentsH;
	    private _yUp;
	    private _numVertices;
	    /**
	     * The radius of the capsule.
	     */
	    radius: number;
	    /**
	     * The height of the capsule.
	     */
	    height: number;
	    /**
	     * Defines the number of horizontal segments that make up the capsule. Defaults to 16.
	     */
	    segmentsW: number;
	    /**
	     * Defines the number of vertical segments that make up the capsule. Defaults to 15. Must be uneven.
	     */
	    segmentsH: number;
	    /**
	     * Defines whether the capsule poles should lay on the Y-axis (true) or on the Z-axis (false).
	     */
	    yUp: boolean;
	    /**
	     * Creates a new Capsule object.
	     * @param radius The radius of the capsule.
	     * @param height The height of the capsule.
	     * @param segmentsW Defines the number of horizontal segments that make up the capsule. Defaults to 16.
	     * @param segmentsH Defines the number of vertical segments that make up the capsule. Defaults to 15. Must be uneven value.
	     * @param yUp Defines whether the capsule poles should lay on the Y-axis (true) or on the Z-axis (false).
	     */
	    constructor(radius?: number, height?: number, segmentsW?: number, segmentsH?: number, yUp?: boolean);
	    /**
	     * @inheritDoc
	     */
	    _pBuildGeometry(target: SubGeometryBase, geometryType: string): void;
	    /**
	     * @inheritDoc
	     */
	    _pBuildUVs(target: SubGeometryBase, geometryType: string): void;
	}
	export = PrimitiveCapsulePrefab;
	
}
declare module "awayjs-display/lib/prefabs/PrimitiveCylinderPrefab" {
	import IAsset = require("awayjs-core/lib/library/IAsset");
	import SubGeometryBase = require("awayjs-display/lib/base/SubGeometryBase");
	import PrimitivePrefabBase = require("awayjs-display/lib/prefabs/PrimitivePrefabBase");
	/**
	 * A Cylinder primitive mesh.
	 */
	class PrimitiveCylinderPrefab extends PrimitivePrefabBase implements IAsset {
	    _pBottomRadius: number;
	    _pSegmentsW: number;
	    _pSegmentsH: number;
	    private _topRadius;
	    private _height;
	    private _topClosed;
	    private _bottomClosed;
	    private _surfaceClosed;
	    private _yUp;
	    private _numVertices;
	    /**
	     * The radius of the top end of the cylinder.
	     */
	    topRadius: number;
	    /**
	     * The radius of the bottom end of the cylinder.
	     */
	    bottomRadius: number;
	    /**
	     * The radius of the top end of the cylinder.
	     */
	    height: number;
	    /**
	     * Defines the number of horizontal segments that make up the cylinder. Defaults to 16.
	     */
	    segmentsW: number;
	    setSegmentsW(value: number): void;
	    /**
	     * Defines the number of vertical segments that make up the cylinder. Defaults to 1.
	     */
	    segmentsH: number;
	    setSegmentsH(value: number): void;
	    /**
	     * Defines whether the top end of the cylinder is closed (true) or open.
	     */
	    topClosed: boolean;
	    /**
	     * Defines whether the bottom end of the cylinder is closed (true) or open.
	     */
	    bottomClosed: boolean;
	    /**
	     * Defines whether the cylinder poles should lay on the Y-axis (true) or on the Z-axis (false).
	     */
	    yUp: boolean;
	    /**
	     * Creates a new Cylinder object.
	     * @param topRadius The radius of the top end of the cylinder.
	     * @param bottomRadius The radius of the bottom end of the cylinder
	     * @param height The radius of the bottom end of the cylinder
	     * @param segmentsW Defines the number of horizontal segments that make up the cylinder. Defaults to 16.
	     * @param segmentsH Defines the number of vertical segments that make up the cylinder. Defaults to 1.
	     * @param topClosed Defines whether the top end of the cylinder is closed (true) or open.
	     * @param bottomClosed Defines whether the bottom end of the cylinder is closed (true) or open.
	     * @param yUp Defines whether the cone poles should lay on the Y-axis (true) or on the Z-axis (false).
	     */
	    constructor(topRadius?: number, bottomRadius?: number, height?: number, segmentsW?: number, segmentsH?: number, topClosed?: boolean, bottomClosed?: boolean, surfaceClosed?: boolean, yUp?: boolean);
	    /**
	     * @inheritDoc
	     */
	    _pBuildGeometry(target: SubGeometryBase, geometryType: string): void;
	    /**
	     * @inheritDoc
	     */
	    _pBuildUVs(target: SubGeometryBase, geometryType: string): void;
	}
	export = PrimitiveCylinderPrefab;
	
}
declare module "awayjs-display/lib/prefabs/PrimitiveConePrefab" {
	import IAsset = require("awayjs-core/lib/library/IAsset");
	import PrimitiveCylinderPrefab = require("awayjs-display/lib/prefabs/PrimitiveCylinderPrefab");
	/**
	 * A UV Cone primitive mesh.
	 */
	class PrimitiveConePrefab extends PrimitiveCylinderPrefab implements IAsset {
	    /**
	     * The radius of the bottom end of the cone.
	     */
	    radius: number;
	    /**
	     * Creates a new Cone object.
	     * @param radius The radius of the bottom end of the cone
	     * @param height The height of the cone
	     * @param segmentsW Defines the number of horizontal segments that make up the cone. Defaults to 16.
	     * @param segmentsH Defines the number of vertical segments that make up the cone. Defaults to 1.
	     * @param yUp Defines whether the cone poles should lay on the Y-axis (true) or on the Z-axis (false).
	     */
	    constructor(radius?: number, height?: number, segmentsW?: number, segmentsH?: number, closed?: boolean, yUp?: boolean);
	}
	export = PrimitiveConePrefab;
	
}
declare module "awayjs-display/lib/prefabs/PrimitiveCubePrefab" {
	import IAsset = require("awayjs-core/lib/library/IAsset");
	import SubGeometryBase = require("awayjs-display/lib/base/SubGeometryBase");
	import PrimitivePrefabBase = require("awayjs-display/lib/prefabs/PrimitivePrefabBase");
	/**
	 * A Cube primitive prefab.
	 */
	class PrimitiveCubePrefab extends PrimitivePrefabBase implements IAsset {
	    private _width;
	    private _height;
	    private _depth;
	    private _tile6;
	    private _segmentsW;
	    private _segmentsH;
	    private _segmentsD;
	    /**
	     * Creates a new Cube object.
	     * @param width The size of the cube along its X-axis.
	     * @param height The size of the cube along its Y-axis.
	     * @param depth The size of the cube along its Z-axis.
	     * @param segmentsW The number of segments that make up the cube along the X-axis.
	     * @param segmentsH The number of segments that make up the cube along the Y-axis.
	     * @param segmentsD The number of segments that make up the cube along the Z-axis.
	     * @param tile6 The type of uv mapping to use. When true, a texture will be subdivided in a 2x3 grid, each used for a single face. When false, the entire image is mapped on each face.
	     */
	    constructor(width?: number, height?: number, depth?: number, segmentsW?: number, segmentsH?: number, segmentsD?: number, tile6?: boolean);
	    /**
	     * The size of the cube along its X-axis.
	     */
	    width: number;
	    /**
	     * The size of the cube along its Y-axis.
	     */
	    height: number;
	    /**
	     * The size of the cube along its Z-axis.
	     */
	    depth: number;
	    /**
	     * The type of uv mapping to use. When false, the entire image is mapped on each face.
	     * When true, a texture will be subdivided in a 3x2 grid, each used for a single face.
	     * Reading the tiles from left to right, top to bottom they represent the faces of the
	     * cube in the following order: bottom, top, back, left, front, right. This creates
	     * several shared edges (between the top, front, left and right faces) which simplifies
	     * texture painting.
	     */
	    tile6: boolean;
	    /**
	     * The number of segments that make up the cube along the X-axis. Defaults to 1.
	     */
	    segmentsW: number;
	    /**
	     * The number of segments that make up the cube along the Y-axis. Defaults to 1.
	     */
	    segmentsH: number;
	    /**
	     * The number of segments that make up the cube along the Z-axis. Defaults to 1.
	     */
	    segmentsD: number;
	    /**
	     * @inheritDoc
	     */
	    _pBuildGeometry(target: SubGeometryBase, geometryType: string): void;
	    /**
	     * @inheritDoc
	     */
	    _pBuildUVs(target: SubGeometryBase, geometryType: string): void;
	}
	export = PrimitiveCubePrefab;
	
}
declare module "awayjs-display/lib/prefabs/PrimitivePlanePrefab" {
	import IAsset = require("awayjs-core/lib/library/IAsset");
	import SubGeometryBase = require("awayjs-display/lib/base/SubGeometryBase");
	import PrimitivePrefabBase = require("awayjs-display/lib/prefabs/PrimitivePrefabBase");
	/**
	 * A Plane primitive mesh.
	 */
	class PrimitivePlanePrefab extends PrimitivePrefabBase implements IAsset {
	    private _segmentsW;
	    private _segmentsH;
	    private _yUp;
	    private _width;
	    private _height;
	    private _doubleSided;
	    /**
	     * Creates a new Plane object.
	     * @param width The width of the plane.
	     * @param height The height of the plane.
	     * @param segmentsW The number of segments that make up the plane along the X-axis.
	     * @param segmentsH The number of segments that make up the plane along the Y or Z-axis.
	     * @param yUp Defines whether the normal vector of the plane should point along the Y-axis (true) or Z-axis (false).
	     * @param doubleSided Defines whether the plane will be visible from both sides, with correct vertex normals.
	     */
	    constructor(width?: number, height?: number, segmentsW?: number, segmentsH?: number, yUp?: boolean, doubleSided?: boolean);
	    /**
	     * The number of segments that make up the plane along the X-axis. Defaults to 1.
	     */
	    segmentsW: number;
	    /**
	     * The number of segments that make up the plane along the Y or Z-axis, depending on whether yUp is true or
	     * false, respectively. Defaults to 1.
	     */
	    segmentsH: number;
	    /**
	     *  Defines whether the normal vector of the plane should point along the Y-axis (true) or Z-axis (false). Defaults to true.
	     */
	    yUp: boolean;
	    /**
	     * Defines whether the plane will be visible from both sides, with correct vertex normals (as opposed to bothSides on Material). Defaults to false.
	     */
	    doubleSided: boolean;
	    /**
	     * The width of the plane.
	     */
	    width: number;
	    /**
	     * The height of the plane.
	     */
	    height: number;
	    /**
	     * @inheritDoc
	     */
	    _pBuildGeometry(target: SubGeometryBase, geometryType: string): void;
	    /**
	     * @inheritDoc
	     */
	    _pBuildUVs(target: SubGeometryBase, geometryType: string): void;
	}
	export = PrimitivePlanePrefab;
	
}
declare module "awayjs-display/lib/prefabs/PrimitivePolygonPrefab" {
	import IAsset = require("awayjs-core/lib/library/IAsset");
	import PrimitiveCylinderPrefab = require("awayjs-display/lib/prefabs/PrimitiveCylinderPrefab");
	/**
	 * A UV RegularPolygon primitive mesh.
	 */
	class PrimitivePolygonPrefab extends PrimitiveCylinderPrefab implements IAsset {
	    /**
	     * The radius of the regular polygon.
	     */
	    radius: number;
	    /**
	     * The number of sides of the regular polygon.
	     */
	    sides: number;
	    /**
	     * The number of subdivisions from the edge to the center of the regular polygon.
	     */
	    subdivisions: number;
	    /**
	     * Creates a new RegularPolygon disc object.
	     * @param radius The radius of the regular polygon
	     * @param sides Defines the number of sides of the regular polygon.
	     * @param yUp Defines whether the regular polygon should lay on the Y-axis (true) or on the Z-axis (false).
	     */
	    constructor(radius?: number, sides?: number, yUp?: boolean);
	}
	export = PrimitivePolygonPrefab;
	
}
declare module "awayjs-display/lib/prefabs/PrimitiveSpherePrefab" {
	import IAsset = require("awayjs-core/lib/library/IAsset");
	import SubGeometryBase = require("awayjs-display/lib/base/SubGeometryBase");
	import PrimitivePrefabBase = require("awayjs-display/lib/prefabs/PrimitivePrefabBase");
	/**
	 * A UV Sphere primitive mesh.
	 */
	class PrimitiveSpherePrefab extends PrimitivePrefabBase implements IAsset {
	    private _radius;
	    private _segmentsW;
	    private _segmentsH;
	    private _yUp;
	    /**
	     * The radius of the sphere.
	     */
	    radius: number;
	    /**
	     * Defines the number of horizontal segments that make up the sphere. Defaults to 16.
	     */
	    segmentsW: number;
	    /**
	     * Defines the number of vertical segments that make up the sphere. Defaults to 12.
	     */
	    segmentsH: number;
	    /**
	     * Defines whether the sphere poles should lay on the Y-axis (true) or on the Z-axis (false).
	     */
	    yUp: boolean;
	    /**
	     * Creates a new Sphere object.
	     *
	     * @param radius The radius of the sphere.
	     * @param segmentsW Defines the number of horizontal segments that make up the sphere.
	     * @param segmentsH Defines the number of vertical segments that make up the sphere.
	     * @param yUp Defines whether the sphere poles should lay on the Y-axis (true) or on the Z-axis (false).
	     */
	    constructor(radius?: number, segmentsW?: number, segmentsH?: number, yUp?: boolean);
	    /**
	     * @inheritDoc
	     */
	    _pBuildGeometry(target: SubGeometryBase, geometryType: string): void;
	    /**
	     * @inheritDoc
	     */
	    _pBuildUVs(target: SubGeometryBase, geometryType: string): void;
	}
	export = PrimitiveSpherePrefab;
	
}
declare module "awayjs-display/lib/prefabs/PrimitiveTorusPrefab" {
	import IAsset = require("awayjs-core/lib/library/IAsset");
	import SubGeometryBase = require("awayjs-display/lib/base/SubGeometryBase");
	import PrimitivePrefabBase = require("awayjs-display/lib/prefabs/PrimitivePrefabBase");
	/**
	 * A UV Cylinder primitive mesh.
	 */
	class PrimitiveTorusPrefab extends PrimitivePrefabBase implements IAsset {
	    private _radius;
	    private _tubeRadius;
	    private _segmentsR;
	    private _segmentsT;
	    private _yUp;
	    private _numVertices;
	    /**
	     * The radius of the torus.
	     */
	    radius: number;
	    /**
	     * The radius of the inner tube of the torus.
	     */
	    tubeRadius: number;
	    /**
	     * Defines the number of horizontal segments that make up the torus. Defaults to 16.
	     */
	    segmentsR: number;
	    /**
	     * Defines the number of vertical segments that make up the torus. Defaults to 8.
	     */
	    segmentsT: number;
	    /**
	     * Defines whether the torus poles should lay on the Y-axis (true) or on the Z-axis (false).
	     */
	    yUp: boolean;
	    /**
	     * Creates a new <code>Torus</code> object.
	     * @param radius The radius of the torus.
	     * @param tuebRadius The radius of the inner tube of the torus.
	     * @param segmentsR Defines the number of horizontal segments that make up the torus.
	     * @param segmentsT Defines the number of vertical segments that make up the torus.
	     * @param yUp Defines whether the torus poles should lay on the Y-axis (true) or on the Z-axis (false).
	     */
	    constructor(radius?: number, tubeRadius?: number, segmentsR?: number, segmentsT?: number, yUp?: boolean);
	    /**
	     * @inheritDoc
	     */
	    _pBuildGeometry(target: SubGeometryBase, geometryType: string): void;
	    /**
	     * @inheritDoc
	     */
	    _pBuildUVs(target: SubGeometryBase, geometryType: string): void;
	}
	export = PrimitiveTorusPrefab;
	
}
declare module "awayjs-display/lib/render/CSSDefaultRenderer" {
	import CSSRendererBase = require("awayjs-display/lib/render/CSSRendererBase");
	import IRenderer = require("awayjs-display/lib/render/IRenderer");
	import EntityCollector = require("awayjs-display/lib/traverse/EntityCollector");
	import ICollector = require("awayjs-display/lib/traverse/ICollector");
	/**
	 * The DefaultRenderer class provides the default rendering method. It renders the scene graph objects using the
	 * materials assigned to them.
	 *
	 * @class away.render.DefaultRenderer
	 */
	class CSSDefaultRenderer extends CSSRendererBase implements IRenderer {
	    private _container;
	    private _context;
	    private _contextStyle;
	    private _contextMatrix;
	    private _activeMaterial;
	    private _skyboxProjection;
	    private _transform;
	    /**
	     * Creates a new CSSDefaultRenderer object.
	     */
	    constructor();
	    /**
	     *
	     * @param entityCollector
	     */
	    render(entityCollector: ICollector): void;
	    /**
	     * @inheritDoc
	     */
	    pDraw(entityCollector: EntityCollector): void;
	    /**
	     * Updates the backbuffer properties.
	     */
	    pUpdateBackBuffer(): void;
	    /**
	     * Draw the skybox if present.
	     * @param entityCollector The EntityCollector containing all potentially visible information.
	     */
	    private drawSkybox(entityCollector);
	    /**
	     * Draw a list of renderables.
	     * @param renderables The renderables to draw.
	     * @param entityCollector The EntityCollector containing all potentially visible information.
	     */
	    private drawRenderables(item, entityCollector);
	    dispose(): void;
	    _iCreateEntityCollector(): ICollector;
	}
	export = CSSDefaultRenderer;
	
}
declare module "awayjs-display/lib/sort/RenderableMergeSort" {
	import IRenderable = require("awayjs-display/lib/pool/IRenderable");
	import IEntitySorter = require("awayjs-display/lib/sort/IEntitySorter");
	/**
	 * @class away.sort.RenderableMergeSort
	 */
	class RenderableMergeSort implements IEntitySorter {
	    sortBlendedRenderables(head: IRenderable): IRenderable;
	    sortOpaqueRenderables(head: IRenderable): IRenderable;
	}
	export = RenderableMergeSort;
	
}
declare module "awayjs-display/lib/text/TextFormatAlign" {
	/**
	 * The TextFormatAlign class provides values for text alignment in the
	 * TextFormat class.
	 */
	class TextFormatAlign {
	    /**
	     * Constant; centers the text in the text field. Use the syntax
	     * <code>TextFormatAlign.CENTER</code>.
	     */
	    CENTER: string;
	    /**
	     * Constant; justifies text within the text field. Use the syntax
	     * <code>TextFormatAlign.JUSTIFY</code>.
	     */
	    JUSTIFY: string;
	    /**
	     * Constant; aligns text to the left within the text field. Use the syntax
	     * <code>TextFormatAlign.LEFT</code>.
	     */
	    LEFT: string;
	    /**
	     * Constant; aligns text to the right within the text field. Use the syntax
	     * <code>TextFormatAlign.RIGHT</code>.
	     */
	    RIGHT: string;
	}
	export = TextFormatAlign;
	
}
declare module "awayjs-display/lib/utils/Cast" {
	import BitmapData = require("awayjs-core/lib/base/BitmapData");
	import ByteArray = require("awayjs-core/lib/utils/ByteArray");
	import BitmapTexture = require("awayjs-core/lib/textures/BitmapTexture");
	/**
	 * Helper class for casting assets to usable objects
	 */
	class Cast {
	    private static _colorNames;
	    private static _hexChars;
	    private static _notClasses;
	    private static _classes;
	    static string(data: any): string;
	    static byteArray(data: any): ByteArray;
	    private static isHex(str);
	    static tryColor(data: any): number;
	    static color(data: any): number;
	    static tryClass(name: string): any;
	    static bitmapData(data: any): BitmapData;
	    static bitmapTexture(data: any): BitmapTexture;
	}
	export = Cast;
	
}
declare module "awayjs-display/lib/materials/lightpickers/StaticLightPicker" {
	import LightPickerBase = require("awayjs-display/lib/materials/lightpickers/LightPickerBase");
	/**
	 * StaticLightPicker is a light picker that provides a static set of lights. The lights can be reassigned, but
	 * if the configuration changes (number of directional lights, point lights, etc), a material recompilation may
	 * occur.
	 */
	class StaticLightPicker extends LightPickerBase {
	    private _lights;
	    private _onCastShadowChangeDelegate;
	    /**
	     * Creates a new StaticLightPicker object.
	     * @param lights The lights to be used for shading.
	     */
	    constructor(lights: any);
	    /**
	     * The lights used for shading.
	     */
	    lights: any[];
	    /**
	     * Remove configuration change listeners on the lights.
	     */
	    private clearListeners();
	    /**
	     * Notifies the material of a configuration change.
	     */
	    private onCastShadowChange(event);
	    /**
	     * Called when a directional light's shadow casting configuration changes.
	     */
	    private updateDirectionalCasting(light);
	    /**
	     * Called when a point light's shadow casting configuration changes.
	     */
	    private updatePointCasting(light);
	}
	export = StaticLightPicker;
	
}
declare module "awayjs-display/lib/entities/timelinedata/InterpolationObject" {
	/**
	 * TimeLineObject represents a unique object that is (or will be) used by a TimeLine.
	 *  A TimeLineObject basically consists of an objID, and an IAsset.
	 *  The FrameCommands hold references to these TimeLineObjects, so they can access and modify the IAssets
	
	 */
	class InterpolationObject {
	    private _type;
	    private _startValue;
	    private _startTime;
	    private _endValue;
	    private _endTime;
	    private _duration;
	    constructor(type: number, startValue: any, endValue: any, startTime: number, endTime: number);
	    getState(time: number, speed: number): any;
	}
	export = InterpolationObject;
	
}
declare module "awayjs-display/lib/entities/timelinedata/CommandPropsDisplayObject" {
	import Matrix3D = require("awayjs-core/lib/geom/Matrix3D");
	import ColorTransform = require("awayjs-core/lib/geom/ColorTransform");
	import DisplayObjectContainer = require("awayjs-display/lib/containers/DisplayObjectContainer");
	import CommandPropsBase = require("awayjs-display/lib/entities/timelinedata/CommandPropsBase");
	import InterpolationObject = require("awayjs-display/lib/entities/timelinedata/InterpolationObject");
	class CommandPropsDisplayObject extends CommandPropsBase {
	    private _doDisplaymatrix;
	    private _displayMatrix;
	    private _displayMatrixInterpolate;
	    private _doColorTransform;
	    private _colorTransform;
	    private _colorTransformInterpolate;
	    private _doDepth;
	    private _depth;
	    private _doFilters;
	    private _filter;
	    private _doBlendMode;
	    private _blendMode;
	    private _doDepthClip;
	    private _depthClip;
	    private _doInstanceName;
	    private _instanceName;
	    constructor();
	    setBlendMode(blendMode: number): void;
	    setClipDepth(clipDepth: number): void;
	    setFilter(filter: any): void;
	    setDepth(depth: number): void;
	    setDisplaymatrixInterpolate(interpolate: InterpolationObject): void;
	    setDisplaymatrix(displayMatrix: Matrix3D): void;
	    setColorTransform(colorTransform: ColorTransform): void;
	    setColorTranformInterpolate(interpolate: InterpolationObject): void;
	    setInstancename(instanceName: string): void;
	    deactivate(thisObj: DisplayObjectContainer): void;
	    apply(thisObj: DisplayObjectContainer, time: number, speed: number): void;
	}
	export = CommandPropsDisplayObject;
	
}
<<<<<<< HEAD
=======
declare module "awayjs-display/lib/materials/lightpickers/StaticLightPicker" {
	import LightPickerBase = require("awayjs-display/lib/materials/lightpickers/LightPickerBase");
	/**
	 * StaticLightPicker is a light picker that provides a static set of lights. The lights can be reassigned, but
	 * if the configuration changes (number of directional lights, point lights, etc), a material recompilation may
	 * occur.
	 */
	class StaticLightPicker extends LightPickerBase {
	    private _lights;
	    private _onCastShadowChangeDelegate;
	    /**
	     * Creates a new StaticLightPicker object.
	     * @param lights The lights to be used for shading.
	     */
	    constructor(lights: any);
	    /**
	     * The lights used for shading.
	     */
	    lights: Array<any>;
	    /**
	     * Remove configuration change listeners on the lights.
	     */
	    private clearListeners();
	    /**
	     * Notifies the material of a configuration change.
	     */
	    private onCastShadowChange(event);
	    /**
	     * Called when a directional light's shadow casting configuration changes.
	     */
	    private updateDirectionalCasting(light);
	    /**
	     * Called when a point light's shadow casting configuration changes.
	     */
	    private updatePointCasting(light);
	}
	export = StaticLightPicker;
	
}
>>>>>>> 1e33bea6
declare module "awayjs-display/lib/materials/shadowmappers/CascadeShadowMapper" {
	import Matrix3D = require("awayjs-core/lib/geom/Matrix3D");
	import Rectangle = require("awayjs-core/lib/geom/Rectangle");
	import Event = require("awayjs-core/lib/events/Event");
	import IEventDispatcher = require("awayjs-core/lib/events/IEventDispatcher");
	import Scene = require("awayjs-display/lib/containers/Scene");
	import IRenderer = require("awayjs-display/lib/render/IRenderer");
	import Camera = require("awayjs-display/lib/entities/Camera");
	import DirectionalShadowMapper = require("awayjs-display/lib/materials/shadowmappers/DirectionalShadowMapper");
	import RenderTexture = require("awayjs-core/lib/textures/RenderTexture");
	class CascadeShadowMapper extends DirectionalShadowMapper implements IEventDispatcher {
	    _pScissorRects: Rectangle[];
	    private _pScissorRectsInvalid;
	    private _splitRatios;
	    private _numCascades;
	    private _depthCameras;
	    private _depthLenses;
	    private _texOffsetsX;
	    private _texOffsetsY;
	    private _changeDispatcher;
	    private _nearPlaneDistances;
	    constructor(numCascades?: number);
	    getSplitRatio(index: number): number;
	    setSplitRatio(index: number, value: number): void;
	    getDepthProjections(partition: number): Matrix3D;
	    private init();
	    _pSetDepthMapSize(value: number): void;
	    private invalidateScissorRects();
	    numCascades: number;
	    pDrawDepthMap(target: RenderTexture, scene: Scene, renderer: IRenderer): void;
	    private updateScissorRects();
	    pUpdateDepthProjection(viewCamera: Camera): void;
	    private updateProjectionPartition(matrix, splitRatio, texOffsetX, texOffsetY);
	    addEventListener(type: string, listener: Function): void;
	    removeEventListener(type: string, listener: Function): void;
	    dispatchEvent(event: Event): void;
	    hasEventListener(type: string): boolean;
	    _iNearPlaneDistances: Array<number>;
	}
	export = CascadeShadowMapper;
	
}
declare module "awayjs-display/lib/materials/shadowmappers/NearDirectionalShadowMapper" {
	import Camera = require("awayjs-display/lib/entities/Camera");
	import DirectionalShadowMapper = require("awayjs-display/lib/materials/shadowmappers/DirectionalShadowMapper");
	class NearDirectionalShadowMapper extends DirectionalShadowMapper {
	    private _coverageRatio;
	    constructor(coverageRatio?: number);
	    /**
	     * A value between 0 and 1 to indicate the ratio of the view frustum that needs to be covered by the shadow map.
	     */
	    coverageRatio: number;
	    pUpdateDepthProjection(viewCamera: Camera): void;
	}
	export = NearDirectionalShadowMapper;
	
}<|MERGE_RESOLUTION|>--- conflicted
+++ resolved
@@ -1,177 +1,18 @@
-declare module "awayjs-display/lib/animators/nodes/AnimationNodeBase" {
-	import IAsset = require("awayjs-core/lib/library/IAsset");
-	import NamedAssetBase = require("awayjs-core/lib/library/NamedAssetBase");
-	/**
-	 * Provides an abstract base class for nodes in an animation blend tree.
-	 */
-	class AnimationNodeBase extends NamedAssetBase implements IAsset {
-	    _pStateClass: any;
-	    stateClass: any;
-	    /**
-	     * Creates a new <code>AnimationNodeBase</code> object.
-	     */
-	    constructor();
-	    /**
-	     * @inheritDoc
-	     */
-	    dispose(): void;
-	    /**
-	     * @inheritDoc
-	     */
-	    assetType: string;
-	}
-	export = AnimationNodeBase;
-	
-}
-declare module "awayjs-display/lib/animators/IAnimationSet" {
-	import IAsset = require("awayjs-core/lib/library/IAsset");
-	import AnimationNodeBase = require("awayjs-display/lib/animators/nodes/AnimationNodeBase");
-	/**
-	 * Provides an interface for data set classes that hold animation data for use in animator classes.
-	 *
-	 * @see away.animators.AnimatorBase
-	 */
-	interface IAnimationSet extends IAsset {
-	    /**
-	     * Check to determine whether a state is registered in the animation set under the given name.
-	     *
-	     * @param stateName The name of the animation state object to be checked.
-	     */
-	    hasAnimation(name: string): boolean;
-	    /**
-	     * Retrieves the animation state object registered in the animation data set under the given name.
-	     *
-	     * @param stateName The name of the animation state object to be retrieved.
-	     */
-	    getAnimation(name: string): AnimationNodeBase;
-	    /**
-	     * Indicates whether the properties of the animation data contained within the set combined with
-	     * the vertex registers aslready in use on shading materials allows the animation data to utilise
-	     * GPU calls.
-	     */
-	    usesCPU: boolean;
-	    /**
-	     * Called by the material to reset the GPU indicator before testing whether register space in the shader
-	     * is available for running GPU-based animation code.
-	     *
-	     * @private
-	     */
-	    resetGPUCompatibility(): any;
-	    /**
-	     * Called by the animator to void the GPU indicator when register space in the shader
-	     * is no longer available for running GPU-based animation code.
-	     *
-	     * @private
-	     */
-	    cancelGPUCompatibility(): any;
-	}
-	export = IAnimationSet;
-	
-}
-declare module "awayjs-display/lib/events/GeometryEvent" {
-	import Event = require("awayjs-core/lib/events/Event");
-	import SubGeometryBase = require("awayjs-display/lib/base/SubGeometryBase");
-	/**
-	* Dispatched to notify changes in a geometry object's state.
-	*
-	* @class away.events.GeometryEvent
-	* @see away3d.core.base.Geometry
-	*/
-	class GeometryEvent extends Event {
-	    /**
-	     * Dispatched when a TriangleSubGeometry was added to the dispatching Geometry.
-	     */
-	    static SUB_GEOMETRY_ADDED: string;
-	    /**
-	     * Dispatched when a TriangleSubGeometry was removed from the dispatching Geometry.
-	     */
-	    static SUB_GEOMETRY_REMOVED: string;
-	    static BOUNDS_INVALID: string;
-	    private _subGeometry;
-	    /**
-	     * Create a new GeometryEvent
-	     * @param type The event type.
-	     * @param subGeometry An optional TriangleSubGeometry object that is the subject of this event.
-	     */
-	    constructor(type: string, subGeometry?: SubGeometryBase);
-	    /**
-	     * The TriangleSubGeometry object that is the subject of this event, if appropriate.
-	     */
-	    subGeometry: SubGeometryBase;
-	    /**
-	     * Clones the event.
-	     * @return An exact duplicate of the current object.
-	     */
-	    clone(): Event;
-	}
-	export = GeometryEvent;
-	
-}
-declare module "awayjs-display/lib/base/Geometry" {
-	import Matrix3D = require("awayjs-core/lib/geom/Matrix3D");
-	import IAsset = require("awayjs-core/lib/library/IAsset");
-	import NamedAssetBase = require("awayjs-core/lib/library/NamedAssetBase");
-	import SubGeometryBase = require("awayjs-display/lib/base/SubGeometryBase");
-	/**
-	 *
-	 * Geometry is a collection of SubGeometries, each of which contain the actual geometrical data such as vertices,
-	 * normals, uvs, etc. It also contains a reference to an animation class, which defines how the geometry moves.
-	 * A Geometry object is assigned to a Mesh, a scene graph occurence of the geometry, which in turn assigns
-	 * the SubGeometries to its respective TriangleSubMesh objects.
-	 *
-	 *
-	 *
-	 * @see away.core.base.SubGeometry
-	 * @see away.entities.Mesh
-	 *
-	 * @class Geometry
-	 */
-	class Geometry extends NamedAssetBase implements IAsset {
-	    private _subGeometries;
-	    assetType: string;
-	    /**
-	     * A collection of TriangleSubGeometry objects, each of which contain geometrical data such as vertices, normals, etc.
-	     */
-	    subGeometries: Array<SubGeometryBase>;
-	    getSubGeometries(): Array<SubGeometryBase>;
-	    /**
-	     * Creates a new Geometry object.
-	     */
-	    constructor();
-	    applyTransformation(transform: Matrix3D): void;
-	    /**
-	     * Adds a new TriangleSubGeometry object to the list.
-	     * @param subGeometry The TriangleSubGeometry object to be added.
-	     */
-	    addSubGeometry(subGeometry: SubGeometryBase): void;
-	    /**
-	     * Removes a new TriangleSubGeometry object from the list.
-	     * @param subGeometry The TriangleSubGeometry object to be removed.
-	     */
-	    removeSubGeometry(subGeometry: SubGeometryBase): void;
-	    /**
-	     * Clones the geometry.
-	     * @return An exact duplicate of the current Geometry object.
-	     */
-	    clone(): Geometry;
-	    /**
-	     * Scales the geometry.
-	     * @param scale The amount by which to scale.
-	     */
-	    scale(scale: number): void;
-	    /**
-	     * Clears all resources used by the Geometry object, including SubGeometries.
-	     */
-	    dispose(): void;
-	    /**
-	     * Scales the uv coordinates (tiling)
-	     * @param scaleU The amount by which to scale on the u axis. Default is 1;
-	     * @param scaleV The amount by which to scale on the v axis. Default is 1;
-	     */
-	    scaleUV(scaleU?: number, scaleV?: number): void;
-	    iInvalidateBounds(subGeom: SubGeometryBase): void;
-	}
-	export = Geometry;
+declare module "awayjs-display/lib/base/AlignmentMode" {
+	/**
+	 *
+	 */
+	class AlignmentMode {
+	    /**
+	     *
+	     */
+	    static REGISTRATION_POINT: string;
+	    /**
+	     *
+	     */
+	    static PIVOT_POINT: string;
+	}
+	export = AlignmentMode;
 	
 }
 declare module "awayjs-display/lib/base/BlendMode" {
@@ -351,30 +192,32 @@
 	export = BlendMode;
 	
 }
-declare module "awayjs-display/lib/pool/IRenderObject" {
-	/**
-	 * IRenderPass provides an abstract base class for material shader passes. A material pass constitutes at least
-	 * a render call per required renderable.
-	 */
-	interface IRenderObject {
-	    /**
-	     *
-	     */
-	    dispose(): any;
-	    /**
-	     *
-	     */
-	    invalidateRenderObject(): any;
-	    /**
-	     *
-	     */
-	    invalidatePasses(): any;
-	    /**
-	     *
-	     */
-	    invalidateAnimation(): any;
-	}
-	export = IRenderObject;
+declare module "awayjs-display/lib/base/CapsStyle" {
+	/**
+	 * The CapsStyle class is an enumeration of constant values that specify the
+	 * caps style to use in drawing lines. The constants are provided for use as
+	 * values in the <code>caps</code> parameter of the
+	 * <code>flash.display.Graphics.lineStyle()</code> method. You can specify the
+	 * following three types of caps:
+	 */
+	class CapsStyle {
+	    /**
+	     * Used to specify round caps in the <code>caps</code> parameter of the
+	     * <code>flash.display.Graphics.lineStyle()</code> method.
+	     */
+	    static ROUND: string;
+	    /**
+	     * Used to specify no caps in the <code>caps</code> parameter of the
+	     * <code>flash.display.Graphics.lineStyle()</code> method.
+	     */
+	    static NONE: string;
+	    /**
+	     * Used to specify square caps in the <code>caps</code> parameter of the
+	     * <code>flash.display.Graphics.lineStyle()</code> method.
+	     */
+	    static SQUARE: string;
+	}
+	export = CapsStyle;
 	
 }
 declare module "awayjs-display/lib/events/SceneEvent" {
@@ -552,11 +395,7 @@
 	    /**
 	     *
 	     */
-<<<<<<< HEAD
 	    leftVector: Vector3D;
-=======
-	    subMeshes: Array<ISubMesh>;
->>>>>>> 1e33bea6
 	    /**
 	     * A Matrix object containing values that alter the scaling, rotation, and
 	     * translation of the display object.
@@ -692,123 +531,206 @@
 	export = ControllerBase;
 	
 }
-declare module "awayjs-display/lib/pick/PickingCollisionVO" {
-	import Point = require("awayjs-core/lib/geom/Point");
-	import Vector3D = require("awayjs-core/lib/geom/Vector3D");
-	import DisplayObject = require("awayjs-display/lib/base/DisplayObject");
-	import IRenderableOwner = require("awayjs-display/lib/base/IRenderableOwner");
-	/**
-	 * Value object for a picking collision returned by a picking collider. Created as unique objects on display objects
-	 *
-	 * @see away.base.DisplayObject#pickingCollisionVO
-	 * @see away.core.pick.IPickingCollider
-	 *
-	 * @class away.pick.PickingCollisionVO
-	 */
-	class PickingCollisionVO {
-	    /**
-	     * The display object to which this collision object belongs.
-	     */
-	    displayObject: DisplayObject;
-	    /**
-	     * The local position of the collision on the entity's surface.
-	     */
-	    localPosition: Vector3D;
-	    /**
-	     * The local normal vector at the position of the collision.
-	     */
-	    localNormal: Vector3D;
-	    /**
-	     * The uv coordinate at the position of the collision.
-	     */
-	    uv: Point;
-	    /**
-	     * The index of the face where the event took pl ace.
-	     */
-	    index: number;
-	    /**
-	     * The index of the subGeometry where the event took place.
-	     */
-	    /**
-	     * The starting position of the colliding ray in local coordinates.
-	     */
-	    localRayPosition: Vector3D;
-	    /**
-	     * The direction of the colliding ray in local coordinates.
-	     */
-	    localRayDirection: Vector3D;
-	    /**
-	     * The starting position of the colliding ray in scene coordinates.
-	     */
-	    rayPosition: Vector3D;
-	    /**
-	     * The direction of the colliding ray in scene coordinates.
-	     */
-	    rayDirection: Vector3D;
-	    /**
-	     * Determines if the ray position is contained within the entity bounds.
-	     *
-	     * @see away3d.entities.Entity#bounds
-	     */
-	    rayOriginIsInsideBounds: boolean;
-	    /**
-	     * The distance along the ray from the starting position to the calculated intersection entry point with the entity.
-	     */
-	    rayEntryDistance: number;
-	    /**
-	     * The material ownwer associated with a collision.
-	     */
-	    renderableOwner: IRenderableOwner;
-	    /**
-	     * Creates a new <code>PickingCollisionVO</code> object.
-	     *
-	     * @param entity The entity to which this collision object belongs.
-	     */
-	    constructor(displayObject: DisplayObject);
-	}
-	export = PickingCollisionVO;
-	
-}
-declare module "awayjs-display/lib/pick/IPickingCollider" {
-	import Vector3D = require("awayjs-core/lib/geom/Vector3D");
-	import PickingCollisionVO = require("awayjs-display/lib/pick/PickingCollisionVO");
-	import IEntity = require("awayjs-display/lib/entities/IEntity");
-	/**
-	 * Provides an interface for picking colliders that can be assigned to individual entities in a scene for specific picking behaviour.
-	 * Used with the <code>RaycastPicker</code> picking object.
-	 *
-	 * @see away.entities.Entity#pickingCollider
-	 * @see away.pick.RaycastPicker
-	 *
-	 * @interface away.pick.IPickingCollider
-	 */
-	interface IPickingCollider {
-	    /**
-	     * Sets the position and direction of a picking ray in local coordinates to the entity.
-	     *
-	     * @param localDirection The position vector in local coordinates
-	     * @param localPosition The direction vector in local coordinates
-	     */
-	    setLocalRay(localPosition: Vector3D, localDirection: Vector3D): any;
-	    /**
-	     * Tests a <code>Billboard</code> object for a collision with the picking ray.
-	     *
-	     * @param entity The entity instance to be tested.
-	     * @param pickingCollisionVO The collision object used to store the collision results
-	     * @param shortestCollisionDistance The current value of the shortest distance to a detected collision along the ray.
-	     */
-	    testBillboardCollision(entity: IEntity, pickingCollisionVO: PickingCollisionVO, shortestCollisionDistance: number): boolean;
-	    /**
-	     * Tests a <code>Mesh</code> object for a collision with the picking ray.
-	     *
-	     * @param entity The entity instance to be tested.
-	     * @param pickingCollisionVO The collision object used to store the collision results
-	     * @param shortestCollisionDistance The current value of the shortest distance to a detected collision along the ray.
-	     * @param findClosest
-	     */
-	    testMeshCollision(entity: IEntity, pickingCollisionVO: PickingCollisionVO, shortestCollisionDistance: number, findClosest: boolean): boolean;
-	}
-	export = IPickingCollider;
+declare module "awayjs-display/lib/animators/nodes/AnimationNodeBase" {
+	import IAsset = require("awayjs-core/lib/library/IAsset");
+	import NamedAssetBase = require("awayjs-core/lib/library/NamedAssetBase");
+	/**
+	 * Provides an abstract base class for nodes in an animation blend tree.
+	 */
+	class AnimationNodeBase extends NamedAssetBase implements IAsset {
+	    _pStateClass: any;
+	    stateClass: any;
+	    /**
+	     * Creates a new <code>AnimationNodeBase</code> object.
+	     */
+	    constructor();
+	    /**
+	     * @inheritDoc
+	     */
+	    dispose(): void;
+	    /**
+	     * @inheritDoc
+	     */
+	    assetType: string;
+	}
+	export = AnimationNodeBase;
+	
+}
+declare module "awayjs-display/lib/animators/IAnimationSet" {
+	import IAsset = require("awayjs-core/lib/library/IAsset");
+	import AnimationNodeBase = require("awayjs-display/lib/animators/nodes/AnimationNodeBase");
+	/**
+	 * Provides an interface for data set classes that hold animation data for use in animator classes.
+	 *
+	 * @see away.animators.AnimatorBase
+	 */
+	interface IAnimationSet extends IAsset {
+	    /**
+	     * Check to determine whether a state is registered in the animation set under the given name.
+	     *
+	     * @param stateName The name of the animation state object to be checked.
+	     */
+	    hasAnimation(name: string): boolean;
+	    /**
+	     * Retrieves the animation state object registered in the animation data set under the given name.
+	     *
+	     * @param stateName The name of the animation state object to be retrieved.
+	     */
+	    getAnimation(name: string): AnimationNodeBase;
+	    /**
+	     * Indicates whether the properties of the animation data contained within the set combined with
+	     * the vertex registers aslready in use on shading materials allows the animation data to utilise
+	     * GPU calls.
+	     */
+	    usesCPU: boolean;
+	    /**
+	     * Called by the material to reset the GPU indicator before testing whether register space in the shader
+	     * is available for running GPU-based animation code.
+	     *
+	     * @private
+	     */
+	    resetGPUCompatibility(): any;
+	    /**
+	     * Called by the animator to void the GPU indicator when register space in the shader
+	     * is no longer available for running GPU-based animation code.
+	     *
+	     * @private
+	     */
+	    cancelGPUCompatibility(): any;
+	}
+	export = IAnimationSet;
+	
+}
+declare module "awayjs-display/lib/events/GeometryEvent" {
+	import Event = require("awayjs-core/lib/events/Event");
+	import SubGeometryBase = require("awayjs-display/lib/base/SubGeometryBase");
+	/**
+	* Dispatched to notify changes in a geometry object's state.
+	*
+	* @class away.events.GeometryEvent
+	* @see away3d.core.base.Geometry
+	*/
+	class GeometryEvent extends Event {
+	    /**
+	     * Dispatched when a TriangleSubGeometry was added to the dispatching Geometry.
+	     */
+	    static SUB_GEOMETRY_ADDED: string;
+	    /**
+	     * Dispatched when a TriangleSubGeometry was removed from the dispatching Geometry.
+	     */
+	    static SUB_GEOMETRY_REMOVED: string;
+	    static BOUNDS_INVALID: string;
+	    private _subGeometry;
+	    /**
+	     * Create a new GeometryEvent
+	     * @param type The event type.
+	     * @param subGeometry An optional TriangleSubGeometry object that is the subject of this event.
+	     */
+	    constructor(type: string, subGeometry?: SubGeometryBase);
+	    /**
+	     * The TriangleSubGeometry object that is the subject of this event, if appropriate.
+	     */
+	    subGeometry: SubGeometryBase;
+	    /**
+	     * Clones the event.
+	     * @return An exact duplicate of the current object.
+	     */
+	    clone(): Event;
+	}
+	export = GeometryEvent;
+	
+}
+declare module "awayjs-display/lib/base/Geometry" {
+	import Matrix3D = require("awayjs-core/lib/geom/Matrix3D");
+	import IAsset = require("awayjs-core/lib/library/IAsset");
+	import NamedAssetBase = require("awayjs-core/lib/library/NamedAssetBase");
+	import SubGeometryBase = require("awayjs-display/lib/base/SubGeometryBase");
+	/**
+	 *
+	 * Geometry is a collection of SubGeometries, each of which contain the actual geometrical data such as vertices,
+	 * normals, uvs, etc. It also contains a reference to an animation class, which defines how the geometry moves.
+	 * A Geometry object is assigned to a Mesh, a scene graph occurence of the geometry, which in turn assigns
+	 * the SubGeometries to its respective TriangleSubMesh objects.
+	 *
+	 *
+	 *
+	 * @see away.core.base.SubGeometry
+	 * @see away.entities.Mesh
+	 *
+	 * @class Geometry
+	 */
+	class Geometry extends NamedAssetBase implements IAsset {
+	    private _subGeometries;
+	    assetType: string;
+	    /**
+	     * A collection of TriangleSubGeometry objects, each of which contain geometrical data such as vertices, normals, etc.
+	     */
+	    subGeometries: SubGeometryBase[];
+	    getSubGeometries(): SubGeometryBase[];
+	    /**
+	     * Creates a new Geometry object.
+	     */
+	    constructor();
+	    applyTransformation(transform: Matrix3D): void;
+	    /**
+	     * Adds a new TriangleSubGeometry object to the list.
+	     * @param subGeometry The TriangleSubGeometry object to be added.
+	     */
+	    addSubGeometry(subGeometry: SubGeometryBase): void;
+	    /**
+	     * Removes a new TriangleSubGeometry object from the list.
+	     * @param subGeometry The TriangleSubGeometry object to be removed.
+	     */
+	    removeSubGeometry(subGeometry: SubGeometryBase): void;
+	    /**
+	     * Clones the geometry.
+	     * @return An exact duplicate of the current Geometry object.
+	     */
+	    clone(): Geometry;
+	    /**
+	     * Scales the geometry.
+	     * @param scale The amount by which to scale.
+	     */
+	    scale(scale: number): void;
+	    /**
+	     * Clears all resources used by the Geometry object, including SubGeometries.
+	     */
+	    dispose(): void;
+	    /**
+	     * Scales the uv coordinates (tiling)
+	     * @param scaleU The amount by which to scale on the u axis. Default is 1;
+	     * @param scaleV The amount by which to scale on the v axis. Default is 1;
+	     */
+	    scaleUV(scaleU?: number, scaleV?: number): void;
+	    iInvalidateBounds(subGeom: SubGeometryBase): void;
+	}
+	export = Geometry;
+	
+}
+declare module "awayjs-display/lib/pool/IRenderObject" {
+	/**
+	 * IRenderPass provides an abstract base class for material shader passes. A material pass constitutes at least
+	 * a render call per required renderable.
+	 */
+	interface IRenderObject {
+	    /**
+	     *
+	     */
+	    dispose(): any;
+	    /**
+	     *
+	     */
+	    invalidateRenderObject(): any;
+	    /**
+	     *
+	     */
+	    invalidatePasses(): any;
+	    /**
+	     *
+	     */
+	    invalidateAnimation(): any;
+	}
+	export = IRenderObject;
 	
 }
 declare module "awayjs-display/lib/pool/IRenderable" {
@@ -858,6 +780,38 @@
 	    invalidateVertexData(dataType: string): any;
 	}
 	export = IRenderable;
+	
+}
+declare module "awayjs-display/lib/partition/SkyboxNode" {
+	import Plane3D = require("awayjs-core/lib/geom/Plane3D");
+	import EntityNode = require("awayjs-display/lib/partition/EntityNode");
+	import ICollector = require("awayjs-display/lib/traverse/ICollector");
+	import IEntity = require("awayjs-display/lib/entities/IEntity");
+	/**
+	 * SkyboxNode is a space partitioning leaf node that contains a Skybox object.
+	 *
+	 * @class away.partition.SkyboxNode
+	 */
+	class SkyboxNode extends EntityNode {
+	    private _skyBox;
+	    /**
+	     * Creates a new SkyboxNode object.
+	     * @param skyBox The Skybox to be contained in the node.
+	     */
+	    constructor(skyBox: IEntity);
+	    /**
+	     * @inheritDoc
+	     */
+	    acceptTraverser(traverser: ICollector): void;
+	    /**
+	     *
+	     * @param planes
+	     * @param numPlanes
+	     * @returns {boolean}
+	     */
+	    isInFrustum(planes: Plane3D[], numPlanes: number): boolean;
+	}
+	export = SkyboxNode;
 	
 }
 declare module "awayjs-display/lib/entities/Mesh" {
@@ -895,113 +849,60 @@
 	    /**
 	     *
 	     */
-<<<<<<< HEAD
 	    assetType: string;
-=======
-	    vertices: Array<number>;
->>>>>>> 1e33bea6
 	    /**
 	     * Indicates whether or not the Mesh can cast shadows. Default value is <code>true</code>.
 	     */
-<<<<<<< HEAD
 	    castsShadows: boolean;
-=======
-	    positions: Array<number>;
->>>>>>> 1e33bea6
 	    /**
 	     * The geometry used by the mesh that provides it with its shape.
 	     */
-<<<<<<< HEAD
 	    geometry: Geometry;
-=======
-	    vertexNormals: Array<number>;
->>>>>>> 1e33bea6
 	    /**
 	     * The material with which to render the Mesh.
 	     */
-<<<<<<< HEAD
 	    material: MaterialBase;
-=======
-	    vertexTangents: Array<number>;
->>>>>>> 1e33bea6
 	    /**
 	     * Indicates whether or not the mesh share the same animation geometry.
 	     */
-<<<<<<< HEAD
 	    shareAnimationGeometry: boolean;
-=======
-	    faceNormals: Array<number>;
->>>>>>> 1e33bea6
 	    /**
 	     * The SubMeshes out of which the Mesh consists. Every SubMesh can be assigned a material to override the Mesh's
 	     * material.
 	     */
-<<<<<<< HEAD
 	    subMeshes: ISubMesh[];
 	    /**
 	     *
 	     */
 	    uvTransform: UVTransform;
-=======
-	    faceTangents: Array<number>;
-	    /**
-	     *
-	     */
-	    uvs: Array<number>;
->>>>>>> 1e33bea6
 	    /**
 	     * Create a new Mesh object.
 	     *
 	     * @param geometry                    The geometry used by the mesh that provides it with its shape.
 	     * @param material    [optional]        The material with which to render the Mesh.
 	     */
-<<<<<<< HEAD
 	    constructor(geometry: Geometry, material?: MaterialBase);
 	    /**
 	     *
 	     */
 	    bakeTransformations(): void;
-=======
-	    secondaryUVs: Array<number>;
-	    /**
-	     *
-	     */
-	    jointIndices: Array<number>;
->>>>>>> 1e33bea6
 	    /**
 	     * @inheritDoc
 	     */
-<<<<<<< HEAD
 	    dispose(): void;
-=======
-	    jointWeights: Array<number>;
->>>>>>> 1e33bea6
 	    /**
 	     * Disposes mesh including the animator and children. This is a merely a convenience method.
 	     * @return
 	     */
-<<<<<<< HEAD
 	    disposeWithAnimatorAndChildren(): void;
-=======
-	    useFaceWeights: boolean;
-	    numCondensedJoints: number;
-	    condensedIndexLookUp: Array<number>;
->>>>>>> 1e33bea6
 	    /**
 	     * Clones this Mesh instance along with all it's children, while re-using the same
 	     * material, geometry and animation set. The returned result will be a copy of this mesh,
 	     * containing copies of all of it's children.
 	     *
-<<<<<<< HEAD
 	     * Properties that are re-used (i.e. not cloned) by the new copy include name,
 	     * geometry, and material. Properties that are cloned or created anew for the copy
 	     * include subMeshes, children of the mesh, and the animator.
-=======
-	     */
-	    constructor(concatenatedArrays: boolean);
-	    getBoundingPositions(): Array<number>;
-	    /**
->>>>>>> 1e33bea6
 	     *
 	     * If you want to copy just the mesh, reusing it's geometry and material while not
 	     * cloning it's children, the simplest way is to create a new mesh manually:
@@ -1010,52 +911,24 @@
 	     * var clone : Mesh = new Mesh(original.geometry, original.material);
 	     * </code>
 	     */
-<<<<<<< HEAD
 	    clone(): DisplayObject;
-=======
-	    updatePositions(values: Array<number>): void;
-	    /**
-	     * Updates the vertex normals based on the geometry.
-	     */
-	    updateVertexNormals(values: Array<number>): void;
-	    /**
-	     * Updates the vertex tangents based on the geometry.
-	     */
-	    updateVertexTangents(values: Array<number>): void;
-	    /**
-	     * Updates the uvs based on the geometry.
-	     */
-	    updateUVs(values: Array<number>): void;
->>>>>>> 1e33bea6
 	    /**
 	     * //TODO
 	     *
 	     * @param subGeometry
 	     * @returns {SubMeshBase}
 	     */
-<<<<<<< HEAD
 	    getSubMeshFromSubGeometry(subGeometry: SubGeometryBase): ISubMesh;
-=======
-	    updateSecondaryUVs(values: Array<number>): void;
->>>>>>> 1e33bea6
 	    /**
 	     * @protected
 	     */
-<<<<<<< HEAD
 	    pCreateEntityPartitionNode(): EntityNode;
-=======
-	    updateJointIndices(values: Array<number>): void;
->>>>>>> 1e33bea6
 	    /**
 	     * //TODO
 	     *
 	     * @protected
 	     */
-<<<<<<< HEAD
 	    pUpdateBounds(): void;
-=======
-	    updateJointWeights(values: Array<number>): void;
->>>>>>> 1e33bea6
 	    /**
 	     * //TODO
 	     *
@@ -1067,11 +940,7 @@
 	     *
 	     * @private
 	     */
-<<<<<<< HEAD
 	    private onSubGeometryAdded(event);
-=======
-	    updateIndices(indices: Array<number>): void;
->>>>>>> 1e33bea6
 	    /**
 	     * Called when a SubGeometry was removed from the Geometry.
 	     *
@@ -1125,107 +994,36 @@
 	 *
 	 * @class away.base.SubMeshBase
 	 */
-<<<<<<< HEAD
 	class SubMeshBase extends NamedAssetBase {
 	    _pParentMesh: Mesh;
 	    _uvTransform: UVTransform;
 	    _iIndex: number;
 	    _material: MaterialBase;
 	    private _renderables;
-=======
-	class LineSubGeometry extends SubGeometryBase {
-	    static VERTEX_DATA: string;
-	    static START_POSITION_DATA: string;
-	    static END_POSITION_DATA: string;
-	    static THICKNESS_DATA: string;
-	    static COLOR_DATA: string;
-	    static POSITION_FORMAT: string;
-	    static COLOR_FORMAT: string;
-	    static THICKNESS_FORMAT: string;
-	    private _positionsDirty;
-	    private _boundingPositionDirty;
-	    private _thicknessDirty;
-	    private _colorsDirty;
-	    private _startPositions;
-	    private _endPositions;
-	    private _boundingPositions;
-	    private _thickness;
-	    private _startColors;
-	    private _endColors;
-	    private _numSegments;
-	    private _positionsUpdated;
-	    private _thicknessUpdated;
-	    private _colorUpdated;
-	    _pUpdateStrideOffset(): void;
-	    /**
-	     *
-	     */
-	    vertices: Array<number>;
->>>>>>> 1e33bea6
 	    /**
 	     * The animator object that provides the state for the TriangleSubMesh's animation.
 	     */
-<<<<<<< HEAD
 	    animator: IAnimator;
-=======
-	    startPositions: Array<number>;
->>>>>>> 1e33bea6
 	    /**
 	     * The material used to render the current TriangleSubMesh. If set to null, its parent Mesh's material will be used instead.
 	     */
-<<<<<<< HEAD
 	    material: MaterialBase;
-=======
-	    endPositions: Array<number>;
->>>>>>> 1e33bea6
 	    /**
 	     * The scene transform object that transforms from model to world space.
 	     */
-<<<<<<< HEAD
 	    sceneTransform: Matrix3D;
-=======
-	    thickness: Array<number>;
->>>>>>> 1e33bea6
 	    /**
 	     * The entity that that initially provided the IRenderable to the render pipeline (ie: the owning Mesh object).
 	     */
-<<<<<<< HEAD
 	    parentMesh: Mesh;
 	    /**
 	     *
 	     */
 	    uvTransform: UVTransform;
-=======
-	    startColors: Array<number>;
-	    /**
-	     *
-	     */
-	    endColors: Array<number>;
-	    /**
-	     * The total amount of segments in the TriangleSubGeometry.
-	     */
-	    numSegments: number;
->>>>>>> 1e33bea6
 	    /**
 	     * Creates a new SubMeshBase object
 	     */
 	    constructor();
-<<<<<<< HEAD
-=======
-	    getBoundingPositions(): Array<number>;
-	    /**
-	     *
-	     */
-	    updatePositions(startValues: Array<number>, endValues: Array<number>): void;
-	    /**
-	     * Updates the thickness.
-	     */
-	    updateThickness(values: Array<number>): void;
-	    /**
-	     *
-	     */
-	    updateColors(startValues: Array<number>, endValues: Array<number>): void;
->>>>>>> 1e33bea6
 	    /**
 	     *
 	     */
@@ -1420,35 +1218,7 @@
 	    /**
 	     *
 	     */
-<<<<<<< HEAD
 	    vertices: number[];
-=======
-	    isInFrustum(planes: Array<Plane3D>, numPlanes: number): boolean;
-	}
-	export = SkyboxNode;
-	
-}
-declare module "awayjs-display/lib/entities/Skybox" {
-	import BoundingVolumeBase = require("awayjs-core/lib/bounds/BoundingVolumeBase");
-	import UVTransform = require("awayjs-core/lib/geom/UVTransform");
-	import IAnimator = require("awayjs-display/lib/animators/IAnimator");
-	import DisplayObject = require("awayjs-display/lib/base/DisplayObject");
-	import IMaterialOwner = require("awayjs-display/lib/base/IMaterialOwner");
-	import SkyboxNode = require("awayjs-display/lib/partition/SkyboxNode");
-	import IRenderer = require("awayjs-display/lib/render/IRenderer");
-	import IEntity = require("awayjs-display/lib/entities/IEntity");
-	import MaterialBase = require("awayjs-display/lib/materials/MaterialBase");
-	/**
-	 * A Skybox class is used to render a sky in the scene. It's always considered static and 'at infinity', and as
-	 * such it's always centered at the camera's position and sized to exactly fit within the camera's frustum, ensuring
-	 * the sky box is always as large as possible without being clipped.
-	 */
-	class Skybox extends DisplayObject implements IEntity, IMaterialOwner {
-	    private _uvTransform;
-	    private _material;
-	    private _animator;
-	    animator: IAnimator;
->>>>>>> 1e33bea6
 	    /**
 	     *
 	     */
@@ -1553,7 +1323,6 @@
 	    /**
 	     * Updates the normals for each face.
 	     */
-<<<<<<< HEAD
 	    private updateFaceNormals();
 	    _pNotifyVerticesUpdate(): void;
 	    private notifyPositionsUpdate();
@@ -1563,16 +1332,10 @@
 	    private notifySecondaryUVsUpdate();
 	    private notifyJointIndicesUpdate();
 	    private notifyJointWeightsUpdate();
-=======
-	    _iCreateEntityCollector(): ICollector;
-	    _iRender(entityCollector: ICollector, target?: TextureProxyBase, scissorRect?: Rectangle, surfaceSelector?: number): any;
-	    _iRenderCascades(entityCollector: ICollector, target: TextureProxyBase, numCascades: number, scissorRects: Array<Rectangle>, cameras: Array<Camera>): any;
->>>>>>> 1e33bea6
 	}
 	export = TriangleSubGeometry;
 	
 }
-<<<<<<< HEAD
 declare module "awayjs-display/lib/base/LineSubGeometry" {
 	import Geometry = require("awayjs-display/lib/base/Geometry");
 	import SubGeometryBase = require("awayjs-display/lib/base/SubGeometryBase");
@@ -1603,43 +1366,6 @@
 	    private _thicknessUpdated;
 	    private _colorUpdated;
 	    _pUpdateStrideOffset(): void;
-=======
-declare module "awayjs-display/lib/entities/Camera" {
-	import BoundingVolumeBase = require("awayjs-core/lib/bounds/BoundingVolumeBase");
-	import Matrix3D = require("awayjs-core/lib/geom/Matrix3D");
-	import Plane3D = require("awayjs-core/lib/geom/Plane3D");
-	import Vector3D = require("awayjs-core/lib/geom/Vector3D");
-	import IProjection = require("awayjs-core/lib/projections/IProjection");
-	import DisplayObjectContainer = require("awayjs-display/lib/containers/DisplayObjectContainer");
-	import IEntity = require("awayjs-display/lib/entities/IEntity");
-	import EntityNode = require("awayjs-display/lib/partition/EntityNode");
-	import IRenderer = require("awayjs-display/lib/render/IRenderer");
-	class Camera extends DisplayObjectContainer implements IEntity {
-	    private _viewProjection;
-	    private _viewProjectionDirty;
-	    private _projection;
-	    private _frustumPlanes;
-	    private _frustumPlanesDirty;
-	    private _onProjectionMatrixChangedDelegate;
-	    constructor(projection?: IProjection);
-	    pCreateDefaultBoundingVolume(): BoundingVolumeBase;
-	    /**
-	     * @protected
-	     */
-	    pCreateEntityPartitionNode(): EntityNode;
-	    assetType: string;
-	    private onProjectionMatrixChanged(event);
-	    frustumPlanes: Array<Plane3D>;
-	    private updateFrustum();
-	    /**
-	     * @protected
-	     */
-	    pInvalidateSceneTransform(): void;
-	    /**
-	     * @protected
-	     */
-	    pUpdateBounds(): void;
->>>>>>> 1e33bea6
 	    /**
 	     *
 	     */
@@ -1688,11 +1414,7 @@
 	    /**
 	     *
 	     */
-<<<<<<< HEAD
 	    dispose(): void;
-=======
-	    cullPlanes: Array<Plane3D>;
->>>>>>> 1e33bea6
 	    /**
 	     * @protected
 	     */
@@ -1908,738 +1630,24 @@
 	 *
 	 * @class away.render.IRenderer
 	 */
-<<<<<<< HEAD
 	interface IRendererPool {
-=======
-	class EntityCollector extends CollectorBase {
-	    _pSkybox: Skybox;
-	    _pLights: Array<LightBase>;
-	    private _directionalLights;
-	    private _pointLights;
-	    private _lightProbes;
-	    _pNumLights: number;
-	    private _numDirectionalLights;
-	    private _numPointLights;
-	    private _numLightProbes;
->>>>>>> 1e33bea6
 	    /**
 	     *
 	     * @param billboard
 	     */
-<<<<<<< HEAD
 	    applyBillboard(billboard: Billboard): any;
-=======
-	    directionalLights: Array<DirectionalLight>;
->>>>>>> 1e33bea6
 	    /**
 	     *
 	     * @param triangleSubMesh
 	     */
-<<<<<<< HEAD
 	    applyLineSubMesh(triangleSubMesh: LineSubMesh): any;
-=======
-	    lightProbes: Array<LightProbe>;
->>>>>>> 1e33bea6
 	    /**
 	     *
 	     * @param triangleSubMesh
 	     */
-<<<<<<< HEAD
 	    applyTriangleSubMesh(triangleSubMesh: TriangleSubMesh): any;
 	}
 	export = IRendererPool;
-	
-}
-declare module "awayjs-display/lib/entities/IEntity" {
-	import BoundingVolumeBase = require("awayjs-core/lib/bounds/BoundingVolumeBase");
-	import Matrix3D = require("awayjs-core/lib/geom/Matrix3D");
-	import Vector3D = require("awayjs-core/lib/geom/Vector3D");
-	import IAsset = require("awayjs-core/lib/library/IAsset");
-	import Transform = require("awayjs-display/lib/base/Transform");
-	import Scene = require("awayjs-display/lib/containers/Scene");
-	import ControllerBase = require("awayjs-display/lib/controllers/ControllerBase");
-	import Camera = require("awayjs-display/lib/entities/Camera");
-	import Partition = require("awayjs-display/lib/partition/Partition");
-	import EntityNode = require("awayjs-display/lib/partition/EntityNode");
-	import IPickingCollider = require("awayjs-display/lib/pick/IPickingCollider");
-	import PickingCollisionVO = require("awayjs-display/lib/pick/PickingCollisionVO");
-	import IRendererPool = require("awayjs-display/lib/pool/IRendererPool");
-	interface IEntity extends IAsset {
-	    x: number;
-	    y: number;
-	    z: number;
-	    rotationX: number;
-	    rotationY: number;
-	    rotationZ: number;
-	    scaleX: number;
-	    scaleY: number;
-	    scaleZ: number;
-	    /**
-	     *
-	     */
-	    bounds: BoundingVolumeBase;
-=======
-	    lights: Array<LightBase>;
-	    /**
-	     *
-	     */
-	    pointLights: Array<PointLight>;
->>>>>>> 1e33bea6
-	    /**
-	     *
-	     */
-	    castsShadows: boolean;
-	    /**
-	     *
-	     */
-	    inverseSceneTransform: Matrix3D;
-	    /**
-	     *
-	     */
-	    partitionNode: EntityNode;
-	    /**
-	     *
-	     */
-	    pickingCollider: IPickingCollider;
-	    /**
-	     *
-	     */
-	    transform: Transform;
-	    /**
-	     *
-	     */
-	    scene: Scene;
-	    /**
-	     *
-	     */
-	    scenePosition: Vector3D;
-	    /**
-	     *
-	     */
-	    sceneTransform: Matrix3D;
-	    /**
-	     *
-	     */
-	    worldBounds: BoundingVolumeBase;
-	    /**
-	     *
-	     */
-<<<<<<< HEAD
-	    zOffset: number;
-=======
-	    isCastingShadow(): boolean;
-	}
-	export = DirectionalLightNode;
-	
-}
-declare module "awayjs-display/lib/materials/shadowmappers/DirectionalShadowMapper" {
-	import Matrix3D = require("awayjs-core/lib/geom/Matrix3D");
-	import Plane3D = require("awayjs-core/lib/geom/Plane3D");
-	import FreeMatrixProjection = require("awayjs-core/lib/projections/FreeMatrixProjection");
-	import Scene = require("awayjs-display/lib/containers/Scene");
-	import IRenderer = require("awayjs-display/lib/render/IRenderer");
-	import Camera = require("awayjs-display/lib/entities/Camera");
-	import ShadowMapperBase = require("awayjs-display/lib/materials/shadowmappers/ShadowMapperBase");
-	import TextureProxyBase = require("awayjs-core/lib/textures/TextureProxyBase");
-	class DirectionalShadowMapper extends ShadowMapperBase {
-	    _pOverallDepthCamera: Camera;
-	    _pLocalFrustum: Array<number>;
-	    _pLightOffset: number;
-	    _pMatrix: Matrix3D;
-	    _pOverallDepthProjection: FreeMatrixProjection;
-	    _pSnap: number;
-	    _pCullPlanes: Array<Plane3D>;
-	    _pMinZ: number;
-	    _pMaxZ: number;
-	    constructor();
-	    snap: number;
-	    lightOffset: number;
-	    iDepthProjection: Matrix3D;
-	    depth: number;
-	    pDrawDepthMap(target: TextureProxyBase, scene: Scene, renderer: IRenderer): void;
-	    pUpdateCullPlanes(viewCamera: Camera): void;
-	    pUpdateDepthProjection(viewCamera: Camera): void;
-	    pUpdateProjectionFromFrustumCorners(viewCamera: Camera, corners: Array<number>, matrix: Matrix3D): void;
-	}
-	export = DirectionalShadowMapper;
-	
-}
-declare module "awayjs-display/lib/entities/DirectionalLight" {
-	import BoundingVolumeBase = require("awayjs-core/lib/bounds/BoundingVolumeBase");
-	import Matrix3D = require("awayjs-core/lib/geom/Matrix3D");
-	import Vector3D = require("awayjs-core/lib/geom/Vector3D");
-	import LightBase = require("awayjs-display/lib/base/LightBase");
-	import EntityNode = require("awayjs-display/lib/partition/EntityNode");
-	import IRenderer = require("awayjs-display/lib/render/IRenderer");
-	import Camera = require("awayjs-display/lib/entities/Camera");
-	import IEntity = require("awayjs-display/lib/entities/IEntity");
-	import DirectionalShadowMapper = require("awayjs-display/lib/materials/shadowmappers/DirectionalShadowMapper");
-	class DirectionalLight extends LightBase implements IEntity {
-	    private _direction;
-	    private _tmpLookAt;
-	    private _sceneDirection;
-	    private _projAABBPoints;
-	    constructor(xDir?: number, yDir?: number, zDir?: number);
-	    sceneDirection: Vector3D;
-	    direction: Vector3D;
->>>>>>> 1e33bea6
-	    /**
-	     *
-	     */
-	    isIntersectingRay(rayPosition: Vector3D, rayDirection: Vector3D): boolean;
-	    /**
-	     *
-	     *
-	     * @param target
-	     * @param upAxis
-	     */
-	    lookAt(target: Vector3D, upAxis?: Vector3D): any;
-	    /**
-	     * @internal
-	     */
-	    _iPickingCollisionVO: PickingCollisionVO;
-	    /**
-	     * @internal
-	     */
-	    _iController: ControllerBase;
-	    /**
-	     * @internal
-	     */
-	    _iAssignedPartition: Partition;
-	    /**
-	     * //TODO
-	     *
-	     * @param shortestCollisionDistance
-	     * @param findClosest
-	     * @returns {boolean}
-	     *
-	     * @internal
-	     */
-	    _iTestCollision(shortestCollisionDistance: number, findClosest: boolean): boolean;
-	    /**
-	     * @internal
-	     */
-	    _iIsMouseEnabled(): boolean;
-	    /**
-	     * @internal
-	     */
-	    _iIsVisible(): boolean;
-	    _iInternalUpdate(): any;
-	    /**
-	     * The transformation matrix that transforms from model to world space, adapted with any special operations needed to render.
-	     * For example, assuring certain alignedness which is not inherent in the scene transform. By default, this would
-	     * return the scene transform.
-	     */
-	    getRenderSceneTransform(camera: Camera): Matrix3D;
-	    /**
-	     *
-	     * @param renderer
-	     * @private
-	     */
-	    _iCollectRenderables(rendererPool: IRendererPool): any;
-	}
-	export = IEntity;
-	
-}
-declare module "awayjs-display/lib/events/CameraEvent" {
-	import Event = require("awayjs-core/lib/events/Event");
-	import Camera = require("awayjs-display/lib/entities/Camera");
-	/**
-	 * @class away.events.CameraEvent
-	 */
-	class CameraEvent extends Event {
-	    static PROJECTION_CHANGED: string;
-	    private _camera;
-	    constructor(type: string, camera: Camera);
-	    camera: Camera;
-	}
-	export = CameraEvent;
-	
-}
-declare module "awayjs-display/lib/partition/CameraNode" {
-	import EntityNode = require("awayjs-display/lib/partition/EntityNode");
-	import ICollector = require("awayjs-display/lib/traverse/ICollector");
-	import IEntity = require("awayjs-display/lib/entities/IEntity");
-	/**
-	 * @class away.partition.CameraNode
-	 */
-	class CameraNode extends EntityNode {
-	    constructor(camera: IEntity);
-	    /**
-	     * @inheritDoc
-	     */
-	    acceptTraverser(traverser: ICollector): void;
-	}
-	export = CameraNode;
-	
-}
-declare module "awayjs-display/lib/entities/Camera" {
-	import BoundingVolumeBase = require("awayjs-core/lib/bounds/BoundingVolumeBase");
-	import Matrix3D = require("awayjs-core/lib/geom/Matrix3D");
-	import Plane3D = require("awayjs-core/lib/geom/Plane3D");
-	import Vector3D = require("awayjs-core/lib/geom/Vector3D");
-	import IProjection = require("awayjs-core/lib/projections/IProjection");
-	import DisplayObjectContainer = require("awayjs-display/lib/containers/DisplayObjectContainer");
-	import IEntity = require("awayjs-display/lib/entities/IEntity");
-	import EntityNode = require("awayjs-display/lib/partition/EntityNode");
-	import IRendererPool = require("awayjs-display/lib/pool/IRendererPool");
-	class Camera extends DisplayObjectContainer implements IEntity {
-	    private _viewProjection;
-	    private _viewProjectionDirty;
-	    private _projection;
-	    private _frustumPlanes;
-	    private _frustumPlanesDirty;
-	    private _onProjectionMatrixChangedDelegate;
-	    constructor(projection?: IProjection);
-	    pCreateDefaultBoundingVolume(): BoundingVolumeBase;
-	    /**
-	     * @protected
-	     */
-	    pCreateEntityPartitionNode(): EntityNode;
-	    assetType: string;
-	    private onProjectionMatrixChanged(event);
-	    frustumPlanes: Plane3D[];
-	    private updateFrustum();
-	    /**
-	     * @protected
-	     */
-	    pInvalidateSceneTransform(): void;
-	    /**
-	     * @protected
-	     */
-	    pUpdateBounds(): void;
-	    /**
-	     *
-	     */
-	    projection: IProjection;
-	    /**
-	     *
-	     */
-	    viewProjection: Matrix3D;
-	    /**
-	     * Calculates the ray in scene space from the camera to the given normalized coordinates in screen space.
-	     *
-	     * @param nX The normalised x coordinate in screen space, -1 corresponds to the left edge of the viewport, 1 to the right.
-	     * @param nY The normalised y coordinate in screen space, -1 corresponds to the top edge of the viewport, 1 to the bottom.
-	     * @param sZ The z coordinate in screen space, representing the distance into the screen.
-	     * @return The ray from the camera to the scene space position of the given screen coordinates.
-	     */
-	    getRay(nX: number, nY: number, sZ: number): Vector3D;
-	    /**
-	     * Calculates the normalised position in screen space of the given scene position.
-	     *
-	     * @param point3d the position vector of the scene coordinates to be projected.
-	     * @return The normalised screen position of the given scene coordinates.
-	     */
-	    project(point3d: Vector3D): Vector3D;
-	    /**
-	     * Calculates the scene position of the given normalized coordinates in screen space.
-	     *
-	     * @param nX The normalised x coordinate in screen space, minus the originX offset of the projection property.
-	     * @param nY The normalised y coordinate in screen space, minus the originY offset of the projection property.
-	     * @param sZ The z coordinate in screen space, representing the distance into the screen.
-	     * @return The scene position of the given screen coordinates.
-	     */
-	    unproject(nX: number, nY: number, sZ: number): Vector3D;
-	    _iCollectRenderables(rendererPool: IRendererPool): void;
-	    _iCollectRenderable(rendererPool: IRendererPool): void;
-	}
-	export = Camera;
-	
-}
-declare module "awayjs-display/lib/events/LightEvent" {
-	import Event = require("awayjs-core/lib/events/Event");
-	class LightEvent extends Event {
-	    static CASTS_SHADOW_CHANGE: string;
-	    constructor(type: string);
-	    clone(): Event;
-	}
-	export = LightEvent;
-	
-}
-declare module "awayjs-display/lib/sort/IEntitySorter" {
-	import IRenderable = require("awayjs-display/lib/pool/IRenderable");
-	/**
-	 * @interface away.sort.IEntitySorter
-	 */
-	interface IEntitySorter {
-	    sortBlendedRenderables(head: IRenderable): IRenderable;
-	    sortOpaqueRenderables(head: IRenderable): IRenderable;
-	}
-	export = IEntitySorter;
-	
-}
-declare module "awayjs-display/lib/render/IRenderer" {
-	import IEventDispatcher = require("awayjs-core/lib/events/IEventDispatcher");
-	import Rectangle = require("awayjs-core/lib/geom/Rectangle");
-	import IEntitySorter = require("awayjs-display/lib/sort/IEntitySorter");
-	import ICollector = require("awayjs-display/lib/traverse/ICollector");
-	import Camera = require("awayjs-display/lib/entities/Camera");
-	import TextureProxyBase = require("awayjs-core/lib/textures/TextureProxyBase");
-	/**
-	 * IRenderer is an interface for classes that are used in the rendering pipeline to render the
-	 * contents of a partition
-	 *
-	 * @class away.render.IRenderer
-	 */
-<<<<<<< HEAD
-	interface IRenderer extends IEventDispatcher {
-=======
-	class NodeBase {
-	    private _boundsChildrenVisible;
-	    private _explicitBoundsVisible;
-	    private _implicitBoundsVisible;
-	    _iParent: NodeBase;
-	    _pChildNodes: Array<NodeBase>;
-	    _pNumChildNodes: number;
-	    _pBoundsPrimitive: IEntity;
-	    _iNumEntities: number;
-	    _iCollectionMark: number;
->>>>>>> 1e33bea6
-	    /**
-	     *
-	     */
-	    renderableSorter: IEntitySorter;
-	    /**
-	     *
-	     */
-	    shareContext: boolean;
-	    /**
-	     *
-	     */
-	    x: number;
-	    /**
-	     *
-	     */
-	    y: number;
-	    /**
-	     *
-	     */
-<<<<<<< HEAD
-	    width: number;
-=======
-	    isInFrustum(planes: Array<Plane3D>, numPlanes: number): boolean;
->>>>>>> 1e33bea6
-	    /**
-	     *
-	     */
-	    height: number;
-	    /**
-	     *
-	     */
-	    viewPort: Rectangle;
-	    /**
-	     *
-	     */
-	    scissorRect: Rectangle;
-	    /**
-	     *
-	     */
-	    dispose(): any;
-	    /**
-	     *
-	     * @param entityCollector
-	     */
-	    render(entityCollector: ICollector): any;
-	    /**
-	     * @internal
-	     */
-	    _iBackgroundR: number;
-	    /**
-	     * @internal
-	     */
-	    _iBackgroundG: number;
-	    /**
-	     * @internal
-	     */
-	    _iBackgroundB: number;
-	    /**
-	     * @internal
-	     */
-	    _iBackgroundAlpha: number;
-	    /**
-	     * @internal
-	     */
-	    _iCreateEntityCollector(): ICollector;
-	    _iRender(entityCollector: ICollector, target?: TextureProxyBase, scissorRect?: Rectangle, surfaceSelector?: number): any;
-	    _iRenderCascades(entityCollector: ICollector, target: TextureProxyBase, numCascades: number, scissorRects: Rectangle[], cameras: Camera[]): any;
-	}
-	export = IRenderer;
-	
-}
-declare module "awayjs-display/lib/pool/EntityListItem" {
-	import IEntity = require("awayjs-display/lib/entities/IEntity");
-	/**
-	 * @class away.pool.EntityListItem
-	 */
-	class EntityListItem {
-	    /**
-	     *
-	     */
-	    entity: IEntity;
-	    /**
-	     *
-	     */
-<<<<<<< HEAD
-	    next: EntityListItem;
-=======
-	    isInFrustum(planes: Array<Plane3D>, numPlanes: number): boolean;
-	    /**
-	     * @inheritDoc
-	     */
-	    acceptTraverser(traverser: ICollector): void;
-	    /**
-	     * @inheritDoc
-	     */
-	    isIntersectingRay(rayPosition: Vector3D, rayDirection: Vector3D): boolean;
-	    /**
-	     *
-	     * @protected
-	     */
-	    _pCreateBoundsPrimitive(): IEntity;
->>>>>>> 1e33bea6
-	}
-	export = EntityListItem;
-	
-}
-declare module "awayjs-display/lib/pool/EntityListItemPool" {
-	import EntityListItem = require("awayjs-display/lib/pool/EntityListItem");
-	/**
-	 * @class away.pool.EntityListItemPool
-	 */
-	class EntityListItemPool {
-	    private _pool;
-	    private _index;
-	    private _poolSize;
-	    /**
-	     *
-	     */
-	    constructor();
-	    /**
-	     *
-	     */
-	    getItem(): EntityListItem;
-	    /**
-	     *
-	     */
-	    freeAll(): void;
-	    dispose(): void;
-	}
-	export = EntityListItemPool;
-	
-}
-declare module "awayjs-display/lib/traverse/CollectorBase" {
-	import Plane3D = require("awayjs-core/lib/geom/Plane3D");
-	import Scene = require("awayjs-display/lib/containers/Scene");
-	import EntityListItem = require("awayjs-display/lib/pool/EntityListItem");
-	import EntityListItemPool = require("awayjs-display/lib/pool/EntityListItemPool");
-	import NodeBase = require("awayjs-display/lib/partition/NodeBase");
-	import ICollector = require("awayjs-display/lib/traverse/ICollector");
-	import Camera = require("awayjs-display/lib/entities/Camera");
-	import IEntity = require("awayjs-display/lib/entities/IEntity");
-	/**
-	 * @class away.traverse.CollectorBase
-	 */
-	class CollectorBase implements ICollector {
-	    scene: Scene;
-	    _pEntityHead: EntityListItem;
-	    _pEntityListItemPool: EntityListItemPool;
-	    _pCamera: Camera;
-	    private _customCullPlanes;
-	    private _cullPlanes;
-	    private _numCullPlanes;
-	    _pNumEntities: number;
-	    _pNumInteractiveEntities: number;
-	    constructor();
-	    /**
-	     *
-	     */
-	    camera: Camera;
-	    /**
-	     *
-	     */
-	    cullPlanes: Plane3D[];
-	    /**
-	     *
-	     */
-	    entityHead: EntityListItem;
-	    /**
-	     *
-	     */
-	    numEntities: number;
-	    /**
-	     *
-	     */
-	    numInteractiveEntities: number;
-	    /**
-	     *
-	     */
-<<<<<<< HEAD
-	    clear(): void;
-=======
-	    addChildAt(child: DisplayObject, index: number): DisplayObject;
-	    addChildren(...childarray: Array<DisplayObject>): void;
->>>>>>> 1e33bea6
-	    /**
-	     *
-	     * @param node
-	     * @returns {boolean}
-	     */
-	    enterNode(node: NodeBase): boolean;
-	    /**
-	     *
-	     * @param entity
-	     */
-	    applyDirectionalLight(entity: IEntity): void;
-	    /**
-	     *
-	     * @param entity
-	     */
-	    applyEntity(entity: IEntity): void;
-	    /**
-	     *
-	     * @param entity
-	     */
-	    applyLightProbe(entity: IEntity): void;
-	    /**
-	     *
-	     * @param entity
-	     */
-	    applyPointLight(entity: IEntity): void;
-	    /**
-	     *
-<<<<<<< HEAD
-	     * @param entity
-=======
-	     * @param child The DisplayObject instance to identify.
-	     * @return The index position of the child display object to identify.
-	     * @throws ArgumentError Throws if the child parameter is not a child of this
-	     *                       object.
-	     */
-	    getChildIndex(child: DisplayObject): number;
-	    /**
-	     * Returns an array of objects that lie under the specified point and are
-	     * children(or grandchildren, and so on) of this DisplayObjectContainer
-	     * instance. Any child objects that are inaccessible for security reasons are
-	     * omitted from the returned array. To determine whether this security
-	     * restriction affects the returned array, call the
-	     * <code>areInaccessibleObjectsUnderPoint()</code> method.
-	     *
-	     * <p>The <code>point</code> parameter is in the coordinate space of the
-	     * Stage, which may differ from the coordinate space of the display object
-	     * container(unless the display object container is the Stage). You can use
-	     * the <code>globalToLocal()</code> and the <code>localToGlobal()</code>
-	     * methods to convert points between these coordinate spaces.</p>
-	     *
-	     * @param point The point under which to look.
-	     * @return An array of objects that lie under the specified point and are
-	     *         children(or grandchildren, and so on) of this
-	     *         DisplayObjectContainer instance.
-	     */
-	    getObjectsUnderPoint(point: Point): Array<DisplayObject>;
-	    /**
-	     * Removes the specified <code>child</code> DisplayObject instance from the
-	     * child list of the DisplayObjectContainer instance. The <code>parent</code>
-	     * property of the removed child is set to <code>null</code> , and the object
-	     * is garbage collected if no other references to the child exist. The index
-	     * positions of any display objects above the child in the
-	     * DisplayObjectContainer are decreased by 1.
-	     *
-	     * <p>The garbage collector reallocates unused memory space. When a variable
-	     * or object is no longer actively referenced or stored somewhere, the
-	     * garbage collector sweeps through and wipes out the memory space it used to
-	     * occupy if no other references to it exist.</p>
-	     *
-	     * @param child The DisplayObject instance to remove.
-	     * @return The DisplayObject instance that you pass in the <code>child</code>
-	     *         parameter.
-	     * @throws ArgumentError Throws if the child parameter is not a child of this
-	     *                       object.
-	     */
-	    removeChild(child: DisplayObject): DisplayObject;
-	    /**
-	     * Removes a child DisplayObject from the specified <code>index</code>
-	     * position in the child list of the DisplayObjectContainer. The
-	     * <code>parent</code> property of the removed child is set to
-	     * <code>null</code>, and the object is garbage collected if no other
-	     * references to the child exist. The index positions of any display objects
-	     * above the child in the DisplayObjectContainer are decreased by 1.
-	     *
-	     * <p>The garbage collector reallocates unused memory space. When a variable
-	     * or object is no longer actively referenced or stored somewhere, the
-	     * garbage collector sweeps through and wipes out the memory space it used to
-	     * occupy if no other references to it exist.</p>
-	     *
-	     * @param index The child index of the DisplayObject to remove.
-	     * @return The DisplayObject instance that was removed.
-	     * @throws RangeError    Throws if the index does not exist in the child
-	     *                       list.
-	     * @throws SecurityError This child display object belongs to a sandbox to
-	     *                       which the calling object does not have access. You
-	     *                       can avoid this situation by having the child movie
-	     *                       call the <code>Security.allowDomain()</code> method.
-	     */
-	    removeChildAt(index: number): DisplayObject;
-	    /**
-	     * Removes all <code>child</code> DisplayObject instances from the child list
-	     * of the DisplayObjectContainer instance. The <code>parent</code> property
-	     * of the removed children is set to <code>null</code>, and the objects are
-	     * garbage collected if no other references to the children exist.
-	     *
-	     * The garbage collector reallocates unused memory space. When a variable or
-	     * object is no longer actively referenced or stored somewhere, the garbage
-	     * collector sweeps through and wipes out the memory space it used to occupy
-	     * if no other references to it exist.
-	     *
-	     * @param beginIndex The beginning position. A value smaller than 0 throws a RangeError.
-	     * @param endIndex The ending position. A value smaller than 0 throws a RangeError.
-	     * @throws RangeError    Throws if the beginIndex or endIndex positions do
-	     *                       not exist in the child list.
-	     */
-	    removeChildren(beginIndex?: number, endIndex?: number): void;
-	    /**
-	     * Changes the position of an existing child in the display object container.
-	     * This affects the layering of child objects. For example, the following
-	     * example shows three display objects, labeled a, b, and c, at index
-	     * positions 0, 1, and 2, respectively:
-	     *
-	     * <p>When you use the <code>setChildIndex()</code> method and specify an
-	     * index position that is already occupied, the only positions that change
-	     * are those in between the display object's former and new position. All
-	     * others will stay the same. If a child is moved to an index LOWER than its
-	     * current index, all children in between will INCREASE by 1 for their index
-	     * reference. If a child is moved to an index HIGHER than its current index,
-	     * all children in between will DECREASE by 1 for their index reference. For
-	     * example, if the display object container in the previous example is named
-	     * <code>container</code>, you can swap the position of the display objects
-	     * labeled a and b by calling the following code:</p>
-	     *
-	     * <p>This code results in the following arrangement of objects:</p>
-	     *
-	     * @param child The child DisplayObject instance for which you want to change
-	     *              the index number.
-	     * @param index The resulting index number for the <code>child</code> display
-	     *              object.
-	     * @throws ArgumentError Throws if the child parameter is not a child of this
-	     *                       object.
-	     * @throws RangeError    Throws if the index does not exist in the child
-	     *                       list.
-	     */
-	    setChildIndex(child: DisplayObject, index: number): void;
-	    /**
-	     * Swaps the z-order (front-to-back order) of the two specified child
-	     * objects. All other child objects in the display object container remain in
-	     * the same index positions.
-	     *
-	     * @param child1 The first child object.
-	     * @param child2 The second child object.
-	     * @throws ArgumentError Throws if either child parameter is not a child of
-	     *                       this object.
->>>>>>> 1e33bea6
-	     */
-	    applySkybox(entity: IEntity): void;
-	}
-	export = CollectorBase;
 	
 }
 declare module "awayjs-display/lib/partition/LightProbeNode" {
@@ -2723,55 +1731,223 @@
 	export = PointLightNode;
 	
 }
-declare module "awayjs-display/lib/materials/shadowmappers/CubeMapShadowMapper" {
+declare module "awayjs-display/lib/sort/IEntitySorter" {
+	import IRenderable = require("awayjs-display/lib/pool/IRenderable");
+	/**
+	 * @interface away.sort.IEntitySorter
+	 */
+	interface IEntitySorter {
+	    sortBlendedRenderables(head: IRenderable): IRenderable;
+	    sortOpaqueRenderables(head: IRenderable): IRenderable;
+	}
+	export = IEntitySorter;
+	
+}
+declare module "awayjs-display/lib/render/IRenderer" {
+	import IEventDispatcher = require("awayjs-core/lib/events/IEventDispatcher");
+	import Rectangle = require("awayjs-core/lib/geom/Rectangle");
+	import IEntitySorter = require("awayjs-display/lib/sort/IEntitySorter");
+	import ICollector = require("awayjs-display/lib/traverse/ICollector");
+	import Camera = require("awayjs-display/lib/entities/Camera");
+	import TextureProxyBase = require("awayjs-core/lib/textures/TextureProxyBase");
+	/**
+	 * IRenderer is an interface for classes that are used in the rendering pipeline to render the
+	 * contents of a partition
+	 *
+	 * @class away.render.IRenderer
+	 */
+	interface IRenderer extends IEventDispatcher {
+	    /**
+	     *
+	     */
+	    renderableSorter: IEntitySorter;
+	    /**
+	     *
+	     */
+	    shareContext: boolean;
+	    /**
+	     *
+	     */
+	    x: number;
+	    /**
+	     *
+	     */
+	    y: number;
+	    /**
+	     *
+	     */
+	    width: number;
+	    /**
+	     *
+	     */
+	    height: number;
+	    /**
+	     *
+	     */
+	    viewPort: Rectangle;
+	    /**
+	     *
+	     */
+	    scissorRect: Rectangle;
+	    /**
+	     *
+	     */
+	    dispose(): any;
+	    /**
+	     *
+	     * @param entityCollector
+	     */
+	    render(entityCollector: ICollector): any;
+	    /**
+	     * @internal
+	     */
+	    _iBackgroundR: number;
+	    /**
+	     * @internal
+	     */
+	    _iBackgroundG: number;
+	    /**
+	     * @internal
+	     */
+	    _iBackgroundB: number;
+	    /**
+	     * @internal
+	     */
+	    _iBackgroundAlpha: number;
+	    /**
+	     * @internal
+	     */
+	    _iCreateEntityCollector(): ICollector;
+	    _iRender(entityCollector: ICollector, target?: TextureProxyBase, scissorRect?: Rectangle, surfaceSelector?: number): any;
+	    _iRenderCascades(entityCollector: ICollector, target: TextureProxyBase, numCascades: number, scissorRects: Rectangle[], cameras: Camera[]): any;
+	}
+	export = IRenderer;
+	
+}
+declare module "awayjs-display/lib/pool/EntityListItem" {
+	import IEntity = require("awayjs-display/lib/entities/IEntity");
+	/**
+	 * @class away.pool.EntityListItem
+	 */
+	class EntityListItem {
+	    /**
+	     *
+	     */
+	    entity: IEntity;
+	    /**
+	     *
+	     */
+	    next: EntityListItem;
+	}
+	export = EntityListItem;
+	
+}
+declare module "awayjs-display/lib/pool/EntityListItemPool" {
+	import EntityListItem = require("awayjs-display/lib/pool/EntityListItem");
+	/**
+	 * @class away.pool.EntityListItemPool
+	 */
+	class EntityListItemPool {
+	    private _pool;
+	    private _index;
+	    private _poolSize;
+	    /**
+	     *
+	     */
+	    constructor();
+	    /**
+	     *
+	     */
+	    getItem(): EntityListItem;
+	    /**
+	     *
+	     */
+	    freeAll(): void;
+	    dispose(): void;
+	}
+	export = EntityListItemPool;
+	
+}
+declare module "awayjs-display/lib/traverse/CollectorBase" {
+	import Plane3D = require("awayjs-core/lib/geom/Plane3D");
 	import Scene = require("awayjs-display/lib/containers/Scene");
-	import Camera = require("awayjs-display/lib/entities/Camera");
-	import ShadowMapperBase = require("awayjs-display/lib/materials/shadowmappers/ShadowMapperBase");
-	import IRenderer = require("awayjs-display/lib/render/IRenderer");
-	import RenderTexture = require("awayjs-core/lib/textures/RenderTexture");
-	import TextureProxyBase = require("awayjs-core/lib/textures/TextureProxyBase");
-	class CubeMapShadowMapper extends ShadowMapperBase {
-	    private _depthCameras;
-	    private _projections;
-	    private _needsRender;
-	    constructor();
-	    private initCameras();
-	    private addCamera(rotationX, rotationY, rotationZ);
-	    pCreateDepthTexture(): TextureProxyBase;
-	    pUpdateDepthProjection(viewCamera: Camera): void;
-	    pDrawDepthMap(target: RenderTexture, scene: Scene, renderer: IRenderer): void;
-	}
-	export = CubeMapShadowMapper;
-	
-}
-declare module "awayjs-display/lib/entities/PointLight" {
-	import BoundingVolumeBase = require("awayjs-core/lib/bounds/BoundingVolumeBase");
-	import Matrix3D = require("awayjs-core/lib/geom/Matrix3D");
-	import LightBase = require("awayjs-display/lib/base/LightBase");
-	import EntityNode = require("awayjs-display/lib/partition/EntityNode");
-	import IRendererPool = require("awayjs-display/lib/pool/IRendererPool");
+	import EntityListItem = require("awayjs-display/lib/pool/EntityListItem");
+	import EntityListItemPool = require("awayjs-display/lib/pool/EntityListItemPool");
+	import NodeBase = require("awayjs-display/lib/partition/NodeBase");
+	import ICollector = require("awayjs-display/lib/traverse/ICollector");
 	import Camera = require("awayjs-display/lib/entities/Camera");
 	import IEntity = require("awayjs-display/lib/entities/IEntity");
-	import CubeMapShadowMapper = require("awayjs-display/lib/materials/shadowmappers/CubeMapShadowMapper");
-	class PointLight extends LightBase implements IEntity {
-	    _pRadius: number;
-	    _pFallOff: number;
-	    _pFallOffFactor: number;
+	/**
+	 * @class away.traverse.CollectorBase
+	 */
+	class CollectorBase implements ICollector {
+	    scene: Scene;
+	    _pEntityHead: EntityListItem;
+	    _pEntityListItemPool: EntityListItemPool;
+	    _pCamera: Camera;
+	    private _customCullPlanes;
+	    private _cullPlanes;
+	    private _numCullPlanes;
+	    _pNumEntities: number;
+	    _pNumInteractiveEntities: number;
 	    constructor();
-	    pCreateShadowMapper(): CubeMapShadowMapper;
-	    radius: number;
-	    iFallOffFactor(): number;
-	    fallOff: number;
-	    /**
-	     * @protected
-	     */
-	    pCreateEntityPartitionNode(): EntityNode;
-	    pUpdateBounds(): void;
-	    pCreateDefaultBoundingVolume(): BoundingVolumeBase;
-	    iGetObjectProjectionMatrix(entity: IEntity, camera: Camera, target?: Matrix3D): Matrix3D;
-	    _iCollectRenderables(rendererPool: IRendererPool): void;
-	}
-	export = PointLight;
+	    /**
+	     *
+	     */
+	    camera: Camera;
+	    /**
+	     *
+	     */
+	    cullPlanes: Plane3D[];
+	    /**
+	     *
+	     */
+	    entityHead: EntityListItem;
+	    /**
+	     *
+	     */
+	    numEntities: number;
+	    /**
+	     *
+	     */
+	    numInteractiveEntities: number;
+	    /**
+	     *
+	     */
+	    clear(): void;
+	    /**
+	     *
+	     * @param node
+	     * @returns {boolean}
+	     */
+	    enterNode(node: NodeBase): boolean;
+	    /**
+	     *
+	     * @param entity
+	     */
+	    applyDirectionalLight(entity: IEntity): void;
+	    /**
+	     *
+	     * @param entity
+	     */
+	    applyEntity(entity: IEntity): void;
+	    /**
+	     *
+	     * @param entity
+	     */
+	    applyLightProbe(entity: IEntity): void;
+	    /**
+	     *
+	     * @param entity
+	     */
+	    applyPointLight(entity: IEntity): void;
+	    /**
+	     *
+	     * @param entity
+	     */
+	    applySkybox(entity: IEntity): void;
+	}
+	export = CollectorBase;
 	
 }
 declare module "awayjs-display/lib/traverse/EntityCollector" {
@@ -2892,6 +2068,1198 @@
 	    _pSetDepthMapSize(value: any): void;
 	}
 	export = ShadowMapperBase;
+	
+}
+declare module "awayjs-display/lib/materials/shadowmappers/CubeMapShadowMapper" {
+	import Scene = require("awayjs-display/lib/containers/Scene");
+	import Camera = require("awayjs-display/lib/entities/Camera");
+	import ShadowMapperBase = require("awayjs-display/lib/materials/shadowmappers/ShadowMapperBase");
+	import IRenderer = require("awayjs-display/lib/render/IRenderer");
+	import RenderTexture = require("awayjs-core/lib/textures/RenderTexture");
+	import TextureProxyBase = require("awayjs-core/lib/textures/TextureProxyBase");
+	class CubeMapShadowMapper extends ShadowMapperBase {
+	    private _depthCameras;
+	    private _projections;
+	    private _needsRender;
+	    constructor();
+	    private initCameras();
+	    private addCamera(rotationX, rotationY, rotationZ);
+	    pCreateDepthTexture(): TextureProxyBase;
+	    pUpdateDepthProjection(viewCamera: Camera): void;
+	    pDrawDepthMap(target: RenderTexture, scene: Scene, renderer: IRenderer): void;
+	}
+	export = CubeMapShadowMapper;
+	
+}
+declare module "awayjs-display/lib/entities/PointLight" {
+	import BoundingVolumeBase = require("awayjs-core/lib/bounds/BoundingVolumeBase");
+	import Matrix3D = require("awayjs-core/lib/geom/Matrix3D");
+	import LightBase = require("awayjs-display/lib/base/LightBase");
+	import EntityNode = require("awayjs-display/lib/partition/EntityNode");
+	import IRendererPool = require("awayjs-display/lib/pool/IRendererPool");
+	import Camera = require("awayjs-display/lib/entities/Camera");
+	import IEntity = require("awayjs-display/lib/entities/IEntity");
+	import CubeMapShadowMapper = require("awayjs-display/lib/materials/shadowmappers/CubeMapShadowMapper");
+	class PointLight extends LightBase implements IEntity {
+	    _pRadius: number;
+	    _pFallOff: number;
+	    _pFallOffFactor: number;
+	    constructor();
+	    pCreateShadowMapper(): CubeMapShadowMapper;
+	    radius: number;
+	    iFallOffFactor(): number;
+	    fallOff: number;
+	    /**
+	     * @protected
+	     */
+	    pCreateEntityPartitionNode(): EntityNode;
+	    pUpdateBounds(): void;
+	    pCreateDefaultBoundingVolume(): BoundingVolumeBase;
+	    iGetObjectProjectionMatrix(entity: IEntity, camera: Camera, target?: Matrix3D): Matrix3D;
+	    _iCollectRenderables(rendererPool: IRendererPool): void;
+	}
+	export = PointLight;
+	
+}
+declare module "awayjs-display/lib/materials/lightpickers/LightPickerBase" {
+	import NamedAssetBase = require("awayjs-core/lib/library/NamedAssetBase");
+	import IAsset = require("awayjs-core/lib/library/IAsset");
+	import LightBase = require("awayjs-display/lib/base/LightBase");
+	import IRenderable = require("awayjs-display/lib/pool/IRenderable");
+	import DirectionalLight = require("awayjs-display/lib/entities/DirectionalLight");
+	import LightProbe = require("awayjs-display/lib/entities/LightProbe");
+	import PointLight = require("awayjs-display/lib/entities/PointLight");
+	/**
+	 * LightPickerBase provides an abstract base clase for light picker classes. These classes are responsible for
+	 * feeding materials with relevant lights. Usually, StaticLightPicker can be used, but LightPickerBase can be
+	 * extended to provide more application-specific dynamic selection of lights.
+	 *
+	 * @see StaticLightPicker
+	 */
+	class LightPickerBase extends NamedAssetBase implements IAsset {
+	    _pNumPointLights: number;
+	    _pNumDirectionalLights: number;
+	    _pNumCastingPointLights: number;
+	    _pNumCastingDirectionalLights: number;
+	    _pNumLightProbes: number;
+	    _pAllPickedLights: LightBase[];
+	    _pPointLights: PointLight[];
+	    _pCastingPointLights: PointLight[];
+	    _pDirectionalLights: DirectionalLight[];
+	    _pCastingDirectionalLights: DirectionalLight[];
+	    _pLightProbes: LightProbe[];
+	    _pLightProbeWeights: number[];
+	    /**
+	     * Creates a new LightPickerBase object.
+	     */
+	    constructor();
+	    /**
+	     * Disposes resources used by the light picker.
+	     */
+	    dispose(): void;
+	    /**
+	     * @inheritDoc
+	     */
+	    assetType: string;
+	    /**
+	     * The maximum amount of directional lights that will be provided.
+	     */
+	    numDirectionalLights: number;
+	    /**
+	     * The maximum amount of point lights that will be provided.
+	     */
+	    numPointLights: number;
+	    /**
+	     * The maximum amount of directional lights that cast shadows.
+	     */
+	    numCastingDirectionalLights: number;
+	    /**
+	     * The amount of point lights that cast shadows.
+	     */
+	    numCastingPointLights: number;
+	    /**
+	     * The maximum amount of light probes that will be provided.
+	     */
+	    numLightProbes: number;
+	    /**
+	     * The collected point lights to be used for shading.
+	     */
+	    pointLights: PointLight[];
+	    /**
+	     * The collected directional lights to be used for shading.
+	     */
+	    directionalLights: DirectionalLight[];
+	    /**
+	     * The collected point lights that cast shadows to be used for shading.
+	     */
+	    castingPointLights: PointLight[];
+	    /**
+	     * The collected directional lights that cast shadows to be used for shading.
+	     */
+	    castingDirectionalLights: DirectionalLight[];
+	    /**
+	     * The collected light probes to be used for shading.
+	     */
+	    lightProbes: LightProbe[];
+	    /**
+	     * The weights for each light probe, defining their influence on the object.
+	     */
+	    lightProbeWeights: number[];
+	    /**
+	     * A collection of all the collected lights.
+	     */
+	    allPickedLights: LightBase[];
+	    /**
+	     * Updates set of lights for a given renderable and EntityCollector. Always call super.collectLights() after custom overridden code.
+	     */
+	    collectLights(renderable: IRenderable): void;
+	    /**
+	     * Updates the weights for the light probes, based on the renderable's position relative to them.
+	     * @param renderable The renderble for which to calculate the light probes' influence.
+	     */
+	    private updateProbeWeights(renderable);
+	}
+	export = LightPickerBase;
+	
+}
+declare module "awayjs-display/lib/entities/Skybox" {
+	import BoundingVolumeBase = require("awayjs-core/lib/bounds/BoundingVolumeBase");
+	import UVTransform = require("awayjs-core/lib/geom/UVTransform");
+	import CubeTextureBase = require("awayjs-core/lib/textures/CubeTextureBase");
+	import IAnimationSet = require("awayjs-display/lib/animators/IAnimationSet");
+	import IAnimator = require("awayjs-display/lib/animators/IAnimator");
+	import DisplayObject = require("awayjs-display/lib/base/DisplayObject");
+	import IRenderableOwner = require("awayjs-display/lib/base/IRenderableOwner");
+	import IRenderObjectOwner = require("awayjs-display/lib/base/IRenderObjectOwner");
+	import IRenderable = require("awayjs-display/lib/pool/IRenderable");
+	import IRenderablePool = require("awayjs-display/lib/pool/IRenderablePool");
+	import IRenderObject = require("awayjs-display/lib/pool/IRenderObject");
+	import SkyboxNode = require("awayjs-display/lib/partition/SkyboxNode");
+	import IRendererPool = require("awayjs-display/lib/pool/IRendererPool");
+	import IEntity = require("awayjs-display/lib/entities/IEntity");
+	import LightPickerBase = require("awayjs-display/lib/materials/lightpickers/LightPickerBase");
+	/**
+	 * A Skybox class is used to render a sky in the scene. It's always considered static and 'at infinity', and as
+	 * such it's always centered at the camera's position and sized to exactly fit within the camera's frustum, ensuring
+	 * the sky box is always as large as possible without being clipped.
+	 */
+	class Skybox extends DisplayObject implements IEntity, IRenderableOwner, IRenderObjectOwner {
+	    private _cubeMap;
+	    _pAlphaThreshold: number;
+	    private _animationSet;
+	    _pLightPicker: LightPickerBase;
+	    _pBlendMode: string;
+	    private _renderObjects;
+	    private _renderables;
+	    private _uvTransform;
+	    private _owners;
+	    private _mipmap;
+	    private _smooth;
+	    private _material;
+	    private _animator;
+	    /**
+	     * The minimum alpha value for which pixels should be drawn. This is used for transparency that is either
+	     * invisible or entirely opaque, often used with textures for foliage, etc.
+	     * Recommended values are 0 to disable alpha, or 0.5 to create smooth edges. Default value is 0 (disabled).
+	     */
+	    alphaThreshold: number;
+	    /**
+	     * Indicates whether or not any used textures should use mipmapping. Defaults to true.
+	     */
+	    mipmap: boolean;
+	    /**
+	     * Indicates whether or not any used textures should use smoothing.
+	     */
+	    smooth: boolean;
+	    /**
+	     * The light picker used by the material to provide lights to the material if it supports lighting.
+	     *
+	     * @see LightPickerBase
+	     * @see StaticLightPicker
+	     */
+	    lightPicker: LightPickerBase;
+	    /**
+	     *
+	     */
+	    animationSet: IAnimationSet;
+	    /**
+	     * The blend mode to use when drawing this renderable. The following blend modes are supported:
+	     * <ul>
+	     * <li>BlendMode.NORMAL: No blending, unless the material inherently needs it</li>
+	     * <li>BlendMode.LAYER: Force blending. This will draw the object the same as NORMAL, but without writing depth writes.</li>
+	     * <li>BlendMode.MULTIPLY</li>
+	     * <li>BlendMode.ADD</li>
+	     * <li>BlendMode.ALPHA</li>
+	     * </ul>
+	     */
+	    blendMode: string;
+	    _pInvalidateRenderObject(): void;
+	    /**
+	     * Marks the shader programs for all passes as invalid, so they will be recompiled before the next use.
+	     *
+	     * @private
+	     */
+	    _pIinvalidatePasses(): void;
+	    /**
+	     * A list of the IRenderableOwners that use this material
+	     *
+	     * @private
+	     */
+	    iOwners: IRenderableOwner[];
+	    animator: IAnimator;
+	    /**
+	     *
+	     */
+	    uvTransform: UVTransform;
+	    /**
+	    * The cube texture to use as the skybox.
+	    */
+	    cubeMap: CubeTextureBase;
+	    /**
+	     * Create a new Skybox object.
+	     *
+	     * @param material	The material with which to render the Skybox.
+	     */
+	    constructor(cubeMap?: CubeTextureBase);
+	    assetType: string;
+	    /**
+	     * @protected
+	     */
+	    pInvalidateBounds(): void;
+	    /**
+	     * @protected
+	     */
+	    pCreateEntityPartitionNode(): SkyboxNode;
+	    /**
+	     * @protected
+	     */
+	    pCreateDefaultBoundingVolume(): BoundingVolumeBase;
+	    /**
+	     * @protected
+	     */
+	    pUpdateBounds(): void;
+	    castsShadows: boolean;
+	    /**
+	     * Cleans up resources owned by the material, including passes. Textures are not owned by the material since they
+	     * could be used by other materials and will not be disposed.
+	     */
+	    dispose(): void;
+	    _iCollectRenderables(rendererPool: IRendererPool): void;
+	    _iCollectRenderable(rendererPool: IRendererPool): void;
+	    _iAddRenderObject(renderObject: IRenderObject): IRenderObject;
+	    _iRemoveRenderObject(renderObject: IRenderObject): IRenderObject;
+	    _iAddRenderable(renderable: IRenderable): IRenderable;
+	    _iRemoveRenderable(renderable: IRenderable): IRenderable;
+	    /**
+	     *
+	     * @param renderer
+	     *
+	     * @internal
+	     */
+	    getRenderObject(renderablePool: IRenderablePool): IRenderObject;
+	}
+	export = Skybox;
+	
+}
+declare module "awayjs-display/lib/pool/IRenderablePool" {
+	import IRenderableOwner = require("awayjs-display/lib/base/IRenderableOwner");
+	import IRenderObject = require("awayjs-display/lib/pool/IRenderObject");
+	import MaterialBase = require("awayjs-display/lib/materials/MaterialBase");
+	import Skybox = require("awayjs-display/lib/entities/Skybox");
+	/**
+	 * IRenderPass provides an abstract base class for material shader passes. A material pass constitutes at least
+	 * a render call per required renderable.
+	 */
+	interface IRenderablePool {
+	    getMaterialRenderObject(material: MaterialBase): IRenderObject;
+	    getSkyboxRenderObject(skybox: Skybox): IRenderObject;
+	    disposeItem(renderableOwner: IRenderableOwner): any;
+	}
+	export = IRenderablePool;
+	
+}
+declare module "awayjs-display/lib/base/IRenderObjectOwner" {
+	import IAsset = require("awayjs-core/lib/library/IAsset");
+	import IAnimationSet = require("awayjs-display/lib/animators/IAnimationSet");
+	import IRenderObject = require("awayjs-display/lib/pool/IRenderObject");
+	import IRenderablePool = require("awayjs-display/lib/pool/IRenderablePool");
+	import IRenderableOwner = require("awayjs-display/lib/base/IRenderableOwner");
+	import LightPickerBase = require("awayjs-display/lib/materials/lightpickers/LightPickerBase");
+	/**
+	 * IRenderObjectOwner provides an interface for objects that can use materials.
+	 *
+	 * @interface away.base.IRenderObjectOwner
+	 */
+	interface IRenderObjectOwner extends IAsset {
+	    alphaThreshold: number;
+	    mipmap: boolean;
+	    smooth: boolean;
+	    blendMode: string;
+	    lightPicker: LightPickerBase;
+	    animationSet: IAnimationSet;
+	    iOwners: IRenderableOwner[];
+	    _iAddRenderObject(renderObject: IRenderObject): IRenderObject;
+	    _iRemoveRenderObject(renderObject: IRenderObject): IRenderObject;
+	    /**
+	     *
+	     * @param renderer
+	     *
+	     * @internal
+	     */
+	    getRenderObject(renderablePool: IRenderablePool): IRenderObject;
+	}
+	export = IRenderObjectOwner;
+	
+}
+declare module "awayjs-display/lib/events/RenderableOwnerEvent" {
+	import Event = require("awayjs-core/lib/events/Event");
+	import IRenderObjectOwner = require("awayjs-display/lib/base/IRenderObjectOwner");
+	/**
+	 * Dispatched to notify changes in a sub geometry object's state.
+	 *
+	 * @class away.events.RenderableOwnerEvent
+	 * @see away.core.base.Geometry
+	 */
+	class RenderableOwnerEvent extends Event {
+	    /**
+	     * Dispatched when a Renderable owners's render object owner has been updated.
+	     */
+	    static RENDER_OBJECT_OWNER_UPDATED: string;
+	    private _renderObjectOwner;
+	    /**
+	     * Create a new GeometryEvent
+	     * @param type The event type.
+	     * @param dataType An optional data type of the vertex data being updated.
+	     */
+	    constructor(type: string, renderObjectOwner: IRenderObjectOwner);
+	    /**
+	     * The renderobject owner of the renderable owner.
+	     */
+	    renderObjectOwner: IRenderObjectOwner;
+	    /**
+	     * Clones the event.
+	     *
+	     * @return An exact duplicate of the current object.
+	     */
+	    clone(): Event;
+	}
+	export = RenderableOwnerEvent;
+	
+}
+declare module "awayjs-display/lib/materials/MaterialBase" {
+	import ColorTransform = require("awayjs-core/lib/geom/ColorTransform");
+	import NamedAssetBase = require("awayjs-core/lib/library/NamedAssetBase");
+	import Texture2DBase = require("awayjs-core/lib/textures/Texture2DBase");
+	import IAnimationSet = require("awayjs-display/lib/animators/IAnimationSet");
+	import IRenderObjectOwner = require("awayjs-display/lib/base/IRenderObjectOwner");
+	import IRenderableOwner = require("awayjs-display/lib/base/IRenderableOwner");
+	import IRenderObject = require("awayjs-display/lib/pool/IRenderObject");
+	import IRenderablePool = require("awayjs-display/lib/pool/IRenderablePool");
+	import LightPickerBase = require("awayjs-display/lib/materials/lightpickers/LightPickerBase");
+	/**
+	 * MaterialBase forms an abstract base class for any material.
+	 * A material consists of several passes, each of which constitutes at least one render call. Several passes could
+	 * be used for special effects (render lighting for many lights in several passes, render an outline in a separate
+	 * pass) or to provide additional render-to-texture passes (rendering diffuse light to texture for texture-space
+	 * subsurface scattering, or rendering a depth map for specialized self-shadowing).
+	 *
+	 * Away3D provides default materials trough SinglePassMaterialBase and TriangleMaterial, which use modular
+	 * methods to build the shader code. MaterialBase can be extended to build specific and high-performant custom
+	 * shaders, or entire new material frameworks.
+	 */
+	class MaterialBase extends NamedAssetBase implements IRenderObjectOwner {
+	    private _colorTransform;
+	    private _alphaBlending;
+	    private _alpha;
+	    private _sizeChanged;
+	    private _renderObjects;
+	    _pAlphaThreshold: number;
+	    _pAnimateUVs: boolean;
+	    private _enableLightFallOff;
+	    private _specularLightSources;
+	    private _diffuseLightSources;
+	    /**
+	     * An object to contain any extra data.
+	     */
+	    extra: Object;
+	    /**
+	     * A value that can be used by materials that only work with a given type of renderer. The renderer can test the
+	     * classification to choose which render path to use. For example, a deferred material could set this value so
+	     * that the deferred renderer knows not to take the forward rendering path.
+	     *
+	     * @private
+	     */
+	    _iClassification: string;
+	    /**
+	     * An id for this material used to sort the renderables by shader program, which reduces Program state changes.
+	     *
+	     * @private
+	     */
+	    _iMaterialId: number;
+	    _iBaseScreenPassIndex: number;
+	    private _bothSides;
+	    private _animationSet;
+	    /**
+	     * A list of material owners, renderables or custom Entities.
+	     */
+	    private _owners;
+	    private _alphaPremultiplied;
+	    _pBlendMode: string;
+	    private _mipmap;
+	    private _smooth;
+	    private _repeat;
+	    private _color;
+	    _pTexture: Texture2DBase;
+	    _pLightPicker: LightPickerBase;
+	    _pHeight: number;
+	    _pWidth: number;
+	    private _onLightChangeDelegate;
+	    /**
+	     *
+	     */
+	    assetType: string;
+	    /**
+	     * Creates a new MaterialBase object.
+	     */
+	    constructor();
+	    /**
+	     * The alpha of the surface.
+	     */
+	    alpha: number;
+	    /**
+	     * The ColorTransform object to transform the colour of the material with. Defaults to null.
+	     */
+	    colorTransform: ColorTransform;
+	    /**
+	     * Indicates whether or not the material has transparency. If binary transparency is sufficient, for
+	     * example when using textures of foliage, consider using alphaThreshold instead.
+	     */
+	    alphaBlending: boolean;
+	    /**
+	     *
+	     */
+	    height: number;
+	    /**
+	     *
+	     */
+	    animationSet: IAnimationSet;
+	    /**
+	     * The light picker used by the material to provide lights to the material if it supports lighting.
+	     *
+	     * @see LightPickerBase
+	     * @see StaticLightPicker
+	     */
+	    lightPicker: LightPickerBase;
+	    /**
+	     * Indicates whether or not any used textures should use mipmapping. Defaults to true.
+	     */
+	    mipmap: boolean;
+	    /**
+	     * Indicates whether or not any used textures should use smoothing.
+	     */
+	    smooth: boolean;
+	    /**
+	     * Indicates whether or not any used textures should be tiled. If set to false, texture samples are clamped to
+	     * the texture's borders when the uv coordinates are outside the [0, 1] interval.
+	     */
+	    repeat: boolean;
+	    /**
+	     * The diffuse reflectivity color of the surface.
+	     */
+	    color: number;
+	    /**
+	     * The texture object to use for the albedo colour.
+	     */
+	    texture: Texture2DBase;
+	    /**
+	     * Specifies whether or not the UV coordinates should be animated using a transformation matrix.
+	     */
+	    animateUVs: boolean;
+	    /**
+	     * Whether or not to use fallOff and radius properties for lights. This can be used to improve performance and
+	     * compatibility for constrained mode.
+	     */
+	    enableLightFallOff: boolean;
+	    /**
+	     * Define which light source types to use for diffuse reflections. This allows choosing between regular lights
+	     * and/or light probes for diffuse reflections.
+	     *
+	     * @see away3d.materials.LightSources
+	     */
+	    diffuseLightSources: number;
+	    /**
+	     * Define which light source types to use for specular reflections. This allows choosing between regular lights
+	     * and/or light probes for specular reflections.
+	     *
+	     * @see away3d.materials.LightSources
+	     */
+	    specularLightSources: number;
+	    /**
+	     * Cleans up resources owned by the material, including passes. Textures are not owned by the material since they
+	     * could be used by other materials and will not be disposed.
+	     */
+	    dispose(): void;
+	    /**
+	     * Defines whether or not the material should cull triangles facing away from the camera.
+	     */
+	    bothSides: boolean;
+	    /**
+	     * The blend mode to use when drawing this renderable. The following blend modes are supported:
+	     * <ul>
+	     * <li>BlendMode.NORMAL: No blending, unless the material inherently needs it</li>
+	     * <li>BlendMode.LAYER: Force blending. This will draw the object the same as NORMAL, but without writing depth writes.</li>
+	     * <li>BlendMode.MULTIPLY</li>
+	     * <li>BlendMode.ADD</li>
+	     * <li>BlendMode.ALPHA</li>
+	     * </ul>
+	     */
+	    blendMode: string;
+	    /**
+	     * Indicates whether visible textures (or other pixels) used by this material have
+	     * already been premultiplied. Toggle this if you are seeing black halos around your
+	     * blended alpha edges.
+	     */
+	    alphaPremultiplied: boolean;
+	    /**
+	     * The minimum alpha value for which pixels should be drawn. This is used for transparency that is either
+	     * invisible or entirely opaque, often used with textures for foliage, etc.
+	     * Recommended values are 0 to disable alpha, or 0.5 to create smooth edges. Default value is 0 (disabled).
+	     */
+	    alphaThreshold: number;
+	    /**
+	     *
+	     */
+	    width: number;
+	    /**
+	     * Mark an IRenderableOwner as owner of this material.
+	     * Assures we're not using the same material across renderables with different animations, since the
+	     * Programs depend on animation. This method needs to be called when a material is assigned.
+	     *
+	     * @param owner The IRenderableOwner that had this material assigned
+	     *
+	     * @internal
+	     */
+	    iAddOwner(owner: IRenderableOwner): void;
+	    /**
+	     * Removes an IRenderableOwner as owner.
+	     * @param owner
+	     *
+	     * @internal
+	     */
+	    iRemoveOwner(owner: IRenderableOwner): void;
+	    /**
+	     * A list of the IRenderableOwners that use this material
+	     *
+	     * @private
+	     */
+	    iOwners: IRenderableOwner[];
+	    /**
+	     * Marks the shader programs for all passes as invalid, so they will be recompiled before the next use.
+	     *
+	     * @private
+	     */
+	    _pInvalidatePasses(): void;
+	    private invalidateAnimation();
+	    _pInvalidateRenderObject(): void;
+	    /**
+	     * Called when the light picker's configuration changed.
+	     */
+	    private onLightsChange(event);
+	    _pNotifySizeChanged(): void;
+	    _iAddRenderObject(renderObject: IRenderObject): IRenderObject;
+	    _iRemoveRenderObject(renderObject: IRenderObject): IRenderObject;
+	    /**
+	     *
+	     * @param renderer
+	     *
+	     * @internal
+	     */
+	    getRenderObject(renderablePool: IRenderablePool): IRenderObject;
+	}
+	export = MaterialBase;
+	
+}
+declare module "awayjs-display/lib/base/ISubMesh" {
+	import IRenderableOwner = require("awayjs-display/lib/base/IRenderableOwner");
+	import MaterialBase = require("awayjs-display/lib/materials/MaterialBase");
+	import SubGeometryBase = require("awayjs-display/lib/base/SubGeometryBase");
+	import Mesh = require("awayjs-display/lib/entities/Mesh");
+	/**
+	 * ISubMesh is an interface for object SubMesh that is used to
+	 * apply a material to a SubGeometry class
+	 *
+	 * @class away.base.ISubMesh
+	 */
+	interface ISubMesh extends IRenderableOwner {
+	    subGeometry: SubGeometryBase;
+	    parentMesh: Mesh;
+	    material: MaterialBase;
+	    _iIndex: number;
+	    _iInvalidateRenderableGeometry(): any;
+	    _iGetExplicitMaterial(): MaterialBase;
+	}
+	export = ISubMesh;
+	
+}
+declare module "awayjs-display/lib/base/ISubMeshClass" {
+	import ISubMesh = require("awayjs-display/lib/base/ISubMesh");
+	import MaterialBase = require("awayjs-display/lib/materials/MaterialBase");
+	import SubGeometryBase = require("awayjs-display/lib/base/SubGeometryBase");
+	import Mesh = require("awayjs-display/lib/entities/Mesh");
+	/**
+	 * ISubMeshClass is an interface for the constructable class definition ISubMesh that is used to
+	 * apply a material to a SubGeometry class
+	 *
+	 * @class away.base.ISubMeshClass
+	 */
+	interface ISubMeshClass {
+	    /**
+	     *
+	     */
+	    new (subGeometry: SubGeometryBase, parentMesh: Mesh, material?: MaterialBase): ISubMesh;
+	}
+	export = ISubMeshClass;
+	
+}
+declare module "awayjs-display/lib/base/SubGeometryBase" {
+	import NamedAssetBase = require("awayjs-core/lib/library/NamedAssetBase");
+	import Matrix3D = require("awayjs-core/lib/geom/Matrix3D");
+	import Geometry = require("awayjs-display/lib/base/Geometry");
+	import ISubMeshClass = require("awayjs-display/lib/base/ISubMeshClass");
+	/**
+	 * @class away.base.TriangleSubGeometry
+	 */
+	class SubGeometryBase extends NamedAssetBase {
+	    static VERTEX_DATA: string;
+	    _pStrideOffsetDirty: boolean;
+	    _pIndices: number[];
+	    _pVertices: number[];
+	    private _numIndices;
+	    private _numTriangles;
+	    _pNumVertices: number;
+	    _pConcatenateArrays: boolean;
+	    private _indicesUpdated;
+	    _pStride: Object;
+	    _pOffset: Object;
+	    _pUpdateStrideOffset(): void;
+	    _pSubMeshClass: ISubMeshClass;
+	    subMeshClass: ISubMeshClass;
+	    /**
+	     *
+	     */
+	    concatenateArrays: boolean;
+	    /**
+	     * The raw index data that define the faces.
+	     */
+	    indices: number[];
+	    /**
+	     *
+	     */
+	    vertices: number[];
+	    /**
+	     * The total amount of triangles in the TriangleSubGeometry.
+	     */
+	    numTriangles: number;
+	    numVertices: number;
+	    /**
+	     *
+	     */
+	    constructor(concatenatedArrays: boolean);
+	    /**
+	     *
+	     */
+	    getStride(dataType: string): any;
+	    /**
+	     *
+	     */
+	    getOffset(dataType: string): any;
+	    updateVertices(): void;
+	    /**
+	     *
+	     */
+	    dispose(): void;
+	    /**
+	     * Updates the face indices of the TriangleSubGeometry.
+	     *
+	     * @param indices The face indices to upload.
+	     */
+	    updateIndices(indices: number[]): void;
+	    /**
+	     * @protected
+	     */
+	    pInvalidateBounds(): void;
+	    /**
+	     * The Geometry object that 'owns' this TriangleSubGeometry object.
+	     *
+	     * @private
+	     */
+	    parentGeometry: Geometry;
+	    /**
+	     * Clones the current object
+	     * @return An exact duplicate of the current object.
+	     */
+	    clone(): SubGeometryBase;
+	    applyTransformation(transform: Matrix3D): void;
+	    /**
+	     * Scales the geometry.
+	     * @param scale The amount by which to scale.
+	     */
+	    scale(scale: number): void;
+	    scaleUV(scaleU?: number, scaleV?: number): void;
+	    getBoundingPositions(): number[];
+	    private notifyIndicesUpdate();
+	    _pNotifyVerticesUpdate(): void;
+	}
+	export = SubGeometryBase;
+	
+}
+declare module "awayjs-display/lib/animators/IAnimator" {
+	import IAsset = require("awayjs-core/lib/library/IAsset");
+	import IAnimationSet = require("awayjs-display/lib/animators/IAnimationSet");
+	import SubGeometryBase = require("awayjs-display/lib/base/SubGeometryBase");
+	import IRenderable = require("awayjs-display/lib/pool/IRenderable");
+	import IEntity = require("awayjs-display/lib/entities/IEntity");
+	/**
+	 * Provides an interface for animator classes that control animation output from a data set subtype of <code>AnimationSetBase</code>.
+	 *
+	 * @see away.animators.IAnimationSet
+	 */
+	interface IAnimator extends IAsset {
+	    /**
+	     *
+	     */
+	    animationSet: IAnimationSet;
+	    /**
+	     *
+	     */
+	    clone(): IAnimator;
+	    /**
+	     *
+	     */
+	    dispose(): any;
+	    /**
+	     * Used by the entity object to which the animator is applied, registers the owner for internal use.
+	     *
+	     * @private
+	     */
+	    addOwner(mesh: IEntity): any;
+	    /**
+	     * Used by the mesh object from which the animator is removed, unregisters the owner for internal use.
+	     *
+	     * @private
+	     */
+	    removeOwner(mesh: IEntity): any;
+	    /**
+	     * //TODO
+	     *
+	     * @param sourceSubGeometry
+	     */
+	    getRenderableSubGeometry(renderable: IRenderable, sourceSubGeometry: SubGeometryBase): SubGeometryBase;
+	}
+	export = IAnimator;
+	
+}
+declare module "awayjs-display/lib/base/IRenderableOwner" {
+	import UVTransform = require("awayjs-core/lib/geom/UVTransform");
+	import IAsset = require("awayjs-core/lib/library/IAsset");
+	import IAnimator = require("awayjs-display/lib/animators/IAnimator");
+	import IRenderable = require("awayjs-display/lib/pool/IRenderable");
+	import IRendererPool = require("awayjs-display/lib/pool/IRendererPool");
+	/**
+	 * IRenderableOwner provides an interface for objects that can use materials.
+	 *
+	 * @interface away.base.IRenderableOwner
+	 */
+	interface IRenderableOwner extends IAsset {
+	    /**
+	     * The animation used by the material owner to assemble the vertex code.
+	     */
+	    animator: IAnimator;
+	    /**
+	     *
+	     */
+	    uvTransform: UVTransform;
+	    /**
+	     *
+	     * @param renderable
+	     * @private
+	     */
+	    _iAddRenderable(renderable: IRenderable): IRenderable;
+	    /**
+	     *
+	     * @param renderable
+	     * @private
+	     */
+	    _iRemoveRenderable(renderable: IRenderable): IRenderable;
+	    /**
+	     *
+	     * @param renderer
+	     * @private
+	     */
+	    _iCollectRenderable(rendererPool: IRendererPool): any;
+	}
+	export = IRenderableOwner;
+	
+}
+declare module "awayjs-display/lib/pick/PickingCollisionVO" {
+	import Point = require("awayjs-core/lib/geom/Point");
+	import Vector3D = require("awayjs-core/lib/geom/Vector3D");
+	import DisplayObject = require("awayjs-display/lib/base/DisplayObject");
+	import IRenderableOwner = require("awayjs-display/lib/base/IRenderableOwner");
+	/**
+	 * Value object for a picking collision returned by a picking collider. Created as unique objects on display objects
+	 *
+	 * @see away.base.DisplayObject#pickingCollisionVO
+	 * @see away.core.pick.IPickingCollider
+	 *
+	 * @class away.pick.PickingCollisionVO
+	 */
+	class PickingCollisionVO {
+	    /**
+	     * The display object to which this collision object belongs.
+	     */
+	    displayObject: DisplayObject;
+	    /**
+	     * The local position of the collision on the entity's surface.
+	     */
+	    localPosition: Vector3D;
+	    /**
+	     * The local normal vector at the position of the collision.
+	     */
+	    localNormal: Vector3D;
+	    /**
+	     * The uv coordinate at the position of the collision.
+	     */
+	    uv: Point;
+	    /**
+	     * The index of the face where the event took pl ace.
+	     */
+	    index: number;
+	    /**
+	     * The index of the subGeometry where the event took place.
+	     */
+	    /**
+	     * The starting position of the colliding ray in local coordinates.
+	     */
+	    localRayPosition: Vector3D;
+	    /**
+	     * The direction of the colliding ray in local coordinates.
+	     */
+	    localRayDirection: Vector3D;
+	    /**
+	     * The starting position of the colliding ray in scene coordinates.
+	     */
+	    rayPosition: Vector3D;
+	    /**
+	     * The direction of the colliding ray in scene coordinates.
+	     */
+	    rayDirection: Vector3D;
+	    /**
+	     * Determines if the ray position is contained within the entity bounds.
+	     *
+	     * @see away3d.entities.Entity#bounds
+	     */
+	    rayOriginIsInsideBounds: boolean;
+	    /**
+	     * The distance along the ray from the starting position to the calculated intersection entry point with the entity.
+	     */
+	    rayEntryDistance: number;
+	    /**
+	     * The material ownwer associated with a collision.
+	     */
+	    renderableOwner: IRenderableOwner;
+	    /**
+	     * Creates a new <code>PickingCollisionVO</code> object.
+	     *
+	     * @param entity The entity to which this collision object belongs.
+	     */
+	    constructor(displayObject: DisplayObject);
+	}
+	export = PickingCollisionVO;
+	
+}
+declare module "awayjs-display/lib/pick/IPickingCollider" {
+	import Vector3D = require("awayjs-core/lib/geom/Vector3D");
+	import PickingCollisionVO = require("awayjs-display/lib/pick/PickingCollisionVO");
+	import IEntity = require("awayjs-display/lib/entities/IEntity");
+	/**
+	 * Provides an interface for picking colliders that can be assigned to individual entities in a scene for specific picking behaviour.
+	 * Used with the <code>RaycastPicker</code> picking object.
+	 *
+	 * @see away.entities.Entity#pickingCollider
+	 * @see away.pick.RaycastPicker
+	 *
+	 * @interface away.pick.IPickingCollider
+	 */
+	interface IPickingCollider {
+	    /**
+	     * Sets the position and direction of a picking ray in local coordinates to the entity.
+	     *
+	     * @param localDirection The position vector in local coordinates
+	     * @param localPosition The direction vector in local coordinates
+	     */
+	    setLocalRay(localPosition: Vector3D, localDirection: Vector3D): any;
+	    /**
+	     * Tests a <code>Billboard</code> object for a collision with the picking ray.
+	     *
+	     * @param entity The entity instance to be tested.
+	     * @param pickingCollisionVO The collision object used to store the collision results
+	     * @param shortestCollisionDistance The current value of the shortest distance to a detected collision along the ray.
+	     */
+	    testBillboardCollision(entity: IEntity, pickingCollisionVO: PickingCollisionVO, shortestCollisionDistance: number): boolean;
+	    /**
+	     * Tests a <code>Mesh</code> object for a collision with the picking ray.
+	     *
+	     * @param entity The entity instance to be tested.
+	     * @param pickingCollisionVO The collision object used to store the collision results
+	     * @param shortestCollisionDistance The current value of the shortest distance to a detected collision along the ray.
+	     * @param findClosest
+	     */
+	    testMeshCollision(entity: IEntity, pickingCollisionVO: PickingCollisionVO, shortestCollisionDistance: number, findClosest: boolean): boolean;
+	}
+	export = IPickingCollider;
+	
+}
+declare module "awayjs-display/lib/entities/IEntity" {
+	import BoundingVolumeBase = require("awayjs-core/lib/bounds/BoundingVolumeBase");
+	import Matrix3D = require("awayjs-core/lib/geom/Matrix3D");
+	import Vector3D = require("awayjs-core/lib/geom/Vector3D");
+	import IAsset = require("awayjs-core/lib/library/IAsset");
+	import Transform = require("awayjs-display/lib/base/Transform");
+	import Scene = require("awayjs-display/lib/containers/Scene");
+	import ControllerBase = require("awayjs-display/lib/controllers/ControllerBase");
+	import Camera = require("awayjs-display/lib/entities/Camera");
+	import Partition = require("awayjs-display/lib/partition/Partition");
+	import EntityNode = require("awayjs-display/lib/partition/EntityNode");
+	import IPickingCollider = require("awayjs-display/lib/pick/IPickingCollider");
+	import PickingCollisionVO = require("awayjs-display/lib/pick/PickingCollisionVO");
+	import IRendererPool = require("awayjs-display/lib/pool/IRendererPool");
+	interface IEntity extends IAsset {
+	    x: number;
+	    y: number;
+	    z: number;
+	    rotationX: number;
+	    rotationY: number;
+	    rotationZ: number;
+	    scaleX: number;
+	    scaleY: number;
+	    scaleZ: number;
+	    /**
+	     *
+	     */
+	    bounds: BoundingVolumeBase;
+	    /**
+	     *
+	     */
+	    castsShadows: boolean;
+	    /**
+	     *
+	     */
+	    inverseSceneTransform: Matrix3D;
+	    /**
+	     *
+	     */
+	    partitionNode: EntityNode;
+	    /**
+	     *
+	     */
+	    pickingCollider: IPickingCollider;
+	    /**
+	     *
+	     */
+	    transform: Transform;
+	    /**
+	     *
+	     */
+	    scene: Scene;
+	    /**
+	     *
+	     */
+	    scenePosition: Vector3D;
+	    /**
+	     *
+	     */
+	    sceneTransform: Matrix3D;
+	    /**
+	     *
+	     */
+	    worldBounds: BoundingVolumeBase;
+	    /**
+	     *
+	     */
+	    zOffset: number;
+	    /**
+	     *
+	     */
+	    isIntersectingRay(rayPosition: Vector3D, rayDirection: Vector3D): boolean;
+	    /**
+	     *
+	     *
+	     * @param target
+	     * @param upAxis
+	     */
+	    lookAt(target: Vector3D, upAxis?: Vector3D): any;
+	    /**
+	     * @internal
+	     */
+	    _iPickingCollisionVO: PickingCollisionVO;
+	    /**
+	     * @internal
+	     */
+	    _iController: ControllerBase;
+	    /**
+	     * @internal
+	     */
+	    _iAssignedPartition: Partition;
+	    /**
+	     * //TODO
+	     *
+	     * @param shortestCollisionDistance
+	     * @param findClosest
+	     * @returns {boolean}
+	     *
+	     * @internal
+	     */
+	    _iTestCollision(shortestCollisionDistance: number, findClosest: boolean): boolean;
+	    /**
+	     * @internal
+	     */
+	    _iIsMouseEnabled(): boolean;
+	    /**
+	     * @internal
+	     */
+	    _iIsVisible(): boolean;
+	    _iInternalUpdate(): any;
+	    /**
+	     * The transformation matrix that transforms from model to world space, adapted with any special operations needed to render.
+	     * For example, assuring certain alignedness which is not inherent in the scene transform. By default, this would
+	     * return the scene transform.
+	     */
+	    getRenderSceneTransform(camera: Camera): Matrix3D;
+	    /**
+	     *
+	     * @param renderer
+	     * @private
+	     */
+	    _iCollectRenderables(rendererPool: IRendererPool): any;
+	}
+	export = IEntity;
+	
+}
+declare module "awayjs-display/lib/events/CameraEvent" {
+	import Event = require("awayjs-core/lib/events/Event");
+	import Camera = require("awayjs-display/lib/entities/Camera");
+	/**
+	 * @class away.events.CameraEvent
+	 */
+	class CameraEvent extends Event {
+	    static PROJECTION_CHANGED: string;
+	    private _camera;
+	    constructor(type: string, camera: Camera);
+	    camera: Camera;
+	}
+	export = CameraEvent;
+	
+}
+declare module "awayjs-display/lib/partition/CameraNode" {
+	import EntityNode = require("awayjs-display/lib/partition/EntityNode");
+	import ICollector = require("awayjs-display/lib/traverse/ICollector");
+	import IEntity = require("awayjs-display/lib/entities/IEntity");
+	/**
+	 * @class away.partition.CameraNode
+	 */
+	class CameraNode extends EntityNode {
+	    constructor(camera: IEntity);
+	    /**
+	     * @inheritDoc
+	     */
+	    acceptTraverser(traverser: ICollector): void;
+	}
+	export = CameraNode;
+	
+}
+declare module "awayjs-display/lib/entities/Camera" {
+	import BoundingVolumeBase = require("awayjs-core/lib/bounds/BoundingVolumeBase");
+	import Matrix3D = require("awayjs-core/lib/geom/Matrix3D");
+	import Plane3D = require("awayjs-core/lib/geom/Plane3D");
+	import Vector3D = require("awayjs-core/lib/geom/Vector3D");
+	import IProjection = require("awayjs-core/lib/projections/IProjection");
+	import DisplayObjectContainer = require("awayjs-display/lib/containers/DisplayObjectContainer");
+	import IEntity = require("awayjs-display/lib/entities/IEntity");
+	import EntityNode = require("awayjs-display/lib/partition/EntityNode");
+	import IRendererPool = require("awayjs-display/lib/pool/IRendererPool");
+	class Camera extends DisplayObjectContainer implements IEntity {
+	    private _viewProjection;
+	    private _viewProjectionDirty;
+	    private _projection;
+	    private _frustumPlanes;
+	    private _frustumPlanesDirty;
+	    private _onProjectionMatrixChangedDelegate;
+	    constructor(projection?: IProjection);
+	    pCreateDefaultBoundingVolume(): BoundingVolumeBase;
+	    /**
+	     * @protected
+	     */
+	    pCreateEntityPartitionNode(): EntityNode;
+	    assetType: string;
+	    private onProjectionMatrixChanged(event);
+	    frustumPlanes: Plane3D[];
+	    private updateFrustum();
+	    /**
+	     * @protected
+	     */
+	    pInvalidateSceneTransform(): void;
+	    /**
+	     * @protected
+	     */
+	    pUpdateBounds(): void;
+	    /**
+	     *
+	     */
+	    projection: IProjection;
+	    /**
+	     *
+	     */
+	    viewProjection: Matrix3D;
+	    /**
+	     * Calculates the ray in scene space from the camera to the given normalized coordinates in screen space.
+	     *
+	     * @param nX The normalised x coordinate in screen space, -1 corresponds to the left edge of the viewport, 1 to the right.
+	     * @param nY The normalised y coordinate in screen space, -1 corresponds to the top edge of the viewport, 1 to the bottom.
+	     * @param sZ The z coordinate in screen space, representing the distance into the screen.
+	     * @return The ray from the camera to the scene space position of the given screen coordinates.
+	     */
+	    getRay(nX: number, nY: number, sZ: number): Vector3D;
+	    /**
+	     * Calculates the normalised position in screen space of the given scene position.
+	     *
+	     * @param point3d the position vector of the scene coordinates to be projected.
+	     * @return The normalised screen position of the given scene coordinates.
+	     */
+	    project(point3d: Vector3D): Vector3D;
+	    /**
+	     * Calculates the scene position of the given normalized coordinates in screen space.
+	     *
+	     * @param nX The normalised x coordinate in screen space, minus the originX offset of the projection property.
+	     * @param nY The normalised y coordinate in screen space, minus the originY offset of the projection property.
+	     * @param sZ The z coordinate in screen space, representing the distance into the screen.
+	     * @return The scene position of the given screen coordinates.
+	     */
+	    unproject(nX: number, nY: number, sZ: number): Vector3D;
+	    _iCollectRenderables(rendererPool: IRendererPool): void;
+	    _iCollectRenderable(rendererPool: IRendererPool): void;
+	}
+	export = Camera;
+	
+}
+declare module "awayjs-display/lib/events/LightEvent" {
+	import Event = require("awayjs-core/lib/events/Event");
+	class LightEvent extends Event {
+	    static CASTS_SHADOW_CHANGE: string;
+	    constructor(type: string);
+	    clone(): Event;
+	}
+	export = LightEvent;
 	
 }
 declare module "awayjs-display/lib/base/LightBase" {
@@ -3083,13 +3451,7 @@
 	     *
 	     * @param entity
 	     */
-<<<<<<< HEAD
 	    applyEntity(entity: IEntity): any;
-=======
-	    static enableParsers(parserClasses: Array<Object>): void;
-	    private removeListeners(dispatcher);
-	    private onAssetComplete(event);
->>>>>>> 1e33bea6
 	    /**
 	     *
 	     * @param entity
@@ -3639,28 +4001,6 @@
 	    private removeChildInternal(child);
 	}
 	export = DisplayObjectContainer;
-	
-}
-declare module "awayjs-display/lib/base/AlignmentMode" {
-	/**
-	 *
-	 */
-<<<<<<< HEAD
-	class AlignmentMode {
-=======
-	class PrefabBase extends NamedAssetBase {
-	    _pObjects: Array<DisplayObject>;
->>>>>>> 1e33bea6
-	    /**
-	     *
-	     */
-	    static REGISTRATION_POINT: string;
-	    /**
-	     *
-	     */
-	    static PIVOT_POINT: string;
-	}
-	export = AlignmentMode;
 	
 }
 declare module "awayjs-display/lib/containers/Loader" {
@@ -3734,82 +4074,7 @@
 	 * of the Loader object) from drawing to portions of the Stage outside of that
 	 * mask, as shown in the following code:</p>
 	 */
-<<<<<<< HEAD
 	class Loader extends DisplayObjectContainer {
-=======
-	class DisplayObject extends NamedAssetBase implements IBitmapDrawable {
-	    private _loaderInfo;
-	    private _mouseX;
-	    private _mouseY;
-	    private _root;
-	    private _bounds;
-	    private _boundsVisible;
-	    private _depth;
-	    private _height;
-	    private _width;
-	    _pScene: Scene;
-	    _pParent: DisplayObjectContainer;
-	    _pSceneTransform: Matrix3D;
-	    _pSceneTransformDirty: boolean;
-	    _pIsEntity: boolean;
-	    private _explicitPartition;
-	    _pImplicitPartition: Partition;
-	    private _partitionNode;
-	    private _sceneTransformChanged;
-	    private _scenechanged;
-	    private _transform;
-	    private _matrix3D;
-	    private _matrix3DDirty;
-	    private _inverseSceneTransform;
-	    private _inverseSceneTransformDirty;
-	    private _scenePosition;
-	    private _scenePositionDirty;
-	    private _explicitVisibility;
-	    _pImplicitVisibility: boolean;
-	    private _explicitMouseEnabled;
-	    _pImplicitMouseEnabled: boolean;
-	    private _listenToSceneTransformChanged;
-	    private _listenToSceneChanged;
-	    private _positionDirty;
-	    private _rotationDirty;
-	    private _scaleDirty;
-	    private _positionChanged;
-	    private _rotationChanged;
-	    private _scaleChanged;
-	    private _rotationX;
-	    private _rotationY;
-	    private _rotationZ;
-	    private _eulers;
-	    private _flipY;
-	    private _listenToPositionChanged;
-	    private _listenToRotationChanged;
-	    private _listenToScaleChanged;
-	    private _zOffset;
-	    _pScaleX: number;
-	    _pScaleY: number;
-	    _pScaleZ: number;
-	    private _x;
-	    private _y;
-	    private _z;
-	    private _pivot;
-	    private _orientationMatrix;
-	    private _pivotZero;
-	    private _pivotDirty;
-	    private _pos;
-	    private _rot;
-	    private _sca;
-	    private _transformComponents;
-	    _pIgnoreTransform: boolean;
-	    private _shaderPickingDetails;
-	    _pPickingCollisionVO: PickingCollisionVO;
-	    _pBounds: BoundingVolumeBase;
-	    _pBoundsInvalid: boolean;
-	    private _worldBounds;
-	    private _worldBoundsInvalid;
-	    _pPickingCollider: IPickingCollider;
-	    _pRenderables: Array<IRenderable>;
-	    _iSourcePrefab: PrefabBase;
->>>>>>> 1e33bea6
 	    /**
 	     * Dispatched when any asset finishes parsing. Also see specific events for each
 	     * individual asset type (meshes, materials et c.)
@@ -5779,933 +6044,6 @@
 	export = DisplayObject;
 	
 }
-declare module "awayjs-display/lib/partition/SkyboxNode" {
-	import Plane3D = require("awayjs-core/lib/geom/Plane3D");
-	import EntityNode = require("awayjs-display/lib/partition/EntityNode");
-	import ICollector = require("awayjs-display/lib/traverse/ICollector");
-	import IEntity = require("awayjs-display/lib/entities/IEntity");
-	/**
-	 * SkyboxNode is a space partitioning leaf node that contains a Skybox object.
-	 *
-	 * @class away.partition.SkyboxNode
-	 */
-	class SkyboxNode extends EntityNode {
-	    private _skyBox;
-	    /**
-	     * Creates a new SkyboxNode object.
-	     * @param skyBox The Skybox to be contained in the node.
-	     */
-	    constructor(skyBox: IEntity);
-	    /**
-	     * @inheritDoc
-	     */
-	    acceptTraverser(traverser: ICollector): void;
-	    /**
-	     *
-	     * @param planes
-	     * @param numPlanes
-	     * @returns {boolean}
-	     */
-	    isInFrustum(planes: Plane3D[], numPlanes: number): boolean;
-	}
-	export = SkyboxNode;
-	
-}
-declare module "awayjs-display/lib/materials/lightpickers/LightPickerBase" {
-	import NamedAssetBase = require("awayjs-core/lib/library/NamedAssetBase");
-	import IAsset = require("awayjs-core/lib/library/IAsset");
-	import LightBase = require("awayjs-display/lib/base/LightBase");
-	import IRenderable = require("awayjs-display/lib/pool/IRenderable");
-	import DirectionalLight = require("awayjs-display/lib/entities/DirectionalLight");
-	import LightProbe = require("awayjs-display/lib/entities/LightProbe");
-	import PointLight = require("awayjs-display/lib/entities/PointLight");
-	/**
-	 * LightPickerBase provides an abstract base clase for light picker classes. These classes are responsible for
-	 * feeding materials with relevant lights. Usually, StaticLightPicker can be used, but LightPickerBase can be
-	 * extended to provide more application-specific dynamic selection of lights.
-	 *
-	 * @see StaticLightPicker
-	 */
-	class LightPickerBase extends NamedAssetBase implements IAsset {
-	    _pNumPointLights: number;
-	    _pNumDirectionalLights: number;
-	    _pNumCastingPointLights: number;
-	    _pNumCastingDirectionalLights: number;
-	    _pNumLightProbes: number;
-	    _pAllPickedLights: Array<LightBase>;
-	    _pPointLights: Array<PointLight>;
-	    _pCastingPointLights: Array<PointLight>;
-	    _pDirectionalLights: Array<DirectionalLight>;
-	    _pCastingDirectionalLights: Array<DirectionalLight>;
-	    _pLightProbes: Array<LightProbe>;
-	    _pLightProbeWeights: Array<number>;
-	    /**
-	     * Creates a new LightPickerBase object.
-	     */
-	    constructor();
-	    /**
-	     * Disposes resources used by the light picker.
-	     */
-	    dispose(): void;
-	    /**
-	     * @inheritDoc
-	     */
-	    assetType: string;
-	    /**
-	     * The maximum amount of directional lights that will be provided.
-	     */
-	    numDirectionalLights: number;
-	    /**
-	     * The maximum amount of point lights that will be provided.
-	     */
-	    numPointLights: number;
-	    /**
-	     * The maximum amount of directional lights that cast shadows.
-	     */
-	    numCastingDirectionalLights: number;
-	    /**
-	     * The amount of point lights that cast shadows.
-	     */
-	    numCastingPointLights: number;
-	    /**
-	     * The maximum amount of light probes that will be provided.
-	     */
-	    numLightProbes: number;
-	    /**
-	     * The collected point lights to be used for shading.
-	     */
-	    pointLights: Array<PointLight>;
-	    /**
-	     * The collected directional lights to be used for shading.
-	     */
-	    directionalLights: Array<DirectionalLight>;
-	    /**
-	     * The collected point lights that cast shadows to be used for shading.
-	     */
-	    castingPointLights: Array<PointLight>;
-	    /**
-	     * The collected directional lights that cast shadows to be used for shading.
-	     */
-	    castingDirectionalLights: Array<DirectionalLight>;
-	    /**
-	     * The collected light probes to be used for shading.
-	     */
-	    lightProbes: Array<LightProbe>;
-	    /**
-	     * The weights for each light probe, defining their influence on the object.
-	     */
-	    lightProbeWeights: Array<number>;
-	    /**
-	     * A collection of all the collected lights.
-	     */
-	    allPickedLights: Array<LightBase>;
-	    /**
-	     * Updates set of lights for a given renderable and EntityCollector. Always call super.collectLights() after custom overridden code.
-	     */
-	    collectLights(renderable: IRenderable): void;
-	    /**
-	     * Updates the weights for the light probes, based on the renderable's position relative to them.
-	     * @param renderable The renderble for which to calculate the light probes' influence.
-	     */
-	    private updateProbeWeights(renderable);
-	}
-	export = LightPickerBase;
-	
-}
-declare module "awayjs-display/lib/entities/Skybox" {
-	import BoundingVolumeBase = require("awayjs-core/lib/bounds/BoundingVolumeBase");
-	import UVTransform = require("awayjs-core/lib/geom/UVTransform");
-	import CubeTextureBase = require("awayjs-core/lib/textures/CubeTextureBase");
-	import IAnimationSet = require("awayjs-display/lib/animators/IAnimationSet");
-	import IAnimator = require("awayjs-display/lib/animators/IAnimator");
-	import DisplayObject = require("awayjs-display/lib/base/DisplayObject");
-	import IRenderableOwner = require("awayjs-display/lib/base/IRenderableOwner");
-	import IRenderObjectOwner = require("awayjs-display/lib/base/IRenderObjectOwner");
-	import IRenderable = require("awayjs-display/lib/pool/IRenderable");
-	import IRenderablePool = require("awayjs-display/lib/pool/IRenderablePool");
-	import IRenderObject = require("awayjs-display/lib/pool/IRenderObject");
-	import SkyboxNode = require("awayjs-display/lib/partition/SkyboxNode");
-	import IRendererPool = require("awayjs-display/lib/pool/IRendererPool");
-	import IEntity = require("awayjs-display/lib/entities/IEntity");
-	import LightPickerBase = require("awayjs-display/lib/materials/lightpickers/LightPickerBase");
-	/**
-	 * A Skybox class is used to render a sky in the scene. It's always considered static and 'at infinity', and as
-	 * such it's always centered at the camera's position and sized to exactly fit within the camera's frustum, ensuring
-	 * the sky box is always as large as possible without being clipped.
-	 */
-	class Skybox extends DisplayObject implements IEntity, IRenderableOwner, IRenderObjectOwner {
-	    private _cubeMap;
-	    _pAlphaThreshold: number;
-	    private _animationSet;
-	    _pLightPicker: LightPickerBase;
-	    _pBlendMode: string;
-	    private _renderObjects;
-	    private _renderables;
-	    private _uvTransform;
-	    private _owners;
-	    private _mipmap;
-	    private _smooth;
-	    private _material;
-	    private _animator;
-	    /**
-	     * The minimum alpha value for which pixels should be drawn. This is used for transparency that is either
-	     * invisible or entirely opaque, often used with textures for foliage, etc.
-	     * Recommended values are 0 to disable alpha, or 0.5 to create smooth edges. Default value is 0 (disabled).
-	     */
-	    alphaThreshold: number;
-	    /**
-	     * Indicates whether or not any used textures should use mipmapping. Defaults to true.
-	     */
-	    mipmap: boolean;
-	    /**
-	     * Indicates whether or not any used textures should use smoothing.
-	     */
-	    smooth: boolean;
-	    /**
-	     * The light picker used by the material to provide lights to the material if it supports lighting.
-	     *
-	     * @see LightPickerBase
-	     * @see StaticLightPicker
-	     */
-	    lightPicker: LightPickerBase;
-	    /**
-	     *
-	     */
-	    animationSet: IAnimationSet;
-	    /**
-	     * The blend mode to use when drawing this renderable. The following blend modes are supported:
-	     * <ul>
-	     * <li>BlendMode.NORMAL: No blending, unless the material inherently needs it</li>
-	     * <li>BlendMode.LAYER: Force blending. This will draw the object the same as NORMAL, but without writing depth writes.</li>
-	     * <li>BlendMode.MULTIPLY</li>
-	     * <li>BlendMode.ADD</li>
-	     * <li>BlendMode.ALPHA</li>
-	     * </ul>
-	     */
-	    blendMode: string;
-	    _pInvalidateRenderObject(): void;
-	    /**
-	     * Marks the shader programs for all passes as invalid, so they will be recompiled before the next use.
-	     *
-	     * @private
-	     */
-	    _pIinvalidatePasses(): void;
-	    /**
-	     * A list of the IRenderableOwners that use this material
-	     *
-	     * @private
-	     */
-	    iOwners: IRenderableOwner[];
-	    animator: IAnimator;
-	    /**
-	     *
-	     */
-	    uvTransform: UVTransform;
-	    /**
-	    * The cube texture to use as the skybox.
-	    */
-	    cubeMap: CubeTextureBase;
-	    /**
-	     * Create a new Skybox object.
-	     *
-	     * @param material	The material with which to render the Skybox.
-	     */
-	    constructor(cubeMap?: CubeTextureBase);
-	    assetType: string;
-	    /**
-	     * @protected
-	     */
-	    pInvalidateBounds(): void;
-	    /**
-	     * @protected
-	     */
-	    pCreateEntityPartitionNode(): SkyboxNode;
-	    /**
-	     * @protected
-	     */
-	    pCreateDefaultBoundingVolume(): BoundingVolumeBase;
-	    /**
-	     * @protected
-	     */
-	    pUpdateBounds(): void;
-	    castsShadows: boolean;
-	    /**
-	     * Cleans up resources owned by the material, including passes. Textures are not owned by the material since they
-	     * could be used by other materials and will not be disposed.
-	     */
-	    dispose(): void;
-	    _iCollectRenderables(rendererPool: IRendererPool): void;
-	    _iCollectRenderable(rendererPool: IRendererPool): void;
-	    _iAddRenderObject(renderObject: IRenderObject): IRenderObject;
-	    _iRemoveRenderObject(renderObject: IRenderObject): IRenderObject;
-	    _iAddRenderable(renderable: IRenderable): IRenderable;
-	    _iRemoveRenderable(renderable: IRenderable): IRenderable;
-	    /**
-	     *
-	     * @param renderer
-	     *
-	     * @internal
-	     */
-	    getRenderObject(renderablePool: IRenderablePool): IRenderObject;
-	}
-	export = Skybox;
-	
-}
-declare module "awayjs-display/lib/pool/IRenderablePool" {
-	import IRenderableOwner = require("awayjs-display/lib/base/IRenderableOwner");
-	import IRenderObject = require("awayjs-display/lib/pool/IRenderObject");
-	import MaterialBase = require("awayjs-display/lib/materials/MaterialBase");
-	import Skybox = require("awayjs-display/lib/entities/Skybox");
-	/**
-	 * IRenderPass provides an abstract base class for material shader passes. A material pass constitutes at least
-	 * a render call per required renderable.
-	 */
-	interface IRenderablePool {
-	    getMaterialRenderObject(material: MaterialBase): IRenderObject;
-	    getSkyboxRenderObject(skybox: Skybox): IRenderObject;
-	    disposeItem(renderableOwner: IRenderableOwner): any;
-	}
-	export = IRenderablePool;
-	
-}
-declare module "awayjs-display/lib/base/IRenderObjectOwner" {
-	import IAsset = require("awayjs-core/lib/library/IAsset");
-	import IAnimationSet = require("awayjs-display/lib/animators/IAnimationSet");
-	import IRenderObject = require("awayjs-display/lib/pool/IRenderObject");
-	import IRenderablePool = require("awayjs-display/lib/pool/IRenderablePool");
-	import IRenderableOwner = require("awayjs-display/lib/base/IRenderableOwner");
-	import LightPickerBase = require("awayjs-display/lib/materials/lightpickers/LightPickerBase");
-	/**
-	 * IRenderObjectOwner provides an interface for objects that can use materials.
-	 *
-	 * @interface away.base.IRenderObjectOwner
-	 */
-	interface IRenderObjectOwner extends IAsset {
-	    alphaThreshold: number;
-	    mipmap: boolean;
-	    smooth: boolean;
-	    blendMode: string;
-	    lightPicker: LightPickerBase;
-	    animationSet: IAnimationSet;
-	    iOwners: IRenderableOwner[];
-	    _iAddRenderObject(renderObject: IRenderObject): IRenderObject;
-	    _iRemoveRenderObject(renderObject: IRenderObject): IRenderObject;
-	    /**
-	     *
-	     * @param renderer
-	     *
-	     * @internal
-	     */
-	    getRenderObject(renderablePool: IRenderablePool): IRenderObject;
-	}
-	export = IRenderObjectOwner;
-	
-}
-declare module "awayjs-display/lib/events/RenderableOwnerEvent" {
-	import Event = require("awayjs-core/lib/events/Event");
-	import IRenderObjectOwner = require("awayjs-display/lib/base/IRenderObjectOwner");
-	/**
-	 * Dispatched to notify changes in a sub geometry object's state.
-	 *
-	 * @class away.events.RenderableOwnerEvent
-	 * @see away.core.base.Geometry
-	 */
-	class RenderableOwnerEvent extends Event {
-	    /**
-	     * Dispatched when a Renderable owners's render object owner has been updated.
-	     */
-	    static RENDER_OBJECT_OWNER_UPDATED: string;
-	    private _renderObjectOwner;
-	    /**
-	     * Create a new GeometryEvent
-	     * @param type The event type.
-	     * @param dataType An optional data type of the vertex data being updated.
-	     */
-	    constructor(type: string, renderObjectOwner: IRenderObjectOwner);
-	    /**
-	     * The renderobject owner of the renderable owner.
-	     */
-	    renderObjectOwner: IRenderObjectOwner;
-	    /**
-	     * Clones the event.
-	     *
-	     * @return An exact duplicate of the current object.
-	     */
-	    clone(): Event;
-	}
-	export = RenderableOwnerEvent;
-	
-}
-declare module "awayjs-display/lib/materials/MaterialBase" {
-	import ColorTransform = require("awayjs-core/lib/geom/ColorTransform");
-	import NamedAssetBase = require("awayjs-core/lib/library/NamedAssetBase");
-	import Texture2DBase = require("awayjs-core/lib/textures/Texture2DBase");
-	import IAnimationSet = require("awayjs-display/lib/animators/IAnimationSet");
-	import IRenderObjectOwner = require("awayjs-display/lib/base/IRenderObjectOwner");
-	import IRenderableOwner = require("awayjs-display/lib/base/IRenderableOwner");
-	import IRenderObject = require("awayjs-display/lib/pool/IRenderObject");
-	import IRenderablePool = require("awayjs-display/lib/pool/IRenderablePool");
-	import LightPickerBase = require("awayjs-display/lib/materials/lightpickers/LightPickerBase");
-	/**
-	 * MaterialBase forms an abstract base class for any material.
-	 * A material consists of several passes, each of which constitutes at least one render call. Several passes could
-	 * be used for special effects (render lighting for many lights in several passes, render an outline in a separate
-	 * pass) or to provide additional render-to-texture passes (rendering diffuse light to texture for texture-space
-	 * subsurface scattering, or rendering a depth map for specialized self-shadowing).
-	 *
-	 * Away3D provides default materials trough SinglePassMaterialBase and TriangleMaterial, which use modular
-	 * methods to build the shader code. MaterialBase can be extended to build specific and high-performant custom
-	 * shaders, or entire new material frameworks.
-	 */
-	class MaterialBase extends NamedAssetBase implements IRenderObjectOwner {
-	    private _colorTransform;
-	    private _alphaBlending;
-	    private _alpha;
-	    private _sizeChanged;
-	    private _renderObjects;
-	    _pAlphaThreshold: number;
-	    _pAnimateUVs: boolean;
-	    private _enableLightFallOff;
-	    private _specularLightSources;
-	    private _diffuseLightSources;
-	    /**
-	     * An object to contain any extra data.
-	     */
-	    extra: Object;
-	    /**
-	     * A value that can be used by materials that only work with a given type of renderer. The renderer can test the
-	     * classification to choose which render path to use. For example, a deferred material could set this value so
-	     * that the deferred renderer knows not to take the forward rendering path.
-	     *
-	     * @private
-	     */
-	    _iClassification: string;
-	    /**
-	     * An id for this material used to sort the renderables by shader program, which reduces Program state changes.
-	     *
-	     * @private
-	     */
-	    _iMaterialId: number;
-	    _iBaseScreenPassIndex: number;
-	    private _bothSides;
-	    private _animationSet;
-	    /**
-	     * A list of material owners, renderables or custom Entities.
-	     */
-	    private _owners;
-	    private _alphaPremultiplied;
-	    _pBlendMode: string;
-	    private _mipmap;
-	    private _smooth;
-	    private _repeat;
-	    private _color;
-	    _pTexture: Texture2DBase;
-	    _pLightPicker: LightPickerBase;
-	    _pHeight: number;
-	    _pWidth: number;
-	    private _onLightChangeDelegate;
-	    /**
-	     *
-	     */
-	    assetType: string;
-	    /**
-	     * Creates a new MaterialBase object.
-	     */
-	    constructor();
-	    /**
-	     * The alpha of the surface.
-	     */
-	    alpha: number;
-	    /**
-	     * The ColorTransform object to transform the colour of the material with. Defaults to null.
-	     */
-	    colorTransform: ColorTransform;
-	    /**
-	     * Indicates whether or not the material has transparency. If binary transparency is sufficient, for
-	     * example when using textures of foliage, consider using alphaThreshold instead.
-	     */
-	    alphaBlending: boolean;
-	    /**
-	     *
-	     */
-	    height: number;
-	    /**
-	     *
-	     */
-	    animationSet: IAnimationSet;
-	    /**
-	     * The light picker used by the material to provide lights to the material if it supports lighting.
-	     *
-	     * @see LightPickerBase
-	     * @see StaticLightPicker
-	     */
-	    lightPicker: LightPickerBase;
-	    /**
-	     * Indicates whether or not any used textures should use mipmapping. Defaults to true.
-	     */
-	    mipmap: boolean;
-	    /**
-	     * Indicates whether or not any used textures should use smoothing.
-	     */
-	    smooth: boolean;
-	    /**
-	     * Indicates whether or not any used textures should be tiled. If set to false, texture samples are clamped to
-	     * the texture's borders when the uv coordinates are outside the [0, 1] interval.
-	     */
-	    repeat: boolean;
-	    /**
-	     * The diffuse reflectivity color of the surface.
-	     */
-	    color: number;
-	    /**
-	     * The texture object to use for the albedo colour.
-	     */
-	    texture: Texture2DBase;
-	    /**
-	     * Specifies whether or not the UV coordinates should be animated using a transformation matrix.
-	     */
-	    animateUVs: boolean;
-	    /**
-	     * Whether or not to use fallOff and radius properties for lights. This can be used to improve performance and
-	     * compatibility for constrained mode.
-	     */
-	    enableLightFallOff: boolean;
-	    /**
-	     * Define which light source types to use for diffuse reflections. This allows choosing between regular lights
-	     * and/or light probes for diffuse reflections.
-	     *
-	     * @see away3d.materials.LightSources
-	     */
-	    diffuseLightSources: number;
-	    /**
-	     * Define which light source types to use for specular reflections. This allows choosing between regular lights
-	     * and/or light probes for specular reflections.
-	     *
-	     * @see away3d.materials.LightSources
-	     */
-	    specularLightSources: number;
-	    /**
-	     * Cleans up resources owned by the material, including passes. Textures are not owned by the material since they
-	     * could be used by other materials and will not be disposed.
-	     */
-	    dispose(): void;
-	    /**
-	     * Defines whether or not the material should cull triangles facing away from the camera.
-	     */
-	    bothSides: boolean;
-	    /**
-	     * The blend mode to use when drawing this renderable. The following blend modes are supported:
-	     * <ul>
-	     * <li>BlendMode.NORMAL: No blending, unless the material inherently needs it</li>
-	     * <li>BlendMode.LAYER: Force blending. This will draw the object the same as NORMAL, but without writing depth writes.</li>
-	     * <li>BlendMode.MULTIPLY</li>
-	     * <li>BlendMode.ADD</li>
-	     * <li>BlendMode.ALPHA</li>
-	     * </ul>
-	     */
-	    blendMode: string;
-	    /**
-	     * Indicates whether visible textures (or other pixels) used by this material have
-	     * already been premultiplied. Toggle this if you are seeing black halos around your
-	     * blended alpha edges.
-	     */
-	    alphaPremultiplied: boolean;
-	    /**
-	     * The minimum alpha value for which pixels should be drawn. This is used for transparency that is either
-	     * invisible or entirely opaque, often used with textures for foliage, etc.
-	     * Recommended values are 0 to disable alpha, or 0.5 to create smooth edges. Default value is 0 (disabled).
-	     */
-	    alphaThreshold: number;
-	    /**
-<<<<<<< HEAD
-	     *
-=======
-	     * Indicates whether or not the material requires alpha blending during rendering.
-	     */
-	    requiresBlending: boolean;
-	    /**
-	     *
-	     */
-	    width: number;
-	    /**
-	     * Sets the render state for a pass that is independent of the rendered object. This needs to be called before
-	     * calling renderPass. Before activating a pass, the previously used pass needs to be deactivated.
-	     * @param pass The pass data to activate.
-	     * @param stage The Stage object which is currently used for rendering.
-	     * @param camera The camera from which the scene is viewed.
-	     * @private
-	     */
-	    _iActivatePass(pass: IMaterialPassData, renderer: IRenderer, camera: Camera): void;
-	    /**
-	     * Clears the render state for a pass. This needs to be called before activating another pass.
-	     * @param pass The pass to deactivate.
-	     * @param stage The Stage used for rendering
-	     *
-	     * @internal
-	     */
-	    _iDeactivatePass(pass: IMaterialPassData, renderer: IRenderer): void;
-	    /**
-	     * Renders the current pass. Before calling renderPass, activatePass needs to be called with the same index.
-	     * @param pass The pass used to render the renderable.
-	     * @param renderable The IRenderable object to draw.
-	     * @param stage The Stage object used for rendering.
-	     * @param entityCollector The EntityCollector object that contains the visible scene data.
-	     * @param viewProjection The view-projection matrix used to project to the screen. This is not the same as
-	     * camera.viewProjection as it includes the scaling factors when rendering to textures.
-	     *
-	     * @internal
-	     */
-	    _iRenderPass(pass: IMaterialPassData, renderable: IRenderable, stage: IStage, camera: Camera, viewProjection: Matrix3D): void;
-	    /**
-	     * Mark an IMaterialOwner as owner of this material.
-	     * Assures we're not using the same material across renderables with different animations, since the
-	     * Programs depend on animation. This method needs to be called when a material is assigned.
-	     *
-	     * @param owner The IMaterialOwner that had this material assigned
-	     *
-	     * @internal
-	     */
-	    iAddOwner(owner: IMaterialOwner): void;
-	    /**
-	     * Removes an IMaterialOwner as owner.
-	     * @param owner
-	     *
-	     * @internal
-	     */
-	    iRemoveOwner(owner: IMaterialOwner): void;
-	    /**
-	     * A list of the IMaterialOwners that use this material
-	     *
-	     * @private
-	     */
-	    iOwners: Array<IMaterialOwner>;
-	    /**
-	     * The amount of passes used by the material.
-	     *
-	     * @private
-	     */
-	    _iNumScreenPasses(): number;
-	    /**
-	     * A list of the screen passes used in this material
-	     *
-	     * @private
-	     */
-	    _iScreenPasses: Array<IMaterialPass>;
-	    /**
-	     * Marks the shader programs for all passes as invalid, so they will be recompiled before the next use.
-	     *
-	     * @private
-	     */
-	    _pInvalidatePasses(): void;
-	    /**
-	     * Flags that the screen passes have become invalid and need possible re-ordering / adding / deleting
-	     */
-	    _pInvalidateScreenPasses(): void;
-	    /**
-	     * Removes a pass from the material.
-	     * @param pass The pass to be removed.
->>>>>>> 1e33bea6
-	     */
-	    width: number;
-	    /**
-	     * Mark an IRenderableOwner as owner of this material.
-	     * Assures we're not using the same material across renderables with different animations, since the
-	     * Programs depend on animation. This method needs to be called when a material is assigned.
-	     *
-	     * @param owner The IRenderableOwner that had this material assigned
-	     *
-	     * @internal
-	     */
-	    iAddOwner(owner: IRenderableOwner): void;
-	    /**
-	     * Removes an IRenderableOwner as owner.
-	     * @param owner
-	     *
-	     * @internal
-	     */
-	    iRemoveOwner(owner: IRenderableOwner): void;
-	    /**
-	     * A list of the IRenderableOwners that use this material
-	     *
-	     * @private
-	     */
-	    iOwners: IRenderableOwner[];
-	    /**
-	     * Marks the shader programs for all passes as invalid, so they will be recompiled before the next use.
-	     *
-	     * @private
-	     */
-	    _pInvalidatePasses(): void;
-	    private invalidateAnimation();
-	    _pInvalidateRenderObject(): void;
-	    /**
-	     * Called when the light picker's configuration changed.
-	     */
-	    private onLightsChange(event);
-	    _pNotifySizeChanged(): void;
-	    _iAddRenderObject(renderObject: IRenderObject): IRenderObject;
-	    _iRemoveRenderObject(renderObject: IRenderObject): IRenderObject;
-	    /**
-	     *
-	     * @param renderer
-	     *
-	     * @internal
-	     */
-	    getRenderObject(renderablePool: IRenderablePool): IRenderObject;
-	}
-	export = MaterialBase;
-	
-}
-declare module "awayjs-display/lib/base/IRenderableOwner" {
-	import UVTransform = require("awayjs-core/lib/geom/UVTransform");
-	import IAsset = require("awayjs-core/lib/library/IAsset");
-	import IAnimator = require("awayjs-display/lib/animators/IAnimator");
-	import IRenderable = require("awayjs-display/lib/pool/IRenderable");
-	import IRendererPool = require("awayjs-display/lib/pool/IRendererPool");
-	/**
-	 * IRenderableOwner provides an interface for objects that can use materials.
-	 *
-	 * @interface away.base.IRenderableOwner
-	 */
-	interface IRenderableOwner extends IAsset {
-	    /**
-	     * The animation used by the material owner to assemble the vertex code.
-	     */
-	    animator: IAnimator;
-	    /**
-	     *
-	     */
-	    uvTransform: UVTransform;
-	    /**
-	     *
-	     * @param renderable
-	     * @private
-	     */
-	    _iAddRenderable(renderable: IRenderable): IRenderable;
-	    /**
-	     *
-	     * @param renderable
-	     * @private
-	     */
-	    _iRemoveRenderable(renderable: IRenderable): IRenderable;
-	    /**
-	     *
-	     * @param renderer
-	     * @private
-	     */
-	    _iCollectRenderable(rendererPool: IRendererPool): any;
-	}
-	export = IRenderableOwner;
-	
-}
-declare module "awayjs-display/lib/base/ISubMesh" {
-	import IRenderableOwner = require("awayjs-display/lib/base/IRenderableOwner");
-	import MaterialBase = require("awayjs-display/lib/materials/MaterialBase");
-	import SubGeometryBase = require("awayjs-display/lib/base/SubGeometryBase");
-	import Mesh = require("awayjs-display/lib/entities/Mesh");
-	/**
-	 * ISubMesh is an interface for object SubMesh that is used to
-	 * apply a material to a SubGeometry class
-	 *
-	 * @class away.base.ISubMesh
-	 */
-	interface ISubMesh extends IRenderableOwner {
-	    subGeometry: SubGeometryBase;
-	    parentMesh: Mesh;
-	    material: MaterialBase;
-	    _iIndex: number;
-	    _iInvalidateRenderableGeometry(): any;
-	    _iGetExplicitMaterial(): MaterialBase;
-	}
-	export = ISubMesh;
-	
-}
-declare module "awayjs-display/lib/base/ISubMeshClass" {
-	import ISubMesh = require("awayjs-display/lib/base/ISubMesh");
-	import MaterialBase = require("awayjs-display/lib/materials/MaterialBase");
-	import SubGeometryBase = require("awayjs-display/lib/base/SubGeometryBase");
-	import Mesh = require("awayjs-display/lib/entities/Mesh");
-	/**
-	 * ISubMeshClass is an interface for the constructable class definition ISubMesh that is used to
-	 * apply a material to a SubGeometry class
-	 *
-	 * @class away.base.ISubMeshClass
-	 */
-	interface ISubMeshClass {
-	    /**
-	     *
-	     */
-	    new (subGeometry: SubGeometryBase, parentMesh: Mesh, material?: MaterialBase): ISubMesh;
-	}
-	export = ISubMeshClass;
-	
-}
-declare module "awayjs-display/lib/base/SubGeometryBase" {
-	import NamedAssetBase = require("awayjs-core/lib/library/NamedAssetBase");
-	import Matrix3D = require("awayjs-core/lib/geom/Matrix3D");
-	import Geometry = require("awayjs-display/lib/base/Geometry");
-	import ISubMeshClass = require("awayjs-display/lib/base/ISubMeshClass");
-	/**
-	 * @class away.base.TriangleSubGeometry
-	 */
-	class SubGeometryBase extends NamedAssetBase {
-	    static VERTEX_DATA: string;
-	    _pStrideOffsetDirty: boolean;
-	    _pIndices: Array<number>;
-	    _pVertices: Array<number>;
-	    private _numIndices;
-	    private _numTriangles;
-	    _pNumVertices: number;
-	    _pConcatenateArrays: boolean;
-	    private _indicesUpdated;
-	    _pStride: Object;
-	    _pOffset: Object;
-	    _pUpdateStrideOffset(): void;
-	    _pSubMeshClass: ISubMeshClass;
-	    subMeshClass: ISubMeshClass;
-	    /**
-	     *
-	     */
-	    concatenateArrays: boolean;
-	    /**
-	     * The raw index data that define the faces.
-	     */
-	    indices: Array<number>;
-	    /**
-	     *
-	     */
-	    vertices: Array<number>;
-	    /**
-	     * The total amount of triangles in the TriangleSubGeometry.
-	     */
-	    numTriangles: number;
-	    numVertices: number;
-	    /**
-	     *
-	     */
-	    constructor(concatenatedArrays: boolean);
-	    /**
-	     *
-	     */
-	    getStride(dataType: string): any;
-	    /**
-	     *
-	     */
-	    getOffset(dataType: string): any;
-	    updateVertices(): void;
-	    /**
-	     *
-	     */
-	    dispose(): void;
-	    /**
-	     * Updates the face indices of the TriangleSubGeometry.
-	     *
-	     * @param indices The face indices to upload.
-	     */
-	    updateIndices(indices: Array<number>): void;
-	    /**
-	     * @protected
-	     */
-	    pInvalidateBounds(): void;
-	    /**
-	     * The Geometry object that 'owns' this TriangleSubGeometry object.
-	     *
-	     * @private
-	     */
-	    parentGeometry: Geometry;
-	    /**
-	     * Clones the current object
-	     * @return An exact duplicate of the current object.
-	     */
-	    clone(): SubGeometryBase;
-	    applyTransformation(transform: Matrix3D): void;
-	    /**
-	     * Scales the geometry.
-	     * @param scale The amount by which to scale.
-	     */
-	    scale(scale: number): void;
-	    scaleUV(scaleU?: number, scaleV?: number): void;
-	    getBoundingPositions(): Array<number>;
-	    private notifyIndicesUpdate();
-	    _pNotifyVerticesUpdate(): void;
-	}
-	export = SubGeometryBase;
-	
-}
-declare module "awayjs-display/lib/animators/IAnimator" {
-	import IAsset = require("awayjs-core/lib/library/IAsset");
-	import IAnimationSet = require("awayjs-display/lib/animators/IAnimationSet");
-	import SubGeometryBase = require("awayjs-display/lib/base/SubGeometryBase");
-	import IRenderable = require("awayjs-display/lib/pool/IRenderable");
-	import IEntity = require("awayjs-display/lib/entities/IEntity");
-	/**
-	 * Provides an interface for animator classes that control animation output from a data set subtype of <code>AnimationSetBase</code>.
-	 *
-	 * @see away.animators.IAnimationSet
-	 */
-	interface IAnimator extends IAsset {
-	    /**
-	     *
-	     */
-	    animationSet: IAnimationSet;
-	    /**
-	     *
-	     */
-	    clone(): IAnimator;
-	    /**
-	     *
-	     */
-	    dispose(): any;
-	    /**
-	     * Used by the entity object to which the animator is applied, registers the owner for internal use.
-	     *
-	     * @private
-	     */
-	    addOwner(mesh: IEntity): any;
-	    /**
-	     * Used by the mesh object from which the animator is removed, unregisters the owner for internal use.
-	     *
-	     * @private
-	     */
-	    removeOwner(mesh: IEntity): any;
-	    /**
-	     * //TODO
-	     *
-	     * @param sourceSubGeometry
-	     */
-	    getRenderableSubGeometry(renderable: IRenderable, sourceSubGeometry: SubGeometryBase): SubGeometryBase;
-	}
-	export = IAnimator;
-	
-}
-declare module "awayjs-display/lib/base/CapsStyle" {
-	/**
-	 * The CapsStyle class is an enumeration of constant values that specify the
-	 * caps style to use in drawing lines. The constants are provided for use as
-	 * values in the <code>caps</code> parameter of the
-	 * <code>flash.display.Graphics.lineStyle()</code> method. You can specify the
-	 * following three types of caps:
-	 */
-	class CapsStyle {
-	    /**
-	     * Used to specify round caps in the <code>caps</code> parameter of the
-	     * <code>flash.display.Graphics.lineStyle()</code> method.
-	     */
-	    static ROUND: string;
-	    /**
-	     * Used to specify no caps in the <code>caps</code> parameter of the
-	     * <code>flash.display.Graphics.lineStyle()</code> method.
-	     */
-	    static NONE: string;
-	    /**
-	     * Used to specify square caps in the <code>caps</code> parameter of the
-	     * <code>flash.display.Graphics.lineStyle()</code> method.
-	     */
-	    static SQUARE: string;
-	}
-	export = CapsStyle;
-	
-}
 declare module "awayjs-display/lib/base/GradientType" {
 	/**
 	 * The GradientType class provides values for the <code>type</code> parameter
@@ -7098,7 +6436,7 @@
 	     *                            a <code>focalPointRatio</code> set to 0.75:
 	     * @throws ArgumentError If the <code>type</code> parameter is not valid.
 	     */
-	    beginGradientFill(type: GradientType, colors: Array<number>, alphas: Array<number>, ratios: Array<number>, matrix?: Matrix, spreadMethod?: string, interpolationMethod?: string, focalPointRatio?: number): void;
+	    beginGradientFill(type: GradientType, colors: number[], alphas: number[], ratios: number[], matrix?: Matrix, spreadMethod?: string, interpolationMethod?: string, focalPointRatio?: number): void;
 	    /**
 	     * Specifies a shader fill used by subsequent calls to other Graphics methods
 	     * (such as <code>lineTo()</code> or <code>drawCircle()</code>) for the
@@ -7290,7 +6628,7 @@
 	     * sub-paths are rendered during this operation. </p>
 	     *
 	     */
-	    drawGraphicsData(graphicsData: Array<IGraphicsData>): void;
+	    drawGraphicsData(graphicsData: IGraphicsData[]): void;
 	    /**
 	     * Submits a series of commands for drawing. The <code>drawPath()</code>
 	     * method uses vector arrays to consolidate individual <code>moveTo()</code>,
@@ -7336,7 +6674,7 @@
 	     * @param winding Specifies the winding rule using a value defined in the
 	     *                GraphicsPathWinding class.
 	     */
-	    drawPath(commands: Array<number>, data: Array<number>, winding: GraphicsPathWinding): void;
+	    drawPath(commands: number[], data: number[], winding: GraphicsPathWinding): void;
 	    /**
 	     * Draws a rectangle. Set the line style, fill, or both before you call the
 	     * <code>drawRect()</code> method, by calling the <code>linestyle()</code>,
@@ -7400,7 +6738,7 @@
 	     *                parameter can be set to any value defined by the
 	     *                TriangleCulling class.
 	     */
-	    drawTriangles(vertices: Array<number>, indices?: Array<number>, uvtData?: Array<number>, culling?: TriangleCulling): void;
+	    drawTriangles(vertices: number[], indices?: number[], uvtData?: number[], culling?: TriangleCulling): void;
 	    /**
 	     * Applies a fill to the lines and curves that were added since the last call
 	     * to the <code>beginFill()</code>, <code>beginGradientFill()</code>, or
@@ -7513,7 +6851,7 @@
 	     *                            image shows a gradient with a
 	     *                            <code>focalPointRatio</code> of -0.75:
 	     */
-	    lineGradientStyle(type: GradientType, colors: Array<number>, alphas: Array<number>, ratios: Array<number>, matrix?: Matrix, spreadMethod?: SpreadMethod, interpolationMethod?: InterpolationMethod, focalPointRatio?: number): void;
+	    lineGradientStyle(type: GradientType, colors: number[], alphas: number[], ratios: number[], matrix?: Matrix, spreadMethod?: SpreadMethod, interpolationMethod?: InterpolationMethod, focalPointRatio?: number): void;
 	    /**
 	     * Specifies a shader to use for the line stroke when drawing lines.
 	     *
@@ -7991,33 +7329,6 @@
 	export = SpringController;
 	
 }
-declare module "awayjs-display/lib/display/ContextMode" {
-	class ContextMode {
-	    static AUTO: string;
-	    static WEBGL: string;
-	    static FLASH: string;
-	    static NATIVE: string;
-	}
-	export = ContextMode;
-	
-}
-declare module "awayjs-display/lib/display/IContext" {
-	import Rectangle = require("awayjs-core/lib/geom/Rectangle");
-	/**
-	 *
-	 * @class away.base.IContext
-	 */
-	interface IContext {
-	    container: HTMLElement;
-	    clear(red?: number, green?: number, blue?: number, alpha?: number, depth?: number, stencil?: number, mask?: number): any;
-	    configureBackBuffer(width: number, height: number, antiAlias: number, enableDepthAndStencil?: boolean): any;
-	    dispose(): any;
-	    present(): any;
-	    setScissorRectangle(rect: Rectangle): any;
-	}
-	export = IContext;
-	
-}
 declare module "awayjs-display/lib/pick/IPicker" {
 	import Vector3D = require("awayjs-core/lib/geom/Vector3D");
 	import Scene = require("awayjs-display/lib/containers/Scene");
@@ -8496,7 +7807,7 @@
 	     * @param scissorRect
 	     */
 	    _iRender(entityCollector: EntityCollector, target?: TextureProxyBase, scissorRect?: Rectangle, surfaceSelector?: number): void;
-	    _iRenderCascades(entityCollector: ICollector, target: TextureProxyBase, numCascades: number, scissorRects: Array<Rectangle>, cameras: Array<Camera>): void;
+	    _iRenderCascades(entityCollector: ICollector, target: TextureProxyBase, numCascades: number, scissorRects: Rectangle[], cameras: Camera[]): void;
 	    pCollectRenderables(entityCollector: ICollector): void;
 	    /**
 	     * Renders the potentially visible geometry to the back buffer or texture. Only executed if everything is set up.
@@ -8907,12 +8218,31 @@
 	export = View;
 	
 }
-declare module "awayjs-display/lib/errors/CastError" {
-	import Error = require("awayjs-core/lib/errors/Error");
-	class CastError extends Error {
-	    constructor(message: string);
-	}
-	export = CastError;
+declare module "awayjs-display/lib/display/ContextMode" {
+	class ContextMode {
+	    static AUTO: string;
+	    static WEBGL: string;
+	    static FLASH: string;
+	    static NATIVE: string;
+	}
+	export = ContextMode;
+	
+}
+declare module "awayjs-display/lib/display/IContext" {
+	import Rectangle = require("awayjs-core/lib/geom/Rectangle");
+	/**
+	 *
+	 * @class away.base.IContext
+	 */
+	interface IContext {
+	    container: HTMLElement;
+	    clear(red?: number, green?: number, blue?: number, alpha?: number, depth?: number, stencil?: number, mask?: number): any;
+	    configureBackBuffer(width: number, height: number, antiAlias: number, enableDepthAndStencil?: boolean): any;
+	    dispose(): any;
+	    present(): any;
+	    setScissorRectangle(rect: Rectangle): any;
+	}
+	export = IContext;
 	
 }
 declare module "awayjs-display/lib/entities/Shape" {
@@ -9193,7 +8523,7 @@
 	     * stop is specified in pixels. If custom tab stops are not specified
 	     * (<code>null</code>), the default tab stop is 4(average character width).
 	     */
-	    tabStops: Array<number>;
+	    tabStops: number[];
 	    /**
 	     * Indicates the target window where the hyperlink is displayed. If the
 	     * target window is an empty string, the text is displayed in the default
@@ -10335,8 +9665,8 @@
 	    addCommandReverse(newCommand: FrameCommand): void;
 	    addCommandInit(newCommand: FrameCommand): void;
 	    addLabel(label: string, type: number): void;
-	    framelabels: Array<string>;
-	    labelTypes: Array<number>;
+	    framelabels: string[];
+	    labelTypes: number[];
 	    script: string;
 	    addToScript(newscript: string): void;
 	    isDirty: boolean;
@@ -10434,6 +9764,14 @@
 	export = TimeLine;
 	
 }
+declare module "awayjs-display/lib/errors/CastError" {
+	import Error = require("awayjs-core/lib/errors/Error");
+	class CastError extends Error {
+	    constructor(message: string);
+	}
+	export = CastError;
+	
+}
 declare module "awayjs-display/lib/events/ResizeEvent" {
 	import Event = require("awayjs-core/lib/events/Event");
 	class ResizeEvent extends Event {
@@ -10457,14 +9795,6 @@
 	    constructor(type: string);
 	}
 	export = StageEvent;
-	
-}
-declare module "awayjs-display/lib/errors/CastError" {
-	import Error = require("awayjs-core/lib/errors/Error");
-	class CastError extends Error {
-	    constructor(message: string);
-	}
-	export = CastError;
 	
 }
 declare module "awayjs-display/lib/materials/BasicMaterial" {
@@ -10565,6 +9895,59 @@
 	export = CSSSkyboxRenderable;
 	
 }
+declare module "awayjs-display/lib/render/CSSDefaultRenderer" {
+	import CSSRendererBase = require("awayjs-display/lib/render/CSSRendererBase");
+	import IRenderer = require("awayjs-display/lib/render/IRenderer");
+	import EntityCollector = require("awayjs-display/lib/traverse/EntityCollector");
+	import ICollector = require("awayjs-display/lib/traverse/ICollector");
+	/**
+	 * The DefaultRenderer class provides the default rendering method. It renders the scene graph objects using the
+	 * materials assigned to them.
+	 *
+	 * @class away.render.DefaultRenderer
+	 */
+	class CSSDefaultRenderer extends CSSRendererBase implements IRenderer {
+	    private _container;
+	    private _context;
+	    private _contextStyle;
+	    private _contextMatrix;
+	    private _activeMaterial;
+	    private _skyboxProjection;
+	    private _transform;
+	    /**
+	     * Creates a new CSSDefaultRenderer object.
+	     */
+	    constructor();
+	    /**
+	     *
+	     * @param entityCollector
+	     */
+	    render(entityCollector: ICollector): void;
+	    /**
+	     * @inheritDoc
+	     */
+	    pDraw(entityCollector: EntityCollector): void;
+	    /**
+	     * Updates the backbuffer properties.
+	     */
+	    pUpdateBackBuffer(): void;
+	    /**
+	     * Draw the skybox if present.
+	     * @param entityCollector The EntityCollector containing all potentially visible information.
+	     */
+	    private drawSkybox(entityCollector);
+	    /**
+	     * Draw a list of renderables.
+	     * @param renderables The renderables to draw.
+	     * @param entityCollector The EntityCollector containing all potentially visible information.
+	     */
+	    private drawRenderables(item, entityCollector);
+	    dispose(): void;
+	    _iCreateEntityCollector(): ICollector;
+	}
+	export = CSSDefaultRenderer;
+	
+}
 declare module "awayjs-display/lib/prefabs/PrimitivePrefabBase" {
 	import DisplayObject = require("awayjs-display/lib/base/DisplayObject");
 	import Geometry = require("awayjs-display/lib/base/Geometry");
@@ -11062,57 +10445,34 @@
 	export = PrimitiveTorusPrefab;
 	
 }
-declare module "awayjs-display/lib/render/CSSDefaultRenderer" {
-	import CSSRendererBase = require("awayjs-display/lib/render/CSSRendererBase");
-	import IRenderer = require("awayjs-display/lib/render/IRenderer");
-	import EntityCollector = require("awayjs-display/lib/traverse/EntityCollector");
-	import ICollector = require("awayjs-display/lib/traverse/ICollector");
-	/**
-	 * The DefaultRenderer class provides the default rendering method. It renders the scene graph objects using the
-	 * materials assigned to them.
-	 *
-	 * @class away.render.DefaultRenderer
-	 */
-	class CSSDefaultRenderer extends CSSRendererBase implements IRenderer {
-	    private _container;
-	    private _context;
-	    private _contextStyle;
-	    private _contextMatrix;
-	    private _activeMaterial;
-	    private _skyboxProjection;
-	    private _transform;
-	    /**
-	     * Creates a new CSSDefaultRenderer object.
-	     */
-	    constructor();
-	    /**
-	     *
-	     * @param entityCollector
-	     */
-	    render(entityCollector: ICollector): void;
-	    /**
-	     * @inheritDoc
-	     */
-	    pDraw(entityCollector: EntityCollector): void;
-	    /**
-	     * Updates the backbuffer properties.
-	     */
-	    pUpdateBackBuffer(): void;
-	    /**
-	     * Draw the skybox if present.
-	     * @param entityCollector The EntityCollector containing all potentially visible information.
-	     */
-	    private drawSkybox(entityCollector);
-	    /**
-	     * Draw a list of renderables.
-	     * @param renderables The renderables to draw.
-	     * @param entityCollector The EntityCollector containing all potentially visible information.
-	     */
-	    private drawRenderables(item, entityCollector);
-	    dispose(): void;
-	    _iCreateEntityCollector(): ICollector;
-	}
-	export = CSSDefaultRenderer;
+declare module "awayjs-display/lib/text/TextFormatAlign" {
+	/**
+	 * The TextFormatAlign class provides values for text alignment in the
+	 * TextFormat class.
+	 */
+	class TextFormatAlign {
+	    /**
+	     * Constant; centers the text in the text field. Use the syntax
+	     * <code>TextFormatAlign.CENTER</code>.
+	     */
+	    CENTER: string;
+	    /**
+	     * Constant; justifies text within the text field. Use the syntax
+	     * <code>TextFormatAlign.JUSTIFY</code>.
+	     */
+	    JUSTIFY: string;
+	    /**
+	     * Constant; aligns text to the left within the text field. Use the syntax
+	     * <code>TextFormatAlign.LEFT</code>.
+	     */
+	    LEFT: string;
+	    /**
+	     * Constant; aligns text to the right within the text field. Use the syntax
+	     * <code>TextFormatAlign.RIGHT</code>.
+	     */
+	    RIGHT: string;
+	}
+	export = TextFormatAlign;
 	
 }
 declare module "awayjs-display/lib/sort/RenderableMergeSort" {
@@ -11126,36 +10486,6 @@
 	    sortOpaqueRenderables(head: IRenderable): IRenderable;
 	}
 	export = RenderableMergeSort;
-	
-}
-declare module "awayjs-display/lib/text/TextFormatAlign" {
-	/**
-	 * The TextFormatAlign class provides values for text alignment in the
-	 * TextFormat class.
-	 */
-	class TextFormatAlign {
-	    /**
-	     * Constant; centers the text in the text field. Use the syntax
-	     * <code>TextFormatAlign.CENTER</code>.
-	     */
-	    CENTER: string;
-	    /**
-	     * Constant; justifies text within the text field. Use the syntax
-	     * <code>TextFormatAlign.JUSTIFY</code>.
-	     */
-	    JUSTIFY: string;
-	    /**
-	     * Constant; aligns text to the left within the text field. Use the syntax
-	     * <code>TextFormatAlign.LEFT</code>.
-	     */
-	    LEFT: string;
-	    /**
-	     * Constant; aligns text to the right within the text field. Use the syntax
-	     * <code>TextFormatAlign.RIGHT</code>.
-	     */
-	    RIGHT: string;
-	}
-	export = TextFormatAlign;
 	
 }
 declare module "awayjs-display/lib/utils/Cast" {
@@ -11180,45 +10510,6 @@
 	    static bitmapTexture(data: any): BitmapTexture;
 	}
 	export = Cast;
-	
-}
-declare module "awayjs-display/lib/materials/lightpickers/StaticLightPicker" {
-	import LightPickerBase = require("awayjs-display/lib/materials/lightpickers/LightPickerBase");
-	/**
-	 * StaticLightPicker is a light picker that provides a static set of lights. The lights can be reassigned, but
-	 * if the configuration changes (number of directional lights, point lights, etc), a material recompilation may
-	 * occur.
-	 */
-	class StaticLightPicker extends LightPickerBase {
-	    private _lights;
-	    private _onCastShadowChangeDelegate;
-	    /**
-	     * Creates a new StaticLightPicker object.
-	     * @param lights The lights to be used for shading.
-	     */
-	    constructor(lights: any);
-	    /**
-	     * The lights used for shading.
-	     */
-	    lights: any[];
-	    /**
-	     * Remove configuration change listeners on the lights.
-	     */
-	    private clearListeners();
-	    /**
-	     * Notifies the material of a configuration change.
-	     */
-	    private onCastShadowChange(event);
-	    /**
-	     * Called when a directional light's shadow casting configuration changes.
-	     */
-	    private updateDirectionalCasting(light);
-	    /**
-	     * Called when a point light's shadow casting configuration changes.
-	     */
-	    private updatePointCasting(light);
-	}
-	export = StaticLightPicker;
 	
 }
 declare module "awayjs-display/lib/entities/timelinedata/InterpolationObject" {
@@ -11280,48 +10571,6 @@
 	export = CommandPropsDisplayObject;
 	
 }
-<<<<<<< HEAD
-=======
-declare module "awayjs-display/lib/materials/lightpickers/StaticLightPicker" {
-	import LightPickerBase = require("awayjs-display/lib/materials/lightpickers/LightPickerBase");
-	/**
-	 * StaticLightPicker is a light picker that provides a static set of lights. The lights can be reassigned, but
-	 * if the configuration changes (number of directional lights, point lights, etc), a material recompilation may
-	 * occur.
-	 */
-	class StaticLightPicker extends LightPickerBase {
-	    private _lights;
-	    private _onCastShadowChangeDelegate;
-	    /**
-	     * Creates a new StaticLightPicker object.
-	     * @param lights The lights to be used for shading.
-	     */
-	    constructor(lights: any);
-	    /**
-	     * The lights used for shading.
-	     */
-	    lights: Array<any>;
-	    /**
-	     * Remove configuration change listeners on the lights.
-	     */
-	    private clearListeners();
-	    /**
-	     * Notifies the material of a configuration change.
-	     */
-	    private onCastShadowChange(event);
-	    /**
-	     * Called when a directional light's shadow casting configuration changes.
-	     */
-	    private updateDirectionalCasting(light);
-	    /**
-	     * Called when a point light's shadow casting configuration changes.
-	     */
-	    private updatePointCasting(light);
-	}
-	export = StaticLightPicker;
-	
-}
->>>>>>> 1e33bea6
 declare module "awayjs-display/lib/materials/shadowmappers/CascadeShadowMapper" {
 	import Matrix3D = require("awayjs-core/lib/geom/Matrix3D");
 	import Rectangle = require("awayjs-core/lib/geom/Rectangle");
@@ -11359,7 +10608,7 @@
 	    removeEventListener(type: string, listener: Function): void;
 	    dispatchEvent(event: Event): void;
 	    hasEventListener(type: string): boolean;
-	    _iNearPlaneDistances: Array<number>;
+	    _iNearPlaneDistances: number[];
 	}
 	export = CascadeShadowMapper;
 	
@@ -11378,4 +10627,43 @@
 	}
 	export = NearDirectionalShadowMapper;
 	
+}
+declare module "awayjs-display/lib/materials/lightpickers/StaticLightPicker" {
+	import LightPickerBase = require("awayjs-display/lib/materials/lightpickers/LightPickerBase");
+	/**
+	 * StaticLightPicker is a light picker that provides a static set of lights. The lights can be reassigned, but
+	 * if the configuration changes (number of directional lights, point lights, etc), a material recompilation may
+	 * occur.
+	 */
+	class StaticLightPicker extends LightPickerBase {
+	    private _lights;
+	    private _onCastShadowChangeDelegate;
+	    /**
+	     * Creates a new StaticLightPicker object.
+	     * @param lights The lights to be used for shading.
+	     */
+	    constructor(lights: any);
+	    /**
+	     * The lights used for shading.
+	     */
+	    lights: any[];
+	    /**
+	     * Remove configuration change listeners on the lights.
+	     */
+	    private clearListeners();
+	    /**
+	     * Notifies the material of a configuration change.
+	     */
+	    private onCastShadowChange(event);
+	    /**
+	     * Called when a directional light's shadow casting configuration changes.
+	     */
+	    private updateDirectionalCasting(light);
+	    /**
+	     * Called when a point light's shadow casting configuration changes.
+	     */
+	    private updatePointCasting(light);
+	}
+	export = StaticLightPicker;
+	
 }